--- conflicted
+++ resolved
@@ -51,7 +51,6 @@
     binary: "tests/e2e/memory/memgraph__e2e__memory__limit_global_alloc_proc"
     args: ["--bolt-port", *bolt_port, "--timeout", "180"]
     proc: "tests/e2e/memory/procedures/"
-<<<<<<< HEAD
     <<: *in_memory_cluster
 
   - name: "Memory control for on-disk storage"
@@ -69,13 +68,4 @@
     binary: "tests/e2e/memory/memgraph__e2e__memory__limit_global_alloc_proc"
     args: ["--bolt-port", *bolt_port, "--timeout", "180"]
     proc: "tests/e2e/memory/procedures/"
-    <<: *disk_cluster
-=======
-    <<: *template_cluster
-
-  - name: "Memory limit for modules inside a procedure multi database"
-    binary: "tests/e2e/memory/memgraph__e2e__memory__limit_global_alloc_proc"
-    args: ["--bolt-port", *bolt_port, "--timeout", "180", "--multi-db", "true"]
-    proc: "tests/e2e/memory/procedures/"
-    <<: *template_cluster
->>>>>>> 4b3ba908
+    <<: *disk_cluster