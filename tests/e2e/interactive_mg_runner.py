--- conflicted
+++ resolved
@@ -33,10 +33,6 @@
 import atexit
 import logging
 import os
-<<<<<<< HEAD
-=======
-import subprocess
->>>>>>> aa4f68a3
 import sys
 import tempfile
 import time
