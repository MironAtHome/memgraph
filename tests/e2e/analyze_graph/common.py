# Copyright 2023 Memgraph Ltd.
#
# Use of this software is governed by the Business Source License
# included in the file licenses/BSL.txt; by using this file, you agree to be bound by the terms of the Business Source
# License, and you may not use this file except in compliance with the Business Source License.
#
# As of the Change Date specified in that file, in accordance with
# the Business Source License, use of this software will be governed
# by the Apache License, Version 2.0, included in the file
# licenses/APL.txt.

import typing

import mgclient
import pytest
from gqlalchemy import Memgraph


def execute_and_fetch_all(cursor: mgclient.Cursor, query: str, params: dict = {}) -> typing.List[tuple]:
    cursor.execute(query, params)
    return cursor.fetchall()


@pytest.fixture
def connect(**kwargs) -> mgclient.Connection:
    connection = mgclient.connect(host="localhost", port=7687, **kwargs)
    connection.autocommit = True
    cursor = connection.cursor()
<<<<<<< HEAD
    execute_and_fetch_all(cursor, "USE DATABASE memgraph")
    try:
        execute_and_fetch_all(cursor, "DROP DATABASE clean")
    except:
        pass
    execute_and_fetch_all(cursor, "MATCH (n) DETACH DELETE n")
    yield connection
=======
    execute_and_fetch_all(cursor, "MATCH (n) DETACH DELETE n")


@pytest.fixture
def memgraph(**kwargs) -> Memgraph:
    memgraph = Memgraph()

    yield memgraph

    memgraph.drop_database()
    memgraph.execute("analyze graph delete statistics;")
    memgraph.drop_indexes()
>>>>>>> aa4f68a3
<|MERGE_RESOLUTION|>--- conflicted
+++ resolved
@@ -26,7 +26,6 @@
     connection = mgclient.connect(host="localhost", port=7687, **kwargs)
     connection.autocommit = True
     cursor = connection.cursor()
-<<<<<<< HEAD
     execute_and_fetch_all(cursor, "USE DATABASE memgraph")
     try:
         execute_and_fetch_all(cursor, "DROP DATABASE clean")
@@ -34,8 +33,6 @@
         pass
     execute_and_fetch_all(cursor, "MATCH (n) DETACH DELETE n")
     yield connection
-=======
-    execute_and_fetch_all(cursor, "MATCH (n) DETACH DELETE n")
 
 
 @pytest.fixture
@@ -46,5 +43,4 @@
 
     memgraph.drop_database()
     memgraph.execute("analyze graph delete statistics;")
-    memgraph.drop_indexes()
->>>>>>> aa4f68a3
+    memgraph.drop_indexes()