# Copyright 2021 Memgraph Ltd.
#
# Use of this software is governed by the Business Source License
# included in the file licenses/BSL.txt; by using this file, you agree to be bound by the terms of the Business Source
# License, and you may not use this file except in compliance with the Business Source License.
#
# As of the Change Date specified in that file, in accordance with
# the Business Source License, use of this software will be governed
# by the Apache License, Version 2.0, included in the file
# licenses/APL.txt.

import copy
import logging
import os
import shutil
import subprocess
import sys
import time
from typing import Optional

import mgclient

SCRIPT_DIR = os.path.dirname(os.path.realpath(__file__))
PROJECT_DIR = os.path.normpath(os.path.join(SCRIPT_DIR, "..", ".."))
BUILD_DIR = os.path.join(PROJECT_DIR, "build")
MEMGRAPH_BINARY = os.path.join(BUILD_DIR, "memgraph")
SIGNAL_SIGTERM = 15

<<<<<<< HEAD
log = logging.getLogger("memgraph.tests.e2e")

=======
>>>>>>> 2d654be7

def extract_bolt_port(args):
    for arg_index, arg in enumerate(args):
        if arg.startswith("--bolt-port="):
            maybe_port = arg.split("=")[1]
            if not maybe_port.isdigit():
                raise Exception("Unable to read Bolt port after --bolt-port=.")
            return int(maybe_port)
        elif arg == "--bolt-port":
            maybe_port = args[arg_index + 1]
            if not maybe_port.isdigit():
                raise Exception("Unable to read Bolt port after --bolt-port.")
            return int(maybe_port)
    return 7687


def replace_paths(path):
    return path.replace("$PROJECT_DIR", PROJECT_DIR).replace("$SCRIPT_DIR", SCRIPT_DIR).replace("$BUILD_DIR", BUILD_DIR)


class MemgraphInstanceRunner:
    def __init__(self, binary_path=MEMGRAPH_BINARY, use_ssl=False, delete_on_stop=None, username=None, password=None):
        self.host = "127.0.0.1"
        self.bolt_port = None
        self.binary_path = binary_path
        self.args = None
        self.proc_mg = None
        self.ssl = use_ssl
        self.delete_on_stop = delete_on_stop
        self.username = username
        self.password = password

    def wait_for_succesful_connection(self, delay=1):
        count = 0
        while count < 15:
            try:
                print(f"Current time: {time.time()}")
                conn = mgclient.connect(
                    host=self.host,
                    port=self.bolt_port,
                    sslmode=self.ssl,
                    username=(self.username or ""),
                    password=(self.password or ""),
                )
                return conn
            except Exception:
                count += 1
                time.sleep(delay)
                continue

        print(f"Could not wait for host {self.host} on port {self.bolt_port} to startup!")
        sys.exit(1)

    def execute_setup_queries(self, conn, setup_queries):
        if setup_queries is None:
            return
        conn.autocommit = True
        cursor = conn.cursor()
        log.info(f"Executing setup queries on instance {self.host}:{self.bolt_port}: {setup_queries}")
        for query_coll in setup_queries:
            if isinstance(query_coll, str):
                cursor.execute(query_coll)
                log.info(f"Query executed {query_coll} on instance {self.host}:{self.bolt_port}")
            elif isinstance(query_coll, list):
                for query in query_coll:
                    cursor.execute(query)
                    log.info(f"Query executed {query} on instance {self.host}:{self.bolt_port}")
        cursor.close()
        conn.close()

    def start(self, restart=False, args=None, setup_queries=None, bolt_port: Optional[int] = None):
        if not restart and self.is_running():
            return
        self.stop()
        if args is not None:
            self.args = copy.deepcopy(args)
        self.args = [replace_paths(arg) for arg in self.args]
        args_mg = [
            self.binary_path,
            "--storage-wal-enabled",
            "--storage-snapshot-interval-sec",
            "300",
            "--storage-properties-on-edges",
        ] + self.args
        if bolt_port:
            self.bolt_port = bolt_port
        else:
            self.bolt_port = extract_bolt_port(args_mg)
        self.proc_mg = subprocess.Popen(args_mg)
        log.info(f"Subprocess started with args {args_mg}")
        conn = self.wait_for_succesful_connection()
        log.info(f"Server started on instance with bolt port {self.host}:{bolt_port}")
        self.execute_setup_queries(conn, setup_queries)
        assert self.is_running(), "The Memgraph process died!"

    def is_running(self):
        if self.proc_mg is None:
            return False
        if self.proc_mg.poll() is not None:
            return False
        return True

    def stop(self, keep_directories=False):
        if not self.is_running():
            return

        pid = self.proc_mg.pid
        try:
            os.kill(pid, SIGNAL_SIGTERM)
        except os.OSError:
            assert False

        time.sleep(1)

        if not keep_directories:
            for folder in self.delete_on_stop or {}:
                try:
                    shutil.rmtree(folder)
                except Exception as e:
                    pass  # couldn't delete folder, skip

    def kill(self, keep_directories=False):
        if not self.is_running():
            return
        self.proc_mg.kill()
        code = self.proc_mg.wait()
        if not keep_directories:
            for folder in self.delete_on_stop or {}:
                shutil.rmtree(folder)
        assert code == -9, "The killed Memgraph process exited with non-nine!"<|MERGE_RESOLUTION|>--- conflicted
+++ resolved
@@ -26,11 +26,8 @@
 MEMGRAPH_BINARY = os.path.join(BUILD_DIR, "memgraph")
 SIGNAL_SIGTERM = 15
 
-<<<<<<< HEAD
 log = logging.getLogger("memgraph.tests.e2e")
 
-=======
->>>>>>> 2d654be7
 
 def extract_bolt_port(args):
     for arg_index, arg in enumerate(args):
@@ -149,7 +146,7 @@
             for folder in self.delete_on_stop or {}:
                 try:
                     shutil.rmtree(folder)
-                except Exception as e:
+                except Exception:
                     pass  # couldn't delete folder, skip
 
     def kill(self, keep_directories=False):
