--- conflicted
+++ resolved
@@ -83,24 +83,6 @@
     def execute_setup_queries(self, conn, setup_queries):
         if setup_queries is None:
             return
-<<<<<<< HEAD
-        conn = None
-        try:
-            conn = mgclient.connect(
-                host=self.host,
-                port=self.bolt_port,
-                sslmode=self.ssl,
-                username=(self.username or ""),
-                password=(self.password or ""),
-            )
-        except Exception as e:
-            log.info(
-                f"Exception occurred while connecting to instance on {str(self.host)}:{str(self.bolt_port)} with exception {str(e)}"
-            )
-            raise e
-
-=======
->>>>>>> b47ec47f
         conn.autocommit = True
         cursor = conn.cursor()
         log.info(f"Executing setup queries on instance {self.host}:{self.bolt_port}: {setup_queries}")
@@ -134,15 +116,10 @@
         else:
             self.bolt_port = extract_bolt_port(args_mg)
         self.proc_mg = subprocess.Popen(args_mg)
-<<<<<<< HEAD
         log.info(f"Subprocess started with args {args_mg}")
-        wait_for_server(self.bolt_port)
+        conn = self.wait_for_succesful_connection()
         log.info(f"Server started on instance with bolt port {self.host}:{bolt_port}")
-        self.execute_setup_queries(setup_queries)
-=======
-        conn = self.wait_for_succesful_connection()
         self.execute_setup_queries(conn, setup_queries)
->>>>>>> b47ec47f
         assert self.is_running(), "The Memgraph process died!"
 
     def is_running(self):
