// Copyright 2023 Memgraph Ltd.
//
// Use of this software is governed by the Business Source License
// included in the file licenses/BSL.txt; by using this file, you agree to be bound by the terms of the Business Source
// License, and you may not use this file except in compliance with the Business Source License.
//
// As of the Change Date specified in that file, in accordance with
// the Business Source License, use of this software will be governed
// by the Apache License, Version 2.0, included in the file
// licenses/APL.txt.

#include <cstdint>
#include <optional>
#include <vector>

#include <benchmark/benchmark.h>
#include <gflags/gflags.h>

#include "storage/v3/id_types.hpp"
#include "storage/v3/key_store.hpp"
#include "storage/v3/property_value.hpp"
#include "storage/v3/shard.hpp"
#include "storage/v3/vertex.hpp"
#include "storage/v3/vertex_id.hpp"

namespace memgraph::benchmark {

class ShardSplitBenchmark : public ::benchmark::Fixture {
 protected:
  using PrimaryKey = storage::v3::PrimaryKey;
  using PropertyId = storage::v3::PropertyId;
  using PropertyValue = storage::v3::PropertyValue;
  using LabelId = storage::v3::LabelId;
  using EdgeTypeId = storage::v3::EdgeTypeId;
  using Shard = storage::v3::Shard;
  using VertexId = storage::v3::VertexId;
  using Gid = storage::v3::Gid;

  void SetUp(const ::benchmark::State &state) override {
    storage.emplace(primary_label, min_pk, std::nullopt, schema_property_vector, last_hlc);
    storage->StoreMapping(
        {{1, "label"}, {2, "property"}, {3, "edge_property"}, {4, "secondary_label"}, {5, "secondary_prop"}});
  }

  void TearDown(const ::benchmark::State &) override { storage = std::nullopt; }

  const PropertyId primary_property{PropertyId::FromUint(2)};
  const PropertyId secondary_property{PropertyId::FromUint(5)};
  std::vector<storage::v3::SchemaProperty> schema_property_vector = {
      storage::v3::SchemaProperty{primary_property, common::SchemaType::INT}};
  const std::vector<PropertyValue> min_pk{PropertyValue{0}};
  const LabelId primary_label{LabelId::FromUint(1)};
  const LabelId secondary_label{LabelId::FromUint(4)};
  const EdgeTypeId edge_type_id{EdgeTypeId::FromUint(3)};
  std::optional<Shard> storage;

  coordinator::Hlc last_hlc{0, io::Time{}};

  coordinator::Hlc GetNextHlc() {
    ++last_hlc.logical_id;
    last_hlc.coordinator_wall_clock += std::chrono::seconds(1);
    return last_hlc;
  }
};

BENCHMARK_DEFINE_F(ShardSplitBenchmark, BigDataSplit)(::benchmark::State &state) {
  std::random_device r;
  std::default_random_engine e1(r());
  std::uniform_int_distribution<int> uniform_dist(0, state.range(0));

  for (int64_t i{0}; i < state.range(0); ++i) {
    auto acc = storage->Access(GetNextHlc());
    MG_ASSERT(acc.CreateVertexAndValidate({secondary_label}, PrimaryKey{PropertyValue(i)},
                                          {{secondary_property, PropertyValue(i)}})
                  .HasValue(),
              "Failed creating with pk {}", i);
    if (i > 1) {
      const auto vtx1 = uniform_dist(e1) % i;
      const auto vtx2 = uniform_dist(e1) % i;

      MG_ASSERT(acc.CreateEdge(VertexId{primary_label, {PropertyValue(vtx1)}},
                               VertexId{primary_label, {PropertyValue(vtx2)}}, edge_type_id, Gid::FromUint(i))
                    .HasValue(),
                "Failed on {} and {}", vtx1, vtx2);
    }
    acc.Commit(GetNextHlc());
  }
  for (auto _ : state) {
    auto data = storage->PerformSplit(PrimaryKey{PropertyValue{state.range(0) / 2}}, last_hlc, GetNextHlc());
  }
}

BENCHMARK_DEFINE_F(ShardSplitBenchmark, BigDataSplitWithGc)(::benchmark::State &state) {
  std::random_device r;
  std::default_random_engine e1(r());
  std::uniform_int_distribution<int> uniform_dist(0, state.range(0));

  for (int64_t i{0}; i < state.range(0); ++i) {
    auto acc = storage->Access(GetNextHlc());
    MG_ASSERT(acc.CreateVertexAndValidate({secondary_label}, PrimaryKey{PropertyValue(i)},
                                          {{secondary_property, PropertyValue(i)}})
                  .HasValue(),
              "Failed creating with pk {}", i);
    if (i > 1) {
      const auto vtx1 = uniform_dist(e1) % i;
      const auto vtx2 = uniform_dist(e1) % i;

      MG_ASSERT(acc.CreateEdge(VertexId{primary_label, {PropertyValue(vtx1)}},
                               VertexId{primary_label, {PropertyValue(vtx2)}}, edge_type_id, Gid::FromUint(i))
                    .HasValue(),
                "Failed on {} and {}", vtx1, vtx2);
    }
    acc.Commit(GetNextHlc());
  }
  storage->CollectGarbage(GetNextHlc().coordinator_wall_clock);
  for (auto _ : state) {
    auto data = storage->PerformSplit(PrimaryKey{PropertyValue{state.range(0) / 2}}, last_hlc, GetNextHlc());
  }
}

BENCHMARK_DEFINE_F(ShardSplitBenchmark, BigDataSplitWithFewTransactions)(::benchmark::State &state) {
  std::random_device r;
  std::default_random_engine e1(r());
  std::uniform_int_distribution<int> uniform_dist(0, state.range(0));

  const auto max_transactions_needed = std::max(state.range(0), state.range(1));
  for (int64_t vertex_counter{state.range(0)}, edge_counter{state.range(1)}, i{0};
       vertex_counter > 0 || edge_counter > 0; --vertex_counter, --edge_counter, ++i) {
    auto acc = storage->Access(GetNextHlc());
    if (vertex_counter > 0) {
      MG_ASSERT(acc.CreateVertexAndValidate({secondary_label}, PrimaryKey{PropertyValue(i)},
                                            {{secondary_property, PropertyValue(i)}})
                    .HasValue(),
                "Failed creating with pk {}", i);
      ++i;
    }
    if (edge_counter > 0 && i > 1) {
      const auto vtx1 = uniform_dist(e1) % i;
      const auto vtx2 = uniform_dist(e1) % i;

      MG_ASSERT(acc.CreateEdge(VertexId{primary_label, {PropertyValue(vtx1)}},
                               VertexId{primary_label, {PropertyValue(vtx2)}}, edge_type_id, Gid::FromUint(i))
                    .HasValue(),
                "Failed on {} and {}", vtx1, vtx2);
    }

    acc.Commit(GetNextHlc());
    if (i >= max_transactions_needed - state.range(2)) {
      storage->CollectGarbage(GetNextHlc().coordinator_wall_clock);
    }
  }

  for (auto _ : state) {
<<<<<<< HEAD
    auto data = storage->PerformSplit(PrimaryKey{PropertyValue{state.range(0) / 2}}, last_hlc, GetNextHlc());
=======
    // Don't create shard since shard deallocation can take some time as well
    auto data = storage->PerformSplit(PrimaryKey{PropertyValue{state.range(0) / 2}}, 2);
>>>>>>> e6c80e7d
  }
}

// Range:
// Number of vertices
// This run is pessimistic, number of vertices corresponds with number if transactions
BENCHMARK_REGISTER_F(ShardSplitBenchmark, BigDataSplit)
    ->RangeMultiplier(10)
    ->Range(100'000, 1'000'000)
    ->Unit(::benchmark::kMillisecond);

// Range:
// Number of vertices
// This run is optimistic, in this run there are no transactions
BENCHMARK_REGISTER_F(ShardSplitBenchmark, BigDataSplitWithGc)
    ->RangeMultiplier(10)
    ->Range(100'000, 1'000'000)
    ->Unit(::benchmark::kMillisecond);

// Args:
// Number of vertices
// Number of edges
// Number of transaction
BENCHMARK_REGISTER_F(ShardSplitBenchmark, BigDataSplitWithFewTransactions)
    ->Args({100'000, 100'000, 1'000})
    ->Args({100'000, 100'000, 10'000})
    ->Args({1'000'000, 100'000, 1'000})
    ->Args({1'000'000, 100'000, 10'000})
    ->Args({100'000, 1'000'000, 1'000})
    ->Args({1'000'000, 1'00'000, 10'000})
    ->Unit(::benchmark::kMillisecond);

}  // namespace memgraph::benchmark

BENCHMARK_MAIN();<|MERGE_RESOLUTION|>--- conflicted
+++ resolved
@@ -151,12 +151,7 @@
   }
 
   for (auto _ : state) {
-<<<<<<< HEAD
     auto data = storage->PerformSplit(PrimaryKey{PropertyValue{state.range(0) / 2}}, last_hlc, GetNextHlc());
-=======
-    // Don't create shard since shard deallocation can take some time as well
-    auto data = storage->PerformSplit(PrimaryKey{PropertyValue{state.range(0) / 2}}, 2);
->>>>>>> e6c80e7d
   }
 }
 
