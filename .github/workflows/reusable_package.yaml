--- conflicted
+++ resolved
@@ -29,11 +29,7 @@
         default: false
       push_to_s3:
         type: string
-<<<<<<< HEAD
-        description: "Should the final package be pushed to an S3 bucket. Default value is false"
-=======
         description: "Should the final package be pushed to an S3 bucket. Default value is false."
->>>>>>> 43b205f2
         default: false
       s3_bucket:
         type: string
@@ -135,21 +131,7 @@
           --toolchain ${{ inputs.toolchain }} \
           --os ${{ inputs.os }} \
           --arch ${{ inputs.arch }} \
-<<<<<<< HEAD
-          --build-type ${{ inputs.build_type }} \
-          package-docker \
-          --src-dir "${{ env.ARTIFACT_DIR }}" \
-          --dest-dir "${{ env.ARTIFACT_DIR }}"
-
-      - name: "Upload regular package"
-        if: ${{ env.FOR_DOCKER != 'true' }}
-        uses: actions/upload-artifact@v4
-        with:
-          name: ${{ env.ARTIFACT_NAME }}
-          path: "${{ env.ARTIFACT_DIR }}/memgraph*"
-=======
           stop --remove
->>>>>>> 43b205f2
 
       - name: "Create docker image"
         if: ${{ env.FOR_DOCKER == 'true' }}
