// Copyright 2024 Memgraph Ltd.
//
// Use of this software is governed by the Business Source License
// included in the file licenses/BSL.txt; by using this file, you agree to be bound by the terms of the Business Source
// License, and you may not use this file except in compliance with the Business Source License.
//
// As of the Change Date specified in that file, in accordance with
// the Business Source License, use of this software will be governed
// by the Apache License, Version 2.0, included in the file
// licenses/APL.txt.

#include "utils/event_gauge.hpp"

<<<<<<< HEAD
#define APPLY_FOR_GAUGES(M) M(PeakMemoryRes, MAX, Memory, "Peak res memory in the system.")

namespace memgraph::metrics {
=======
// NOLINTNEXTLINE(cppcoreguidelines-macro-usage)
#define APPLY_FOR_GAUGES(M) M(PeakMemoryRes, MAX, Memory, "Peak res memory in the system.")

namespace memgraph::metrics {

// NOLINTNEXTLINE(cppcoreguidelines-macro-usage)
>>>>>>> 855a75a9
#define M(NAME, GAUGE_TYPE, TYPE, DOCUMENTATION) extern const Event NAME = __COUNTER__;
APPLY_FOR_GAUGES(M)
#undef M

inline constexpr Event END = __COUNTER__;

<<<<<<< HEAD
=======
// NOLINTNEXTLINE(cppcoreguidelines-avoid-non-const-global-variables)
>>>>>>> 855a75a9
Gauge global_gauges_array[END]{};
GaugeType global_gauge_types_array[END] = {
// Initialize with corresponding types
#define M(NAME, GAUGE_TYPE, TYPE, DOCUMENTATION) GaugeType::GAUGE_TYPE,
    APPLY_FOR_GAUGES(M)
#undef M
};

<<<<<<< HEAD
// Initialize global gauges and types
=======
// NOLINTNEXTLINE(cppcoreguidelines-avoid-non-const-global-variables)
GaugeType global_gauge_types_array[END] = {
// Initialize with corresponding types
// NOLINTNEXTLINE(cppcoreguidelines-macro-usage)
#define M(NAME, GAUGE_TYPE, TYPE, DOCUMENTATION) GaugeType::GAUGE_TYPE,
    APPLY_FOR_GAUGES(M)
#undef M
};

// Initialize global gauges and types
// NOLINTNEXTLINE(cppcoreguidelines-avoid-non-const-global-variables)
>>>>>>> 855a75a9
EventGauges global_gauges(global_gauges_array);

const Event EventGauges::num_gauges = END;

void EventGauges::SetValue(const Event event, Value value) {
  auto current_value = gauges_[event].load(std::memory_order_acquire);
  switch (GetGaugeType(event)) {
    case GaugeType::MAX:
      if (value > current_value) {
        gauges_[event].store(value, std::memory_order_seq_cst);
      }
      break;
    case GaugeType::MIN:
      if (value < current_value) {
        gauges_[event].store(value, std::memory_order_seq_cst);
      }
      break;
    case GaugeType::CURRENT_VALUE:
      gauges_[event].store(value, std::memory_order_seq_cst);
      break;
  }
}

Value EventGauges::GetValue(const Event event) {
  auto current_value = gauges_[event].load(std::memory_order_acquire);
  return current_value;
}

void SetGaugeValue(const Event event, Value value) { global_gauges.SetValue(event, value); }
Value GetGaugeValue(const Event event) { return global_gauges.GetValue(event); }

const char *GetGaugeName(const Event event) {
  static const char *strings[] = {
<<<<<<< HEAD
=======
// NOLINTNEXTLINE(cppcoreguidelines-macro-usage)
>>>>>>> 855a75a9
#define M(NAME, GAUGE_TYPE, TYPE, DOCUMENTATION) #NAME,
      APPLY_FOR_GAUGES(M)
#undef M
  };
  return strings[event];
}

const char *GetGaugeDocumentation(const Event event) {
  static const char *strings[] = {
<<<<<<< HEAD
=======
// NOLINTNEXTLINE(cppcoreguidelines-macro-usage)
>>>>>>> 855a75a9
#define M(NAME, GAUGE_TYPE, TYPE, DOCUMENTATION) DOCUMENTATION,
      APPLY_FOR_GAUGES(M)
#undef M
  };
  return strings[event];
}

const char *GetGaugeTypeString(const Event event) {
  static const char *strings[] = {
<<<<<<< HEAD
=======
// NOLINTNEXTLINE(cppcoreguidelines-macro-usage)
>>>>>>> 855a75a9
#define M(NAME, GAUGE_TYPE, TYPE, DOCUMENTATION) #TYPE,
      APPLY_FOR_GAUGES(M)
#undef M
  };
  return strings[event];
}

GaugeType GetGaugeType(const Event event) { return global_gauge_types_array[event]; }

Event GaugeEnd() { return END; }

}  // namespace memgraph::metrics<|MERGE_RESOLUTION|>--- conflicted
+++ resolved
@@ -11,39 +11,20 @@
 
 #include "utils/event_gauge.hpp"
 
-<<<<<<< HEAD
-#define APPLY_FOR_GAUGES(M) M(PeakMemoryRes, MAX, Memory, "Peak res memory in the system.")
-
-namespace memgraph::metrics {
-=======
 // NOLINTNEXTLINE(cppcoreguidelines-macro-usage)
 #define APPLY_FOR_GAUGES(M) M(PeakMemoryRes, MAX, Memory, "Peak res memory in the system.")
 
 namespace memgraph::metrics {
 
 // NOLINTNEXTLINE(cppcoreguidelines-macro-usage)
->>>>>>> 855a75a9
 #define M(NAME, GAUGE_TYPE, TYPE, DOCUMENTATION) extern const Event NAME = __COUNTER__;
 APPLY_FOR_GAUGES(M)
 #undef M
 
 inline constexpr Event END = __COUNTER__;
 
-<<<<<<< HEAD
-=======
 // NOLINTNEXTLINE(cppcoreguidelines-avoid-non-const-global-variables)
->>>>>>> 855a75a9
 Gauge global_gauges_array[END]{};
-GaugeType global_gauge_types_array[END] = {
-// Initialize with corresponding types
-#define M(NAME, GAUGE_TYPE, TYPE, DOCUMENTATION) GaugeType::GAUGE_TYPE,
-    APPLY_FOR_GAUGES(M)
-#undef M
-};
-
-<<<<<<< HEAD
-// Initialize global gauges and types
-=======
 // NOLINTNEXTLINE(cppcoreguidelines-avoid-non-const-global-variables)
 GaugeType global_gauge_types_array[END] = {
 // Initialize with corresponding types
@@ -55,7 +36,6 @@
 
 // Initialize global gauges and types
 // NOLINTNEXTLINE(cppcoreguidelines-avoid-non-const-global-variables)
->>>>>>> 855a75a9
 EventGauges global_gauges(global_gauges_array);
 
 const Event EventGauges::num_gauges = END;
@@ -89,10 +69,7 @@
 
 const char *GetGaugeName(const Event event) {
   static const char *strings[] = {
-<<<<<<< HEAD
-=======
 // NOLINTNEXTLINE(cppcoreguidelines-macro-usage)
->>>>>>> 855a75a9
 #define M(NAME, GAUGE_TYPE, TYPE, DOCUMENTATION) #NAME,
       APPLY_FOR_GAUGES(M)
 #undef M
@@ -102,10 +79,7 @@
 
 const char *GetGaugeDocumentation(const Event event) {
   static const char *strings[] = {
-<<<<<<< HEAD
-=======
 // NOLINTNEXTLINE(cppcoreguidelines-macro-usage)
->>>>>>> 855a75a9
 #define M(NAME, GAUGE_TYPE, TYPE, DOCUMENTATION) DOCUMENTATION,
       APPLY_FOR_GAUGES(M)
 #undef M
@@ -115,10 +89,7 @@
 
 const char *GetGaugeTypeString(const Event event) {
   static const char *strings[] = {
-<<<<<<< HEAD
-=======
 // NOLINTNEXTLINE(cppcoreguidelines-macro-usage)
->>>>>>> 855a75a9
 #define M(NAME, GAUGE_TYPE, TYPE, DOCUMENTATION) #TYPE,
       APPLY_FOR_GAUGES(M)
 #undef M
