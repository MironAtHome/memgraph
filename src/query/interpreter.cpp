#include "query/interpreter.hpp"

#include <atomic>
#include <limits>

#include "glue/communication.hpp"
#include "query/constants.hpp"
#include "query/context.hpp"
#include "query/db_accessor.hpp"
#include "query/dump.hpp"
#include "query/exceptions.hpp"
#include "query/frontend/ast/ast.hpp"
#include "query/frontend/ast/cypher_main_visitor.hpp"
#include "query/frontend/opencypher/parser.hpp"
#include "query/frontend/semantic/required_privileges.hpp"
#include "query/frontend/semantic/symbol_generator.hpp"
#include "query/interpret/eval.hpp"
#include "query/plan/planner.hpp"
#include "query/plan/profile.hpp"
#include "query/plan/vertex_count_cache.hpp"
#include "query/typed_value.hpp"
#include "utils/algorithm.hpp"
#include "utils/csv_parsing.hpp"
#include "utils/event_counter.hpp"
#include "utils/exceptions.hpp"
#include "utils/flag_validation.hpp"
#include "utils/logging.hpp"
#include "utils/memory.hpp"
#include "utils/memory_tracker.hpp"
#include "utils/readable_size.hpp"
#include "utils/string.hpp"
#include "utils/tsc.hpp"

namespace EventCounter {
extern Event ReadQuery;
extern Event WriteQuery;
extern Event ReadWriteQuery;

extern const Event LabelIndexCreated;
extern const Event LabelPropertyIndexCreated;
}  // namespace EventCounter

namespace query {

namespace {
void UpdateTypeCount(const plan::ReadWriteTypeChecker::RWType type) {
  switch (type) {
    case plan::ReadWriteTypeChecker::RWType::R:
      EventCounter::IncrementCounter(EventCounter::ReadQuery);
      break;
    case plan::ReadWriteTypeChecker::RWType::W:
      EventCounter::IncrementCounter(EventCounter::WriteQuery);
      break;
    case plan::ReadWriteTypeChecker::RWType::RW:
      EventCounter::IncrementCounter(EventCounter::ReadWriteQuery);
      break;
    default:
      break;
  }
}

struct Callback {
  std::vector<std::string> header;
  std::function<std::vector<std::vector<TypedValue>>()> fn;
  bool should_abort_query{false};
};

TypedValue EvaluateOptionalExpression(Expression *expression, ExpressionEvaluator *eval) {
  return expression ? expression->Accept(*eval) : TypedValue();
}

class ReplQueryHandler final : public query::ReplicationQueryHandler {
 public:
  explicit ReplQueryHandler(storage::Storage *db) : db_(db) {}

  /// @throw QueryRuntimeException if an error ocurred.
  void SetReplicationRole(ReplicationQuery::ReplicationRole replication_role, std::optional<int64_t> port) override {
    if (replication_role == ReplicationQuery::ReplicationRole::MAIN) {
      if (!db_->SetMainReplicationRole()) {
        throw QueryRuntimeException("Couldn't set role to main!");
      }
    }
    if (replication_role == ReplicationQuery::ReplicationRole::REPLICA) {
      if (!port || *port < 0 || *port > std::numeric_limits<uint16_t>::max()) {
        throw QueryRuntimeException("Port number invalid!");
      }
      if (!db_->SetReplicaRole(
              io::network::Endpoint(query::kDefaultReplicationServerIp, static_cast<uint16_t>(*port)))) {
        throw QueryRuntimeException("Couldn't set role to replica!");
      }
    }
  }

  /// @throw QueryRuntimeException if an error ocurred.
  ReplicationQuery::ReplicationRole ShowReplicationRole() const override {
    switch (db_->GetReplicationRole()) {
      case storage::ReplicationRole::MAIN:
        return ReplicationQuery::ReplicationRole::MAIN;
      case storage::ReplicationRole::REPLICA:
        return ReplicationQuery::ReplicationRole::REPLICA;
    }
    throw QueryRuntimeException("Couldn't show replication role - invalid role set!");
  }

  /// @throw QueryRuntimeException if an error ocurred.
  void RegisterReplica(const std::string &name, const std::string &socket_address,
                       const ReplicationQuery::SyncMode sync_mode, const std::optional<double> timeout) override {
    if (db_->GetReplicationRole() == storage::ReplicationRole::REPLICA) {
      // replica can't register another replica
      throw QueryRuntimeException("Replica can't register another replica!");
    }

    storage::replication::ReplicationMode repl_mode;
    switch (sync_mode) {
      case ReplicationQuery::SyncMode::ASYNC: {
        repl_mode = storage::replication::ReplicationMode::ASYNC;
        break;
      }
      case ReplicationQuery::SyncMode::SYNC: {
        repl_mode = storage::replication::ReplicationMode::SYNC;
        break;
      }
    }

    auto maybe_ip_and_port =
        io::network::Endpoint::ParseSocketOrIpAddress(socket_address, query::kDefaultReplicationPort);
    if (maybe_ip_and_port) {
      auto [ip, port] = *maybe_ip_and_port;
      auto ret =
          db_->RegisterReplica(name, {std::move(ip), port}, repl_mode, {.timeout = timeout, .ssl = std::nullopt});
      if (ret.HasError()) {
        throw QueryRuntimeException(fmt::format("Couldn't register replica '{}'!", name));
      }
    } else {
      throw QueryRuntimeException("Invalid socket address!");
    }
  }

  /// @throw QueryRuntimeException if an error ocurred.
  void DropReplica(const std::string &replica_name) override {
    if (db_->GetReplicationRole() == storage::ReplicationRole::REPLICA) {
      // replica can't unregister a replica
      throw QueryRuntimeException("Replica can't unregister a replica!");
    }
    if (!db_->UnregisterReplica(replica_name)) {
      throw QueryRuntimeException(fmt::format("Couldn't unregister the replica '{}'", replica_name));
    }
  }

  using Replica = ReplicationQueryHandler::Replica;
  std::vector<Replica> ShowReplicas() const override {
    if (db_->GetReplicationRole() == storage::ReplicationRole::REPLICA) {
      // replica can't show registered replicas (it shouldn't have any)
      throw QueryRuntimeException("Replica can't show registered replicas (it shouldn't have any)!");
    }

    auto repl_infos = db_->ReplicasInfo();
    std::vector<Replica> replicas;
    replicas.reserve(repl_infos.size());

    const auto from_info = [](const auto &repl_info) -> Replica {
      Replica replica;
      replica.name = repl_info.name;
      replica.socket_address = repl_info.endpoint.SocketAddress();
      switch (repl_info.mode) {
        case storage::replication::ReplicationMode::SYNC:
          replica.sync_mode = ReplicationQuery::SyncMode::SYNC;
          break;
        case storage::replication::ReplicationMode::ASYNC:
          replica.sync_mode = ReplicationQuery::SyncMode::ASYNC;
          break;
      }
      if (repl_info.timeout) {
        replica.timeout = *repl_info.timeout;
      }

      return replica;
    };

    std::transform(repl_infos.begin(), repl_infos.end(), std::back_inserter(replicas), from_info);
    return replicas;
  }

 private:
  storage::Storage *db_;
};
/// returns false if the replication role can't be set
/// @throw QueryRuntimeException if an error ocurred.

Callback HandleAuthQuery(AuthQuery *auth_query, AuthQueryHandler *auth, const Parameters &parameters,
                         DbAccessor *db_accessor) {
  // Empty frame for evaluation of password expression. This is OK since
  // password should be either null or string literal and it's evaluation
  // should not depend on frame.
  Frame frame(0);
  SymbolTable symbol_table;
  EvaluationContext evaluation_context;
  // TODO: MemoryResource for EvaluationContext, it should probably be passed as
  // the argument to Callback.
  evaluation_context.timestamp =
      std::chrono::duration_cast<std::chrono::milliseconds>(std::chrono::system_clock::now().time_since_epoch())
          .count();
  evaluation_context.parameters = parameters;
  ExpressionEvaluator evaluator(&frame, symbol_table, evaluation_context, db_accessor, storage::View::OLD);

  std::string username = auth_query->user_;
  std::string rolename = auth_query->role_;
  std::string user_or_role = auth_query->user_or_role_;
  std::vector<AuthQuery::Privilege> privileges = auth_query->privileges_;
  auto password = EvaluateOptionalExpression(auth_query->password_, &evaluator);

  Callback callback;

  switch (auth_query->action_) {
    case AuthQuery::Action::CREATE_USER:
      callback.fn = [auth, username, password] {
        MG_ASSERT(password.IsString() || password.IsNull());
        if (!auth->CreateUser(username, password.IsString() ? std::make_optional(std::string(password.ValueString()))
                                                            : std::nullopt)) {
          throw QueryRuntimeException("User '{}' already exists.", username);
        }
        return std::vector<std::vector<TypedValue>>();
      };
      return callback;
    case AuthQuery::Action::DROP_USER:
      callback.fn = [auth, username] {
        if (!auth->DropUser(username)) {
          throw QueryRuntimeException("User '{}' doesn't exist.", username);
        }
        return std::vector<std::vector<TypedValue>>();
      };
      return callback;
    case AuthQuery::Action::SET_PASSWORD:
      callback.fn = [auth, username, password] {
        MG_ASSERT(password.IsString() || password.IsNull());
        auth->SetPassword(username,
                          password.IsString() ? std::make_optional(std::string(password.ValueString())) : std::nullopt);
        return std::vector<std::vector<TypedValue>>();
      };
      return callback;
    case AuthQuery::Action::CREATE_ROLE:
      callback.fn = [auth, rolename] {
        if (!auth->CreateRole(rolename)) {
          throw QueryRuntimeException("Role '{}' already exists.", rolename);
        }
        return std::vector<std::vector<TypedValue>>();
      };
      return callback;
    case AuthQuery::Action::DROP_ROLE:
      callback.fn = [auth, rolename] {
        if (!auth->DropRole(rolename)) {
          throw QueryRuntimeException("Role '{}' doesn't exist.", rolename);
        }
        return std::vector<std::vector<TypedValue>>();
      };
      return callback;
    case AuthQuery::Action::SHOW_USERS:
      callback.header = {"user"};
      callback.fn = [auth] {
        std::vector<std::vector<TypedValue>> rows;
        auto usernames = auth->GetUsernames();
        rows.reserve(usernames.size());
        for (auto &&username : usernames) {
          rows.emplace_back(std::vector<TypedValue>{username});
        }
        return rows;
      };
      return callback;
    case AuthQuery::Action::SHOW_ROLES:
      callback.header = {"role"};
      callback.fn = [auth] {
        std::vector<std::vector<TypedValue>> rows;
        auto rolenames = auth->GetRolenames();
        rows.reserve(rolenames.size());
        for (auto &&rolename : rolenames) {
          rows.emplace_back(std::vector<TypedValue>{rolename});
        }
        return rows;
      };
      return callback;
    case AuthQuery::Action::SET_ROLE:
      callback.fn = [auth, username, rolename] {
        auth->SetRole(username, rolename);
        return std::vector<std::vector<TypedValue>>();
      };
      return callback;
    case AuthQuery::Action::CLEAR_ROLE:
      callback.fn = [auth, username] {
        auth->ClearRole(username);
        return std::vector<std::vector<TypedValue>>();
      };
      return callback;
    case AuthQuery::Action::GRANT_PRIVILEGE:
      callback.fn = [auth, user_or_role, privileges] {
        auth->GrantPrivilege(user_or_role, privileges);
        return std::vector<std::vector<TypedValue>>();
      };
      return callback;
    case AuthQuery::Action::DENY_PRIVILEGE:
      callback.fn = [auth, user_or_role, privileges] {
        auth->DenyPrivilege(user_or_role, privileges);
        return std::vector<std::vector<TypedValue>>();
      };
      return callback;
    case AuthQuery::Action::REVOKE_PRIVILEGE: {
      callback.fn = [auth, user_or_role, privileges] {
        auth->RevokePrivilege(user_or_role, privileges);
        return std::vector<std::vector<TypedValue>>();
      };
      return callback;
    }
    case AuthQuery::Action::SHOW_PRIVILEGES:
      callback.header = {"privilege", "effective", "description"};
      callback.fn = [auth, user_or_role] { return auth->GetPrivileges(user_or_role); };
      return callback;
    case AuthQuery::Action::SHOW_ROLE_FOR_USER:
      callback.header = {"role"};
      callback.fn = [auth, username] {
        auto maybe_rolename = auth->GetRolenameForUser(username);
        return std::vector<std::vector<TypedValue>>{
            std::vector<TypedValue>{TypedValue(maybe_rolename ? *maybe_rolename : "null")}};
      };
      return callback;
    case AuthQuery::Action::SHOW_USERS_FOR_ROLE:
      callback.header = {"users"};
      callback.fn = [auth, rolename] {
        std::vector<std::vector<TypedValue>> rows;
        auto usernames = auth->GetUsernamesForRole(rolename);
        rows.reserve(usernames.size());
        for (auto &&username : usernames) {
          rows.emplace_back(std::vector<TypedValue>{username});
        }
        return rows;
      };
      return callback;
    default:
      break;
  }
}

Callback HandleReplicationQuery(ReplicationQuery *repl_query, ReplQueryHandler *handler, const Parameters &parameters,
                                DbAccessor *db_accessor) {
  Frame frame(0);
  SymbolTable symbol_table;
  EvaluationContext evaluation_context;
  // TODO: MemoryResource for EvaluationContext, it should probably be passed as
  // the argument to Callback.
  evaluation_context.timestamp =
      std::chrono::duration_cast<std::chrono::milliseconds>(std::chrono::system_clock::now().time_since_epoch())
          .count();
  evaluation_context.parameters = parameters;
  ExpressionEvaluator evaluator(&frame, symbol_table, evaluation_context, db_accessor, storage::View::OLD);

  Callback callback;
  switch (repl_query->action_) {
    case ReplicationQuery::Action::SET_REPLICATION_ROLE: {
      auto port = EvaluateOptionalExpression(repl_query->port_, &evaluator);
      std::optional<int64_t> maybe_port;
      if (port.IsInt()) {
        maybe_port = port.ValueInt();
      }
      callback.fn = [handler, role = repl_query->role_, maybe_port] {
        handler->SetReplicationRole(role, maybe_port);
        return std::vector<std::vector<TypedValue>>();
      };
      return callback;
    }
    case ReplicationQuery::Action::SHOW_REPLICATION_ROLE: {
      callback.header = {"replication mode"};
      callback.fn = [handler] {
        auto mode = handler->ShowReplicationRole();
        switch (mode) {
          case ReplicationQuery::ReplicationRole::MAIN: {
            return std::vector<std::vector<TypedValue>>{{TypedValue("main")}};
          }
          case ReplicationQuery::ReplicationRole::REPLICA: {
            return std::vector<std::vector<TypedValue>>{{TypedValue("replica")}};
          }
        }
      };
      return callback;
    }
    case ReplicationQuery::Action::REGISTER_REPLICA: {
      const auto &name = repl_query->replica_name_;
      const auto &sync_mode = repl_query->sync_mode_;
      auto socket_address = repl_query->socket_address_->Accept(evaluator);
      auto timeout = EvaluateOptionalExpression(repl_query->timeout_, &evaluator);
      std::optional<double> maybe_timeout;
      if (timeout.IsDouble()) {
        maybe_timeout = timeout.ValueDouble();
      } else if (timeout.IsInt()) {
        maybe_timeout = static_cast<double>(timeout.ValueInt());
      }
      callback.fn = [handler, name, socket_address, sync_mode, maybe_timeout] {
        handler->RegisterReplica(name, std::string(socket_address.ValueString()), sync_mode, maybe_timeout);
        return std::vector<std::vector<TypedValue>>();
      };
      return callback;
    }
    case ReplicationQuery::Action::DROP_REPLICA: {
      const auto &name = repl_query->replica_name_;
      callback.fn = [handler, name] {
        handler->DropReplica(name);
        return std::vector<std::vector<TypedValue>>();
      };
      return callback;
    }
    case ReplicationQuery::Action::SHOW_REPLICAS: {
      callback.header = {"name", "socket_address", "sync_mode", "timeout"};
      callback.fn = [handler, replica_nfields = callback.header.size()] {
        const auto &replicas = handler->ShowReplicas();
        auto typed_replicas = std::vector<std::vector<TypedValue>>{};
        typed_replicas.reserve(replicas.size());
        for (const auto &replica : replicas) {
          std::vector<TypedValue> typed_replica;
          typed_replica.reserve(replica_nfields);

          typed_replica.emplace_back(TypedValue(replica.name));
          typed_replica.emplace_back(TypedValue(replica.socket_address));
          switch (replica.sync_mode) {
            case ReplicationQuery::SyncMode::SYNC:
              typed_replica.emplace_back(TypedValue("sync"));
              break;
            case ReplicationQuery::SyncMode::ASYNC:
              typed_replica.emplace_back(TypedValue("async"));
              break;
          }
          typed_replica.emplace_back(TypedValue(static_cast<int64_t>(replica.sync_mode)));
          if (replica.timeout) {
            typed_replica.emplace_back(TypedValue(*replica.timeout));
          } else {
            typed_replica.emplace_back(TypedValue());
          }

          typed_replicas.emplace_back(std::move(typed_replica));
        }
        return typed_replicas;
      };
      return callback;
    }
      return callback;
  }
}

// Struct for lazy pulling from a vector
struct PullPlanVector {
  explicit PullPlanVector(std::vector<std::vector<TypedValue>> values) : values_(std::move(values)) {}

  // @return true if there are more unstreamed elements in vector,
  // false otherwise.
  bool Pull(AnyStream *stream, std::optional<int> n) {
    int local_counter{0};
    while (global_counter < values_.size() && (!n || local_counter < n)) {
      stream->Result(values_[global_counter]);
      ++global_counter;
      ++local_counter;
    }

    return global_counter == values_.size();
  }

 private:
  int global_counter{0};
  std::vector<std::vector<TypedValue>> values_;
};

struct PullPlan {
  explicit PullPlan(std::shared_ptr<CachedPlan> plan, const Parameters &parameters, bool is_profile_query,
                    DbAccessor *dba, InterpreterContext *interpreter_context,
                    utils::MonotonicBufferResource *execution_memory, std::optional<size_t> memory_limit = {});
  std::optional<ExecutionContext> Pull(AnyStream *stream, std::optional<int> n,
                                       const std::vector<Symbol> &output_symbols,
                                       std::map<std::string, TypedValue> *summary);

 private:
  std::shared_ptr<CachedPlan> plan_ = nullptr;
  plan::UniqueCursorPtr cursor_ = nullptr;
  Frame frame_;
  ExecutionContext ctx_;
  std::optional<size_t> memory_limit_;

  // As it's possible to query execution using multiple pulls
  // we need the keep track of the total execution time across
  // those pulls by accumulating the execution time.
  std::chrono::duration<double> execution_time_{0};

  // To pull the results from a query we call the `Pull` method on
  // the cursor which saves the results in a Frame.
  // Becuase we can't find out if there are some saved results in a frame,
  // and the cursor cannot deduce if the next pull will have a result,
  // we have to keep track of any unsent results from previous `PullPlan::Pull`
  // manually by using this flag.
  bool has_unsent_results_ = false;
};

PullPlan::PullPlan(const std::shared_ptr<CachedPlan> plan, const Parameters &parameters, const bool is_profile_query,
                   DbAccessor *dba, InterpreterContext *interpreter_context,
                   utils::MonotonicBufferResource *execution_memory, const std::optional<size_t> memory_limit)
    : plan_(plan),
      cursor_(plan->plan().MakeCursor(execution_memory)),
      frame_(plan->symbol_table().max_position(), execution_memory),
      memory_limit_(memory_limit) {
  ctx_.db_accessor = dba;
  ctx_.symbol_table = plan->symbol_table();
  ctx_.evaluation_context.timestamp =
      std::chrono::duration_cast<std::chrono::milliseconds>(std::chrono::system_clock::now().time_since_epoch())
          .count();
  ctx_.evaluation_context.parameters = parameters;
  ctx_.evaluation_context.properties = NamesToProperties(plan->ast_storage().properties_, dba);
  ctx_.evaluation_context.labels = NamesToLabels(plan->ast_storage().labels_, dba);
  ctx_.execution_tsc_timer = utils::TSCTimer(interpreter_context->tsc_frequency);
  ctx_.max_execution_time_sec = interpreter_context->execution_timeout_sec;
  ctx_.is_shutting_down = &interpreter_context->is_shutting_down;
  ctx_.is_profile_query = is_profile_query;
}

std::optional<ExecutionContext> PullPlan::Pull(AnyStream *stream, std::optional<int> n,
                                               const std::vector<Symbol> &output_symbols,
                                               std::map<std::string, TypedValue> *summary) {
  // Set up temporary memory for a single Pull. Initial memory comes from the
  // stack. 256 KiB should fit on the stack and should be more than enough for a
  // single `Pull`.
  constexpr size_t stack_size = 256 * 1024;
  char stack_data[stack_size];
  utils::ResourceWithOutOfMemoryException resource_with_exception;
  utils::MonotonicBufferResource monotonic_memory(&stack_data[0], stack_size, &resource_with_exception);
  // We can throw on every query because a simple queries for deleting will use only
  // the stack allocated buffer.
  // Also, we want to throw only when the query engine requests more memory and not the storage
  // so we add the exception to the allocator.
  // TODO (mferencevic): Tune the parameters accordingly.
  utils::PoolResource pool_memory(128, 1024, &monotonic_memory);
  std::optional<utils::LimitedMemoryResource> maybe_limited_resource;

  if (memory_limit_) {
    maybe_limited_resource.emplace(&pool_memory, *memory_limit_);
    ctx_.evaluation_context.memory = &*maybe_limited_resource;
  } else {
    ctx_.evaluation_context.memory = &pool_memory;
  }

  // Returns true if a result was pulled.
  const auto pull_result = [&]() -> bool { return cursor_->Pull(frame_, ctx_); };

  const auto stream_values = [&]() {
    // TODO: The streamed values should also probably use the above memory.
    std::vector<TypedValue> values;
    values.reserve(output_symbols.size());

    for (const auto &symbol : output_symbols) {
      values.emplace_back(frame_[symbol]);
    }

    stream->Result(values);
  };

  // Get the execution time of all possible result pulls and streams.
  utils::Timer timer;

  int i = 0;
  if (has_unsent_results_ && !output_symbols.empty()) {
    // stream unsent results from previous pull
    stream_values();
    ++i;
  }

  for (; !n || i < n; ++i) {
    if (!pull_result()) {
      break;
    }

    if (!output_symbols.empty()) {
      stream_values();
    }
  }

  // If we finished because we streamed the requested n results,
  // we try to pull the next result to see if there is more.
  // If there is additional result, we leave the pulled result in the frame
  // and set the flag to true.
  has_unsent_results_ = i == n && pull_result();

  execution_time_ += timer.Elapsed();

  if (has_unsent_results_) {
    return std::nullopt;
  }

  summary->insert_or_assign("plan_execution_time", execution_time_.count());
  cursor_->Shutdown();
  ctx_.profile_execution_time = execution_time_;
  return ctx_;
}

using RWType = plan::ReadWriteTypeChecker::RWType;
}  // namespace

Interpreter::Interpreter(InterpreterContext *interpreter_context) : interpreter_context_(interpreter_context) {
  MG_ASSERT(interpreter_context_, "Interpreter context must not be NULL");
}

PreparedQuery Interpreter::PrepareTransactionQuery(std::string_view query_upper) {
  std::function<void()> handler;

  if (query_upper == "BEGIN") {
    handler = [this] {
      if (in_explicit_transaction_) {
        throw ExplicitTransactionUsageException("Nested transactions are not supported.");
      }
      in_explicit_transaction_ = true;
      expect_rollback_ = false;

      db_accessor_.emplace(interpreter_context_->db->Access());
      execution_db_accessor_.emplace(&*db_accessor_);
    };
  } else if (query_upper == "COMMIT") {
    handler = [this] {
      if (!in_explicit_transaction_) {
        throw ExplicitTransactionUsageException("No current transaction to commit.");
      }
      if (expect_rollback_) {
        throw ExplicitTransactionUsageException(
            "Transaction can't be committed because there was a previous "
            "error. Please invoke a rollback instead.");
      }

      try {
        Commit();
      } catch (const utils::BasicException &) {
        AbortCommand(nullptr);
        throw;
      }

      expect_rollback_ = false;
      in_explicit_transaction_ = false;
    };
  } else if (query_upper == "ROLLBACK") {
    handler = [this] {
      if (!in_explicit_transaction_) {
        throw ExplicitTransactionUsageException("No current transaction to rollback.");
      }
      Abort();
      expect_rollback_ = false;
      in_explicit_transaction_ = false;
    };
  } else {
    LOG_FATAL("Should not get here -- unknown transaction query!");
  }

  return {{},
          {},
          [handler = std::move(handler)](AnyStream *, std::optional<int>) {
            handler();
            return QueryHandlerResult::NOTHING;
          },
          RWType::NONE};
}

PreparedQuery PrepareCypherQuery(ParsedQuery parsed_query, std::map<std::string, TypedValue> *summary,
                                 InterpreterContext *interpreter_context, DbAccessor *dba,
                                 utils::MonotonicBufferResource *execution_memory) {
  auto *cypher_query = utils::Downcast<CypherQuery>(parsed_query.query);

  Frame frame(0);
  SymbolTable symbol_table;
  EvaluationContext evaluation_context;
  evaluation_context.timestamp =
      std::chrono::duration_cast<std::chrono::milliseconds>(std::chrono::system_clock::now().time_since_epoch())
          .count();
  evaluation_context.parameters = parsed_query.parameters;
  ExpressionEvaluator evaluator(&frame, symbol_table, evaluation_context, dba, storage::View::OLD);
  const auto memory_limit = EvaluateMemoryLimit(&evaluator, cypher_query->memory_limit_, cypher_query->memory_scale_);
  if (memory_limit) {
    spdlog::info("Running query with memory limit of {}", utils::GetReadableSize(*memory_limit));
  }

  auto plan = CypherQueryToPlan(parsed_query.stripped_query.hash(), std::move(parsed_query.ast_storage), cypher_query,
                                parsed_query.parameters, &interpreter_context->plan_cache, dba);

  summary->insert_or_assign("cost_estimate", plan->cost());
  auto rw_type_checker = plan::ReadWriteTypeChecker();
  rw_type_checker.InferRWType(const_cast<plan::LogicalOperator &>(plan->plan()));

  auto output_symbols = plan->plan().OutputSymbols(plan->symbol_table());

  std::vector<std::string> header;
  header.reserve(output_symbols.size());

  for (const auto &symbol : output_symbols) {
    // When the symbol is aliased or expanded from '*' (inside RETURN or
    // WITH), then there is no token position, so use symbol name.
    // Otherwise, find the name from stripped query.
    header.push_back(
        utils::FindOr(parsed_query.stripped_query.named_expressions(), symbol.token_position(), symbol.name()).first);
  }

  auto pull_plan = std::make_shared<PullPlan>(plan, parsed_query.parameters, false, dba, interpreter_context,
                                              execution_memory, memory_limit);
  return PreparedQuery{std::move(header), std::move(parsed_query.required_privileges),
                       [pull_plan = std::move(pull_plan), output_symbols = std::move(output_symbols), summary](
                           AnyStream *stream, std::optional<int> n) -> std::optional<QueryHandlerResult> {
                         if (pull_plan->Pull(stream, n, output_symbols, summary)) {
                           return QueryHandlerResult::COMMIT;
                         }
                         return std::nullopt;
                       },
                       rw_type_checker.type};
}

PreparedQuery PrepareExplainQuery(ParsedQuery parsed_query, std::map<std::string, TypedValue> *summary,
                                  InterpreterContext *interpreter_context, DbAccessor *dba,
                                  utils::MonotonicBufferResource *execution_memory) {
  const std::string kExplainQueryStart = "explain ";
  MG_ASSERT(utils::StartsWith(utils::ToLowerCase(parsed_query.stripped_query.query()), kExplainQueryStart),
            "Expected stripped query to start with '{}'", kExplainQueryStart);

  // Parse and cache the inner query separately (as if it was a standalone
  // query), producing a fresh AST. Note that currently we cannot just reuse
  // part of the already produced AST because the parameters within ASTs are
  // looked up using their positions within the string that was parsed. These
  // wouldn't match up if if we were to reuse the AST (produced by parsing the
  // full query string) when given just the inner query to execute.
  ParsedQuery parsed_inner_query =
      ParseQuery(parsed_query.query_string.substr(kExplainQueryStart.size()), parsed_query.user_parameters,
                 &interpreter_context->ast_cache, &interpreter_context->antlr_lock);

  auto *cypher_query = utils::Downcast<CypherQuery>(parsed_inner_query.query);
  MG_ASSERT(cypher_query, "Cypher grammar should not allow other queries in EXPLAIN");

  auto cypher_query_plan = CypherQueryToPlan(
      parsed_inner_query.stripped_query.hash(), std::move(parsed_inner_query.ast_storage), cypher_query,
      parsed_inner_query.parameters, &interpreter_context->plan_cache, dba, parsed_inner_query.is_cacheable);

  std::stringstream printed_plan;
  plan::PrettyPrint(*dba, &cypher_query_plan->plan(), &printed_plan);

  std::vector<std::vector<TypedValue>> printed_plan_rows;
  for (const auto &row : utils::Split(utils::RTrim(printed_plan.str()), "\n")) {
    printed_plan_rows.push_back(std::vector<TypedValue>{TypedValue(row)});
  }

  summary->insert_or_assign("explain", plan::PlanToJson(*dba, &cypher_query_plan->plan()).dump());

  return PreparedQuery{{"QUERY PLAN"},
                       std::move(parsed_query.required_privileges),
                       [pull_plan = std::make_shared<PullPlanVector>(std::move(printed_plan_rows))](
                           AnyStream *stream, std::optional<int> n) -> std::optional<QueryHandlerResult> {
                         if (pull_plan->Pull(stream, n)) {
                           return QueryHandlerResult::COMMIT;
                         }
                         return std::nullopt;
                       },
                       RWType::NONE};
}

PreparedQuery PrepareProfileQuery(ParsedQuery parsed_query, bool in_explicit_transaction,
                                  std::map<std::string, TypedValue> *summary, InterpreterContext *interpreter_context,
                                  DbAccessor *dba, utils::MonotonicBufferResource *execution_memory) {
  const std::string kProfileQueryStart = "profile ";

  MG_ASSERT(utils::StartsWith(utils::ToLowerCase(parsed_query.stripped_query.query()), kProfileQueryStart),
            "Expected stripped query to start with '{}'", kProfileQueryStart);

  // PROFILE isn't allowed inside multi-command (explicit) transactions. This is
  // because PROFILE executes each PROFILE'd query and collects additional
  // perfomance metadata that it displays to the user instead of the results
  // yielded by the query. Because PROFILE has side-effects, each transaction
  // that is used to execute a PROFILE query *MUST* be aborted. That isn't
  // possible when using multicommand (explicit) transactions (because the user
  // controls the lifetime of the transaction) and that is why PROFILE is
  // explicitly disabled here in multicommand (explicit) transactions.
  // NOTE: Unlike PROFILE, EXPLAIN doesn't have any unwanted side-effects (in
  // transaction terms) because it doesn't execute the query, it just prints its
  // query plan. That is why EXPLAIN can be used in multicommand (explicit)
  // transactions.
  if (in_explicit_transaction) {
    throw ProfileInMulticommandTxException();
  }

  if (!interpreter_context->tsc_frequency) {
    throw QueryException("TSC support is missing for PROFILE");
  }

  // Parse and cache the inner query separately (as if it was a standalone
  // query), producing a fresh AST. Note that currently we cannot just reuse
  // part of the already produced AST because the parameters within ASTs are
  // looked up using their positions within the string that was parsed. These
  // wouldn't match up if if we were to reuse the AST (produced by parsing the
  // full query string) when given just the inner query to execute.
  ParsedQuery parsed_inner_query =
      ParseQuery(parsed_query.query_string.substr(kProfileQueryStart.size()), parsed_query.user_parameters,
                 &interpreter_context->ast_cache, &interpreter_context->antlr_lock);

  auto *cypher_query = utils::Downcast<CypherQuery>(parsed_inner_query.query);
  MG_ASSERT(cypher_query, "Cypher grammar should not allow other queries in PROFILE");
  Frame frame(0);
  SymbolTable symbol_table;
  EvaluationContext evaluation_context;
  evaluation_context.timestamp =
      std::chrono::duration_cast<std::chrono::milliseconds>(std::chrono::system_clock::now().time_since_epoch())
          .count();
  evaluation_context.parameters = parsed_inner_query.parameters;
  ExpressionEvaluator evaluator(&frame, symbol_table, evaluation_context, dba, storage::View::OLD);
  const auto memory_limit = EvaluateMemoryLimit(&evaluator, cypher_query->memory_limit_, cypher_query->memory_scale_);

  auto cypher_query_plan = CypherQueryToPlan(
      parsed_inner_query.stripped_query.hash(), std::move(parsed_inner_query.ast_storage), cypher_query,
      parsed_inner_query.parameters, &interpreter_context->plan_cache, dba, parsed_inner_query.is_cacheable);
  auto rw_type_checker = plan::ReadWriteTypeChecker();
  rw_type_checker.InferRWType(const_cast<plan::LogicalOperator &>(cypher_query_plan->plan()));

  return PreparedQuery{
      {"OPERATOR", "ACTUAL HITS", "RELATIVE TIME", "ABSOLUTE TIME"},
      std::move(parsed_query.required_privileges),
      [plan = std::move(cypher_query_plan), parameters = std::move(parsed_inner_query.parameters), summary, dba,
       interpreter_context, execution_memory, memory_limit,
       // We want to execute the query we are profiling lazily, so we delay
       // the construction of the corresponding context.
       ctx = std::optional<ExecutionContext>{}, pull_plan = std::shared_ptr<PullPlanVector>(nullptr)](
          AnyStream *stream, std::optional<int> n) mutable -> std::optional<QueryHandlerResult> {
        // No output symbols are given so that nothing is streamed.
        if (!ctx) {
          ctx = PullPlan(plan, parameters, true, dba, interpreter_context, execution_memory, memory_limit)
                    .Pull(stream, {}, {}, summary);
          pull_plan = std::make_shared<PullPlanVector>(ProfilingStatsToTable(ctx->stats, ctx->profile_execution_time));
        }

        MG_ASSERT(ctx, "Failed to execute the query!");

        if (pull_plan->Pull(stream, n)) {
          summary->insert_or_assign("profile", ProfilingStatsToJson(ctx->stats, ctx->profile_execution_time).dump());
          return QueryHandlerResult::ABORT;
        }

        return std::nullopt;
      },
      rw_type_checker.type};
}

PreparedQuery PrepareDumpQuery(ParsedQuery parsed_query, std::map<std::string, TypedValue> *summary, DbAccessor *dba,
                               utils::MonotonicBufferResource *execution_memory) {
  return PreparedQuery{{"QUERY"},
                       std::move(parsed_query.required_privileges),
                       [pull_plan = std::make_shared<PullPlanDump>(dba)](
                           AnyStream *stream, std::optional<int> n) -> std::optional<QueryHandlerResult> {
                         if (pull_plan->Pull(stream, n)) {
                           return QueryHandlerResult::COMMIT;
                         }
                         return std::nullopt;
                       },
                       RWType::R};
}

PreparedQuery PrepareIndexQuery(ParsedQuery parsed_query, bool in_explicit_transaction,
                                std::map<std::string, TypedValue> *summary, InterpreterContext *interpreter_context,
                                utils::MonotonicBufferResource *execution_memory) {
  if (in_explicit_transaction) {
    throw IndexInMulticommandTxException();
  }

  auto *index_query = utils::Downcast<IndexQuery>(parsed_query.query);
  std::function<void()> handler;

  // Creating an index influences computed plan costs.
  auto invalidate_plan_cache = [plan_cache = &interpreter_context->plan_cache] {
    auto access = plan_cache->access();
    for (auto &kv : access) {
      access.remove(kv.first);
    }
  };

  auto label = interpreter_context->db->NameToLabel(index_query->label_.name);
  std::vector<storage::PropertyId> properties;
  properties.reserve(index_query->properties_.size());
  for (const auto &prop : index_query->properties_) {
    properties.push_back(interpreter_context->db->NameToProperty(prop.name));
  }

  if (properties.size() > 1) {
    throw utils::NotYetImplemented("index on multiple properties");
  }

  switch (index_query->action_) {
    case IndexQuery::Action::CREATE: {
      handler = [interpreter_context, label, properties = std::move(properties),
                 invalidate_plan_cache = std::move(invalidate_plan_cache)] {
        if (properties.empty()) {
          interpreter_context->db->CreateIndex(label);
          EventCounter::IncrementCounter(EventCounter::LabelIndexCreated);
        } else {
          MG_ASSERT(properties.size() == 1U);
          interpreter_context->db->CreateIndex(label, properties[0]);
          EventCounter::IncrementCounter(EventCounter::LabelPropertyIndexCreated);
        }
        invalidate_plan_cache();
      };
      break;
    }
    case IndexQuery::Action::DROP: {
      handler = [interpreter_context, label, properties = std::move(properties),
                 invalidate_plan_cache = std::move(invalidate_plan_cache)] {
        if (properties.empty()) {
          interpreter_context->db->DropIndex(label);
        } else {
          MG_ASSERT(properties.size() == 1U);
          interpreter_context->db->DropIndex(label, properties[0]);
        }
        invalidate_plan_cache();
      };
      break;
    }
  }

  return PreparedQuery{{},
                       std::move(parsed_query.required_privileges),
                       [handler = std::move(handler)](AnyStream *stream, std::optional<int>) {
                         handler();
                         return QueryHandlerResult::NOTHING;
                       },
                       RWType::W};
}

PreparedQuery PrepareAuthQuery(ParsedQuery parsed_query, bool in_explicit_transaction,
                               std::map<std::string, TypedValue> *summary, InterpreterContext *interpreter_context,
                               DbAccessor *dba, utils::MonotonicBufferResource *execution_memory) {
  if (in_explicit_transaction) {
    throw UserModificationInMulticommandTxException();
  }

  auto *auth_query = utils::Downcast<AuthQuery>(parsed_query.query);

  auto callback = HandleAuthQuery(auth_query, interpreter_context->auth, parsed_query.parameters, dba);

  SymbolTable symbol_table;
  std::vector<Symbol> output_symbols;
  for (const auto &column : callback.header) {
    output_symbols.emplace_back(symbol_table.CreateSymbol(column, "false"));
  }

  auto plan = std::make_shared<CachedPlan>(std::make_unique<SingleNodeLogicalPlan>(
      std::make_unique<plan::OutputTable>(output_symbols,
                                          [fn = callback.fn](Frame *, ExecutionContext *) { return fn(); }),
      0.0, AstStorage{}, symbol_table));

  auto pull_plan =
      std::make_shared<PullPlan>(plan, parsed_query.parameters, false, dba, interpreter_context, execution_memory);
  return PreparedQuery{
      callback.header, std::move(parsed_query.required_privileges),
      [pull_plan = std::move(pull_plan), callback = std::move(callback), output_symbols = std::move(output_symbols),
       summary](AnyStream *stream, std::optional<int> n) -> std::optional<QueryHandlerResult> {
        if (pull_plan->Pull(stream, n, output_symbols, summary)) {
          return callback.should_abort_query ? QueryHandlerResult::ABORT : QueryHandlerResult::COMMIT;
        }
        return std::nullopt;
      },
      RWType::NONE};
}

PreparedQuery PrepareReplicationQuery(ParsedQuery parsed_query, const bool in_explicit_transaction,
                                      InterpreterContext *interpreter_context, DbAccessor *dba) {
  if (in_explicit_transaction) {
    throw ReplicationModificationInMulticommandTxException();
  }

  auto *replication_query = utils::Downcast<ReplicationQuery>(parsed_query.query);
  ReplQueryHandler handler{interpreter_context->db};
  auto callback = HandleReplicationQuery(replication_query, &handler, parsed_query.parameters, dba);

  return PreparedQuery{callback.header, std::move(parsed_query.required_privileges),
                       [pull_plan = std::make_shared<PullPlanVector>(callback.fn())](
                           AnyStream *stream, std::optional<int> n) -> std::optional<QueryHandlerResult> {
                         if (pull_plan->Pull(stream, n)) {
                           return QueryHandlerResult::COMMIT;
                         }
                         return std::nullopt;
                       },
                       RWType::NONE};
  // False positive report for the std::make_shared above
  // NOLINTNEXTLINE(clang-analyzer-cplusplus.NewDeleteLeaks)
}

PreparedQuery PrepareLockPathQuery(ParsedQuery parsed_query, const bool in_explicit_transaction,
                                   InterpreterContext *interpreter_context, DbAccessor *dba) {
  if (in_explicit_transaction) {
    throw LockPathModificationInMulticommandTxException();
  }

  auto *lock_path_query = utils::Downcast<LockPathQuery>(parsed_query.query);

  Frame frame(0);
  SymbolTable symbol_table;
  EvaluationContext evaluation_context;
  evaluation_context.timestamp =
      std::chrono::duration_cast<std::chrono::milliseconds>(std::chrono::system_clock::now().time_since_epoch())
          .count();
  evaluation_context.parameters = parsed_query.parameters;
  ExpressionEvaluator evaluator(&frame, symbol_table, evaluation_context, dba, storage::View::OLD);

  Callback callback;
  switch (lock_path_query->action_) {
    case LockPathQuery::Action::LOCK_PATH:
      if (!interpreter_context->db->LockPath()) {
        throw QueryRuntimeException("Failed to lock the data directory");
      }
      break;
    case LockPathQuery::Action::UNLOCK_PATH:
      if (!interpreter_context->db->UnlockPath()) {
        throw QueryRuntimeException("Failed to unlock the data directory");
      }
      break;
  }

  return PreparedQuery{callback.header, std::move(parsed_query.required_privileges),
                       [](AnyStream *stream, std::optional<int> n) -> std::optional<QueryHandlerResult> {
                         return QueryHandlerResult::COMMIT;
                       },
                       RWType::NONE};
}

PreparedQuery PrepareFreeMemoryQuery(ParsedQuery parsed_query, const bool in_explicit_transaction,
                                     InterpreterContext *interpreter_context) {
  if (in_explicit_transaction) {
    throw FreeMemoryModificationInMulticommandTxException();
  }

  interpreter_context->db->FreeMemory();

  return PreparedQuery{{},
                       std::move(parsed_query.required_privileges),
                       [](AnyStream *stream, std::optional<int> n) -> std::optional<QueryHandlerResult> {
                         return QueryHandlerResult::COMMIT;
                       },
                       RWType::NONE};
}

PreparedQuery PrepareInfoQuery(ParsedQuery parsed_query, bool in_explicit_transaction,
                               std::map<std::string, TypedValue> *summary, InterpreterContext *interpreter_context,
                               storage::Storage *db, utils::MonotonicBufferResource *execution_memory) {
  if (in_explicit_transaction) {
    throw InfoInMulticommandTxException();
  }

  auto *info_query = utils::Downcast<InfoQuery>(parsed_query.query);
  std::vector<std::string> header;
  std::function<std::pair<std::vector<std::vector<TypedValue>>, QueryHandlerResult>()> handler;

  switch (info_query->info_type_) {
    case InfoQuery::InfoType::STORAGE:
      header = {"storage info", "value"};
      handler = [db] {
        auto info = db->GetInfo();
        std::vector<std::vector<TypedValue>> results{
            {TypedValue("vertex_count"), TypedValue(static_cast<int64_t>(info.vertex_count))},
            {TypedValue("edge_count"), TypedValue(static_cast<int64_t>(info.edge_count))},
            {TypedValue("average_degree"), TypedValue(info.average_degree)},
            {TypedValue("memory_usage"), TypedValue(static_cast<int64_t>(info.memory_usage))},
            {TypedValue("disk_usage"), TypedValue(static_cast<int64_t>(info.disk_usage))},
            {TypedValue("memory_allocated"), TypedValue(static_cast<int64_t>(utils::total_memory_tracker.Amount()))},
            {TypedValue("allocation_limit"),
             TypedValue(static_cast<int64_t>(utils::total_memory_tracker.HardLimit()))}};
        return std::pair{results, QueryHandlerResult::COMMIT};
      };
      break;
    case InfoQuery::InfoType::INDEX:
      header = {"index type", "label", "property"};
      handler = [interpreter_context] {
        auto *db = interpreter_context->db;
        auto info = db->ListAllIndices();
        std::vector<std::vector<TypedValue>> results;
        results.reserve(info.label.size() + info.label_property.size());
        for (const auto &item : info.label) {
          results.push_back({TypedValue("label"), TypedValue(db->LabelToName(item)), TypedValue()});
        }
        for (const auto &item : info.label_property) {
          results.push_back({TypedValue("label+property"), TypedValue(db->LabelToName(item.first)),
                             TypedValue(db->PropertyToName(item.second))});
        }
        return std::pair{results, QueryHandlerResult::NOTHING};
      };
      break;
    case InfoQuery::InfoType::CONSTRAINT:
      header = {"constraint type", "label", "properties"};
      handler = [interpreter_context] {
        auto *db = interpreter_context->db;
        auto info = db->ListAllConstraints();
        std::vector<std::vector<TypedValue>> results;
        results.reserve(info.existence.size() + info.unique.size());
        for (const auto &item : info.existence) {
          results.push_back({TypedValue("exists"), TypedValue(db->LabelToName(item.first)),
                             TypedValue(db->PropertyToName(item.second))});
        }
        for (const auto &item : info.unique) {
          std::vector<TypedValue> properties;
          properties.reserve(item.second.size());
          for (const auto &property : item.second) {
            properties.emplace_back(db->PropertyToName(property));
          }
          results.push_back(
              {TypedValue("unique"), TypedValue(db->LabelToName(item.first)), TypedValue(std::move(properties))});
        }
        return std::pair{results, QueryHandlerResult::NOTHING};
      };
      break;
  }

  return PreparedQuery{std::move(header), std::move(parsed_query.required_privileges),
                       [handler = std::move(handler), action = QueryHandlerResult::NOTHING,
                        pull_plan = std::shared_ptr<PullPlanVector>(nullptr)](
                           AnyStream *stream, std::optional<int> n) mutable -> std::optional<QueryHandlerResult> {
                         if (!pull_plan) {
                           auto [results, action_on_complete] = handler();
                           action = action_on_complete;
                           pull_plan = std::make_shared<PullPlanVector>(std::move(results));
                         }

                         if (pull_plan->Pull(stream, n)) {
                           return action;
                         }
                         return std::nullopt;
                       },
                       RWType::NONE};
}

PreparedQuery PrepareConstraintQuery(ParsedQuery parsed_query, bool in_explicit_transaction,
                                     std::map<std::string, TypedValue> *summary,
                                     InterpreterContext *interpreter_context,
                                     utils::MonotonicBufferResource *execution_memory) {
  if (in_explicit_transaction) {
    throw ConstraintInMulticommandTxException();
  }

  auto *constraint_query = utils::Downcast<ConstraintQuery>(parsed_query.query);
  std::function<void()> handler;

  auto label = interpreter_context->db->NameToLabel(constraint_query->constraint_.label.name);
  std::vector<storage::PropertyId> properties;
  properties.reserve(constraint_query->constraint_.properties.size());
  for (const auto &prop : constraint_query->constraint_.properties) {
    properties.push_back(interpreter_context->db->NameToProperty(prop.name));
  }

  switch (constraint_query->action_type_) {
    case ConstraintQuery::ActionType::CREATE: {
      switch (constraint_query->constraint_.type) {
        case Constraint::Type::NODE_KEY:
          throw utils::NotYetImplemented("Node key constraints");
        case Constraint::Type::EXISTS:
          if (properties.empty() || properties.size() > 1) {
            throw SyntaxException("Exactly one property must be used for existence constraints.");
          }
          handler = [interpreter_context, label, properties = std::move(properties)] {
            auto res = interpreter_context->db->CreateExistenceConstraint(label, properties[0]);
            if (res.HasError()) {
              auto violation = res.GetError();
              auto label_name = interpreter_context->db->LabelToName(violation.label);
              MG_ASSERT(violation.properties.size() == 1U);
              auto property_name = interpreter_context->db->PropertyToName(*violation.properties.begin());
              throw QueryRuntimeException(
                  "Unable to create existence constraint :{}({}), because an "
                  "existing node violates it.",
                  label_name, property_name);
            }
          };
          break;
        case Constraint::Type::UNIQUE:
          std::set<storage::PropertyId> property_set;
          for (const auto &property : properties) {
            property_set.insert(property);
          }
          if (property_set.size() != properties.size()) {
            throw SyntaxException("The given set of properties contains duplicates.");
          }
          handler = [interpreter_context, label, property_set = std::move(property_set)] {
            auto res = interpreter_context->db->CreateUniqueConstraint(label, property_set);
            if (res.HasError()) {
              auto violation = res.GetError();
              auto label_name = interpreter_context->db->LabelToName(violation.label);
              std::stringstream property_names_stream;
              utils::PrintIterable(property_names_stream, violation.properties, ", ",
                                   [&interpreter_context](auto &stream, const auto &prop) {
                                     stream << interpreter_context->db->PropertyToName(prop);
                                   });
              throw QueryRuntimeException(
                  "Unable to create unique constraint :{}({}), because an "
                  "existing node violates it.",
                  label_name, property_names_stream.str());
            } else {
              switch (res.GetValue()) {
                case storage::UniqueConstraints::CreationStatus::EMPTY_PROPERTIES:
                  throw SyntaxException(
                      "At least one property must be used for unique "
                      "constraints.");
                  break;
                case storage::UniqueConstraints::CreationStatus::PROPERTIES_SIZE_LIMIT_EXCEEDED:
                  throw SyntaxException(
                      "Too many properties specified. Limit of {} properties "
                      "for unique constraints is exceeded.",
                      storage::kUniqueConstraintsMaxProperties);
                  break;
                case storage::UniqueConstraints::CreationStatus::ALREADY_EXISTS:
                case storage::UniqueConstraints::CreationStatus::SUCCESS:
                  break;
              }
            }
          };
          break;
      }
    } break;
    case ConstraintQuery::ActionType::DROP: {
      switch (constraint_query->constraint_.type) {
        case Constraint::Type::NODE_KEY:
          throw utils::NotYetImplemented("Node key constraints");
        case Constraint::Type::EXISTS:
          if (properties.empty() || properties.size() > 1) {
            throw SyntaxException("Exactly one property must be used for existence constraints.");
          }
          handler = [interpreter_context, label, properties = std::move(properties)] {
            interpreter_context->db->DropExistenceConstraint(label, properties[0]);
            return std::vector<std::vector<TypedValue>>();
          };
          break;
        case Constraint::Type::UNIQUE:
          std::set<storage::PropertyId> property_set;
          for (const auto &property : properties) {
            property_set.insert(property);
          }
          if (property_set.size() != properties.size()) {
            throw SyntaxException("The given set of properties contains duplicates.");
          }
          handler = [interpreter_context, label, property_set = std::move(property_set)] {
            auto res = interpreter_context->db->DropUniqueConstraint(label, property_set);
            switch (res) {
              case storage::UniqueConstraints::DeletionStatus::EMPTY_PROPERTIES:
                throw SyntaxException(
                    "At least one property must be used for unique "
                    "constraints.");
                break;
              case storage::UniqueConstraints::DeletionStatus::PROPERTIES_SIZE_LIMIT_EXCEEDED:
                throw SyntaxException(
                    "Too many properties specified. Limit of {} properties for "
                    "unique constraints is exceeded.",
                    storage::kUniqueConstraintsMaxProperties);
                break;
              case storage::UniqueConstraints::DeletionStatus::NOT_FOUND:
              case storage::UniqueConstraints::DeletionStatus::SUCCESS:
                break;
            }
            return std::vector<std::vector<TypedValue>>();
          };
      }
    } break;
  }

  return PreparedQuery{{},
                       std::move(parsed_query.required_privileges),
                       [handler = std::move(handler)](AnyStream *stream, std::optional<int> n) {
                         handler();
                         return QueryHandlerResult::COMMIT;
                       },
                       RWType::NONE};
}

void Interpreter::BeginTransaction() {
  const auto prepared_query = PrepareTransactionQuery("BEGIN");
  prepared_query.query_handler(nullptr, {});
}

void Interpreter::CommitTransaction() {
  const auto prepared_query = PrepareTransactionQuery("COMMIT");
  prepared_query.query_handler(nullptr, {});
  query_executions_.clear();
}

void Interpreter::RollbackTransaction() {
  const auto prepared_query = PrepareTransactionQuery("ROLLBACK");
  prepared_query.query_handler(nullptr, {});
  query_executions_.clear();
}

Interpreter::PrepareResult Interpreter::Prepare(const std::string &query_string,
                                                const std::map<std::string, storage::PropertyValue> &params) {
  if (!in_explicit_transaction_) {
    query_executions_.clear();
  }

  query_executions_.emplace_back(std::make_unique<QueryExecution>());
  auto &query_execution = query_executions_.back();
  std::optional<int> qid =
      in_explicit_transaction_ ? static_cast<int>(query_executions_.size() - 1) : std::optional<int>{};

  // Handle transaction control queries.

  const auto upper_case_query = utils::ToUpperCase(query_string);
  const auto trimmed_query = utils::Trim(upper_case_query);

  if (trimmed_query == "BEGIN" || trimmed_query == "COMMIT" || trimmed_query == "ROLLBACK") {
    query_execution->prepared_query.emplace(PrepareTransactionQuery(trimmed_query));
    return {query_execution->prepared_query->header, query_execution->prepared_query->privileges, qid};
  }

  // All queries other than transaction control queries advance the command in
  // an explicit transaction block.
  if (in_explicit_transaction_) {
    AdvanceCommand();
  }
  // If we're not in an explicit transaction block and we have an open
  // transaction, abort it since we're about to prepare a new query.
  else if (db_accessor_) {
    AbortCommand(&query_execution);
  }

  try {
    // Set a default cost estimate of 0. Individual queries can overwrite this
    // field with an improved estimate.
    query_execution->summary["cost_estimate"] = 0.0;

    utils::Timer parsing_timer;
    ParsedQuery parsed_query =
        ParseQuery(query_string, params, &interpreter_context_->ast_cache, &interpreter_context_->antlr_lock);
    query_execution->summary["parsing_time"] = parsing_timer.Elapsed().count();

    // Some queries require an active transaction in order to be prepared.
    if (!in_explicit_transaction_ &&
        (utils::Downcast<CypherQuery>(parsed_query.query) || utils::Downcast<ExplainQuery>(parsed_query.query) ||
         utils::Downcast<ProfileQuery>(parsed_query.query) || utils::Downcast<DumpQuery>(parsed_query.query))) {
      db_accessor_.emplace(interpreter_context_->db->Access());
      execution_db_accessor_.emplace(&*db_accessor_);
    }

    utils::Timer planning_timer;
    PreparedQuery prepared_query;

    if (utils::Downcast<CypherQuery>(parsed_query.query)) {
      prepared_query = PrepareCypherQuery(std::move(parsed_query), &query_execution->summary, interpreter_context_,
                                          &*execution_db_accessor_, &query_execution->execution_memory);
    } else if (utils::Downcast<ExplainQuery>(parsed_query.query)) {
      prepared_query = PrepareExplainQuery(std::move(parsed_query), &query_execution->summary, interpreter_context_,
                                           &*execution_db_accessor_, &query_execution->execution_memory);
    } else if (utils::Downcast<ProfileQuery>(parsed_query.query)) {
      prepared_query =
          PrepareProfileQuery(std::move(parsed_query), in_explicit_transaction_, &query_execution->summary,
                              interpreter_context_, &*execution_db_accessor_, &query_execution->execution_memory);
    } else if (utils::Downcast<DumpQuery>(parsed_query.query)) {
      prepared_query = PrepareDumpQuery(std::move(parsed_query), &query_execution->summary, &*execution_db_accessor_,
                                        &query_execution->execution_memory);
    } else if (utils::Downcast<IndexQuery>(parsed_query.query)) {
      prepared_query = PrepareIndexQuery(std::move(parsed_query), in_explicit_transaction_, &query_execution->summary,
                                         interpreter_context_, &query_execution->execution_memory);
    } else if (utils::Downcast<AuthQuery>(parsed_query.query)) {
      prepared_query =
          PrepareAuthQuery(std::move(parsed_query), in_explicit_transaction_, &query_execution->summary,
                           interpreter_context_, &*execution_db_accessor_, &query_execution->execution_memory);
    } else if (utils::Downcast<InfoQuery>(parsed_query.query)) {
      prepared_query =
          PrepareInfoQuery(std::move(parsed_query), in_explicit_transaction_, &query_execution->summary,
                           interpreter_context_, interpreter_context_->db, &query_execution->execution_memory);
    } else if (utils::Downcast<ConstraintQuery>(parsed_query.query)) {
      prepared_query =
          PrepareConstraintQuery(std::move(parsed_query), in_explicit_transaction_, &query_execution->summary,
                                 interpreter_context_, &query_execution->execution_memory);
    } else if (utils::Downcast<ReplicationQuery>(parsed_query.query)) {
      prepared_query = PrepareReplicationQuery(std::move(parsed_query), in_explicit_transaction_, interpreter_context_,
                                               &*execution_db_accessor_);
    } else if (utils::Downcast<LockPathQuery>(parsed_query.query)) {
      prepared_query = PrepareLockPathQuery(std::move(parsed_query), in_explicit_transaction_, interpreter_context_,
                                            &*execution_db_accessor_);
    } else if (utils::Downcast<FreeMemoryQuery>(parsed_query.query)) {
      prepared_query = PrepareFreeMemoryQuery(std::move(parsed_query), in_explicit_transaction_, interpreter_context_);
    } else {
      LOG_FATAL("Should not get here -- unknown query type!");
    }

    query_execution->summary["planning_time"] = planning_timer.Elapsed().count();
    query_execution->prepared_query.emplace(std::move(prepared_query));

    const auto rw_type = query_execution->prepared_query->rw_type;
    query_execution->summary["type"] = plan::ReadWriteTypeChecker::TypeToString(rw_type);

    UpdateTypeCount(rw_type);

    if (const auto query_type = query_execution->prepared_query->rw_type;
        interpreter_context_->db->GetReplicationRole() == storage::ReplicationRole::REPLICA &&
        (query_type == RWType::W || query_type == RWType::RW)) {
      query_execution = nullptr;
      throw QueryException("Write query forbidden on the replica!");
    }

    return {query_execution->prepared_query->header, query_execution->prepared_query->privileges, qid};
  } catch (const utils::BasicException &) {
    EventCounter::IncrementCounter(EventCounter::FailedQuery);
    AbortCommand(&query_execution);
    throw;
  }
}

void Interpreter::Abort() {
  expect_rollback_ = false;
  in_explicit_transaction_ = false;
  if (!db_accessor_) return;
  db_accessor_->Abort();
  execution_db_accessor_ = std::nullopt;
  db_accessor_ = std::nullopt;
}

namespace {
void RunTriggers(const utils::SkipList<Trigger> &triggers, InterpreterContext *interpreter_context) {
  // Run the triggers
  for (const auto &trigger : triggers.access()) {
    spdlog::debug("Executing trigger '{}'", trigger.name());
    utils::MonotonicBufferResource execution_memory{kExecutionMemoryBlockSize};

    // create a new transaction for each trigger
    auto storage_acc = interpreter_context->db->Access();
    DbAccessor db_accessor{&storage_acc};

    try {
      trigger.Execute(&interpreter_context->plan_cache, &db_accessor, &execution_memory,
                      *interpreter_context->tsc_frequency, interpreter_context->execution_timeout_sec,
                      &interpreter_context->is_shutting_down);
    } catch (const utils::BasicException &exception) {
      spdlog::warn("Trigger {} failed with exception:\n{}", trigger.name(), exception.what());
      db_accessor.Abort();
      continue;
    }

    auto maybe_constraint_violation = db_accessor.Commit();
    if (maybe_constraint_violation.HasError()) {
      const auto &constraint_violation = maybe_constraint_violation.GetError();
      switch (constraint_violation.type) {
        case storage::ConstraintViolation::Type::EXISTENCE: {
          const auto &label_name = db_accessor.LabelToName(constraint_violation.label);
          MG_ASSERT(constraint_violation.properties.size() == 1U);
          const auto &property_name = db_accessor.PropertyToName(*constraint_violation.properties.begin());
          spdlog::warn("Trigger '{}' failed to commit due to existence constraint violation on :{}({})", trigger.name(),
                       label_name, property_name);
          break;
        }
        case storage::ConstraintViolation::Type::UNIQUE: {
          const auto &label_name = db_accessor.LabelToName(constraint_violation.label);
          std::stringstream property_names_stream;
          utils::PrintIterable(property_names_stream, constraint_violation.properties, ", ",
                               [&](auto &stream, const auto &prop) { stream << db_accessor.PropertyToName(prop); });
          spdlog::warn("Trigger '{}' failed to commit due to unique constraint violation on :{}({})", trigger.name(),
                       label_name, property_names_stream.str());
          break;
        }
      }
    }
  }
}
}  // namespace

void Interpreter::Commit() {
  // It's possible that some queries did not finish because the user did
  // not pull all of the results from the query.
  // For now, we will not check if there are some unfinished queries.
  // We should document clearly that all results should be pulled to complete
  // a query.
  if (!db_accessor_) return;

<<<<<<< HEAD
  RunTriggers(interpreter_context_->before_commit_triggers, interpreter_context_);
  SPDLOG_DEBUG("Finished executing before commit triggers");

=======
>>>>>>> 7812af37
  auto maybe_constraint_violation = db_accessor_->Commit();
  if (maybe_constraint_violation.HasError()) {
    const auto &constraint_violation = maybe_constraint_violation.GetError();
    switch (constraint_violation.type) {
      case storage::ConstraintViolation::Type::EXISTENCE: {
        auto label_name = execution_db_accessor_->LabelToName(constraint_violation.label);
        MG_ASSERT(constraint_violation.properties.size() == 1U);
        auto property_name = execution_db_accessor_->PropertyToName(*constraint_violation.properties.begin());
        execution_db_accessor_ = std::nullopt;
        db_accessor_ = std::nullopt;
        throw QueryException("Unable to commit due to existence constraint violation on :{}({})", label_name,
                             property_name);
        break;
      }
      case storage::ConstraintViolation::Type::UNIQUE: {
        auto label_name = execution_db_accessor_->LabelToName(constraint_violation.label);
        std::stringstream property_names_stream;
        utils::PrintIterable(
            property_names_stream, constraint_violation.properties, ", ",
            [this](auto &stream, const auto &prop) { stream << execution_db_accessor_->PropertyToName(prop); });
        execution_db_accessor_ = std::nullopt;
        db_accessor_ = std::nullopt;
        throw QueryException("Unable to commit due to unique constraint violation on :{}({})", label_name,
                             property_names_stream.str());
        break;
      }
    }
  }

  // Run the triggers
  for (const auto &trigger : interpreter_context_->triggers.access()) {
    utils::MonotonicBufferResource execution_memory{kExecutionMemoryBlockSize};
    trigger.Execute(&interpreter_context_->plan_cache, &*execution_db_accessor_, &execution_memory,
                    *interpreter_context_->tsc_frequency, interpreter_context_->execution_timeout_sec,
                    &interpreter_context_->is_shutting_down);
  }

  execution_db_accessor_ = std::nullopt;
  db_accessor_ = std::nullopt;

  background_thread_.AddTask([interpreter_context = this->interpreter_context_] {
    RunTriggers(interpreter_context->after_commit_triggers, interpreter_context);
    SPDLOG_DEBUG("Finished executing after commit triggers");  // NOLINT(bugprone-lambda-function-name)
  });

  SPDLOG_DEBUG("Finished comitting the transaction");
}

void Interpreter::AdvanceCommand() {
  if (!db_accessor_) return;
  db_accessor_->AdvanceCommand();
}

void Interpreter::AbortCommand(std::unique_ptr<QueryExecution> *query_execution) {
  if (query_execution) {
    query_execution->reset(nullptr);
  }
  if (in_explicit_transaction_) {
    expect_rollback_ = true;
  } else {
    Abort();
  }
}

}  // namespace query<|MERGE_RESOLUTION|>--- conflicted
+++ resolved
@@ -1458,12 +1458,6 @@
   // a query.
   if (!db_accessor_) return;
 
-<<<<<<< HEAD
-  RunTriggers(interpreter_context_->before_commit_triggers, interpreter_context_);
-  SPDLOG_DEBUG("Finished executing before commit triggers");
-
-=======
->>>>>>> 7812af37
   auto maybe_constraint_violation = db_accessor_->Commit();
   if (maybe_constraint_violation.HasError()) {
     const auto &constraint_violation = maybe_constraint_violation.GetError();
@@ -1493,13 +1487,8 @@
     }
   }
 
-  // Run the triggers
-  for (const auto &trigger : interpreter_context_->triggers.access()) {
-    utils::MonotonicBufferResource execution_memory{kExecutionMemoryBlockSize};
-    trigger.Execute(&interpreter_context_->plan_cache, &*execution_db_accessor_, &execution_memory,
-                    *interpreter_context_->tsc_frequency, interpreter_context_->execution_timeout_sec,
-                    &interpreter_context_->is_shutting_down);
-  }
+  RunTriggers(interpreter_context_->before_commit_triggers, interpreter_context_);
+  SPDLOG_DEBUG("Finished executing before commit triggers");
 
   execution_db_accessor_ = std::nullopt;
   db_accessor_ = std::nullopt;
