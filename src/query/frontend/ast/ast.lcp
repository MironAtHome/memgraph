--- conflicted
+++ resolved
@@ -2243,13 +2243,9 @@
    (password "Expression *" :initval "nullptr" :scope :public
              :slk-save #'slk-save-ast-pointer
              :slk-load (slk-load-ast-pointer "Expression"))
-<<<<<<< HEAD
-   (edgeTypes "std::vector<std::string>" :scope :public)
-   (privileges "std::vector<Privilege>" :scope :public))
-=======
    (privileges "std::vector<Privilege>" :scope :public)
-   (labels "std::vector<std::string>" :scope :public))
->>>>>>> a2643cc1
+   (labels "std::vector<std::string>" :scope :public)
+   (edgeTypes "std::vector<std::string>" :scope :public))
   (:public
     (lcp:define-enum action
         (create-role drop-role show-roles create-user set-password drop-user
@@ -2260,7 +2256,7 @@
     (lcp:define-enum privilege
         (create delete match merge set remove index stats auth constraint
          dump replication durability read_file free_memory trigger config stream module_read module_write
-         websocket edge_types)
+         websocket)
       (:serialize))
     #>cpp
     AuthQuery() = default;
@@ -2271,24 +2267,16 @@
     #>cpp
     AuthQuery(Action action, std::string user, std::string role,
               std::string user_or_role, Expression *password,
-<<<<<<< HEAD
-              std::vector<std::string> edgeTypes,
-              std::vector<Privilege> privileges)
-=======
-              std::vector<Privilege> privileges, std::vector<std::string> labels)
->>>>>>> a2643cc1
+              std::vector<Privilege> privileges,
+              std::vector<std::string> labels, std::vector<std::string> edgeTypes)
         : action_(action),
           user_(user),
           role_(role),
           user_or_role_(user_or_role),
           password_(password),
-<<<<<<< HEAD
-          edgetypes_(edgeTypes),
-          privileges_(privileges) {}
-=======
           privileges_(privileges),
-          labels_(labels) {}
->>>>>>> a2643cc1
+          labels_(labels),
+          edgetypes_(edgeTypes) {}
     cpp<#)
   (:private
     #>cpp
@@ -2313,7 +2301,7 @@
     AuthQuery::Privilege::FREE_MEMORY, AuthQuery::Privilege::TRIGGER,
     AuthQuery::Privilege::CONFIG,      AuthQuery::Privilege::STREAM,
     AuthQuery::Privilege::MODULE_READ, AuthQuery::Privilege::MODULE_WRITE,
-    AuthQuery::Privilege::WEBSOCKET,  };
+    AuthQuery::Privilege::WEBSOCKET};
 cpp<#
 
 (lcp:define-class info-query (query)
