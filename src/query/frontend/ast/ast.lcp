;; Copyright 2022 Memgraph Ltd.
;;
;; Use of this software is governed by the Business Source License
;; included in the file licenses/BSL.txt; by using this file, you agree to be bound by the terms of the Business Source
;; License, and you may not use this file except in compliance with the Business Source License.
;;
;; As of the Change Date specified in that file, in accordance with
;; the Business Source License, use of this software will be governed
;; by the Apache License, Version 2.0, included in the file
;; licenses/APL.txt.

#>cpp
#pragma once

#include <memory>
#include <unordered_map>
#include <variant>
#include <vector>

#include "query/frontend/ast/ast_visitor.hpp"
#include "query/frontend/semantic/symbol.hpp"
#include "query/interpret/awesome_memgraph_functions.hpp"
#include "query/typed_value.hpp"
#include "storage/v2/property_value.hpp"
#include "utils/typeinfo.hpp"

cpp<#

(lcp:namespace memgraph)
(lcp:namespace query)

(defun slk-save-ast-pointer (member)
  #>cpp
  query::SaveAstPointer(self.${member}, builder);
  cpp<#)

(defun slk-load-ast-pointer (type)
  (lambda (member)
    #>cpp
    self->${member} = query::LoadAstPointer<query::${type}>(storage, reader);
    cpp<#))

(defun slk-save-ast-vector (member)
  #>cpp
  size_t size = self.${member}.size();
  slk::Save(size, builder);
  for (const auto *val : self.${member}) {
    query::SaveAstPointer(val, builder);
  }
  cpp<#)

(defun slk-load-ast-vector (type)
  (lambda (member)
    #>cpp
    size_t size = 0;
    slk::Load(&size, reader);
    self->${member}.resize(size);
    for (size_t i = 0; i < size; ++i) {
      self->${member}[i] = query::LoadAstPointer<query::${type}>(storage, reader);
    }
    cpp<#))

(defun slk-save-property-map (member)
  #>cpp
  size_t size = self.${member}.size();
  slk::Save(size, builder);
  for (const auto &entry : self.${member}) {
    slk::Save(entry.first, builder);
    query::SaveAstPointer(entry.second, builder);
  }
  cpp<#)

(defun slk-load-property-map (member)
  #>cpp
  size_t size = 0;
  slk::Load(&size, reader);
  for (size_t i = 0; i < size; ++i) {
    query::PropertyIx key;
    slk::Load(&key, reader, storage);
    auto *value = query::LoadAstPointer<query::Expression>(storage, reader);
    self->${member}.emplace(key, value);
  }
  cpp<#)

(defun clone-property-map (source dest)
  #>cpp
  for (const auto &entry : ${source}) {
    PropertyIx key = storage->GetPropertyIx(entry.first.name);
    ${dest}[key] = entry.second->Clone(storage);
  }
  cpp<#)

(defun slk-save-expression-map (member)
  #>cpp
  size_t size = self.${member}.size();
  slk::Save(size, builder);
  for (const auto &entry : self.${member}) {
    query::SaveAstPointer(entry.first, builder);
    query::SaveAstPointer(entry.second, builder);
  }
  cpp<#)

(defun slk-load-expression-map (member)
  #>cpp
  size_t size = 0;
  slk::Load(&size, reader);
  for (size_t i = 0; i < size; ++i) {
    auto *key = query::LoadAstPointer<query::Expression>(storage, reader);
    auto *value = query::LoadAstPointer<query::Expression>(storage, reader);
    self->${member}.emplace(key, value);
  }
  cpp<#)

(defun clone-expression-map (source dest)
  #>cpp
  for (const auto &[key, value] : ${source}) {
    ${dest}[key->Clone(storage)] = value->Clone(storage);
  }
  cpp<#)

(defun slk-load-name-ix (name-type)
  (lambda (member)
    #>cpp
    self->${member} = storage->Get${name-type}Ix(self->name).ix;
    cpp<#))

(defun clone-name-ix-vector (name-type)
  (lambda (source dest)
    #>cpp
    ${dest}.resize(${source}.size());
    for (auto i = 0; i < ${dest}.size(); ++i) {
      ${dest}[i] = storage->Get${name-type}Ix(${source}[i].name);
    }
    cpp<#))

;; The following index structs serve as a decoupling point of AST from
;; concrete database types. All the names are collected in AstStorage, and can
;; be indexed through these instances. This means that we can create a vector
;; of concrete database types in the same order as all of the names and use the
;; same index to get the correct behaviour. Additionally, each index is
;; accompanied with the duplicated name found at the same index. The primary
;; reason for this duplication is simplifying the Clone and serialization API.
;; When an old index is being cloned or deserialized into a new AstStorage, we
;; request the new `ix` from the new AstStorage for the same `name`. If we
;; didn't do this, we would have to duplicate the old storage, which would
;; require having access to that storage. This in turn would complicate the
;; client code.
(lcp:define-struct label-ix ()
  ((name "std::string")
   (ix :int64_t
       :dont-save t
       :slk-load (slk-load-name-ix "Label")))
  (:serialize (:slk :load-args '((storage "query::AstStorage *")))))

(lcp:define-struct property-ix ()
  ((name "std::string")
   (ix :int64_t
       :dont-save t
       :slk-load (slk-load-name-ix "Property")))
  (:serialize (:slk :load-args '((storage "query::AstStorage *")))))

(lcp:define-struct edge-type-ix ()
  ((name "std::string")
   (ix :int64_t
       :dont-save t
       :slk-load (slk-load-name-ix "EdgeType")))
  (:serialize (:slk :load-args '((storage "query::AstStorage *")))))

#>cpp
inline bool operator==(const LabelIx &a, const LabelIx &b) {
  return a.ix == b.ix && a.name == b.name;
}

inline bool operator!=(const LabelIx &a, const LabelIx &b) { return !(a == b); }

inline bool operator==(const PropertyIx &a, const PropertyIx &b) {
  return a.ix == b.ix && a.name == b.name;
}

inline bool operator!=(const PropertyIx &a, const PropertyIx &b) {
  return !(a == b);
}

inline bool operator==(const EdgeTypeIx &a, const EdgeTypeIx &b) {
  return a.ix == b.ix && a.name == b.name;
}

inline bool operator!=(const EdgeTypeIx &a, const EdgeTypeIx &b) {
  return !(a == b);
}
cpp<#

(lcp:pop-namespace) ;; namespace query
(lcp:pop-namespace) ;; namespace memgraph

#>cpp
namespace std {

template <>
struct hash<memgraph::query::LabelIx> {
  size_t operator()(const memgraph::query::LabelIx &label) const { return label.ix; }
};

template <>
struct hash<memgraph::query::PropertyIx> {
  size_t operator()(const memgraph::query::PropertyIx &prop) const { return prop.ix; }
};

template <>
struct hash<memgraph::query::EdgeTypeIx> {
  size_t operator()(const memgraph::query::EdgeTypeIx &edge_type) const {
    return edge_type.ix;
  }
};

}  // namespace std
cpp<#

(lcp:namespace memgraph)
(lcp:namespace query)

#>cpp

class Tree;

// It would be better to call this AstTree, but we already have a class Tree,
// which could be renamed to Node or AstTreeNode, but we also have a class
// called NodeAtom...
class AstStorage {
 public:
  AstStorage() = default;
  AstStorage(const AstStorage &) = delete;
  AstStorage &operator=(const AstStorage &) = delete;
  AstStorage(AstStorage &&) = default;
  AstStorage &operator=(AstStorage &&) = default;

  template <typename T, typename... Args>
  T *Create(Args &&... args) {
    T *ptr = new T(std::forward<Args>(args)...);
    std::unique_ptr<T> tmp(ptr);
    storage_.emplace_back(std::move(tmp));
    return ptr;
  }

  LabelIx GetLabelIx(const std::string &name) {
    return LabelIx{name, FindOrAddName(name, &labels_)};
  }

  PropertyIx GetPropertyIx(const std::string &name) {
    return PropertyIx{name, FindOrAddName(name, &properties_)};
  }

  EdgeTypeIx GetEdgeTypeIx(const std::string &name) {
    return EdgeTypeIx{name, FindOrAddName(name, &edge_types_)};
  }

  std::vector<std::string> labels_;
  std::vector<std::string> edge_types_;
  std::vector<std::string> properties_;

  // Public only for serialization access
  std::vector<std::unique_ptr<Tree>> storage_;

 private:
  int64_t FindOrAddName(const std::string &name,
                        std::vector<std::string> *names) {
    for (int64_t i = 0; i < names->size(); ++i) {
      if ((*names)[i] == name) {
        return i;
      }
    }
    names->push_back(name);
    return names->size() - 1;
  }
};
cpp<#

(lcp:define-class tree ()
  ()
  (:abstractp t)
  (:public
    #>cpp
    Tree() = default;
    virtual ~Tree() {}
    cpp<#)
  (:private
    #>cpp
    friend class AstStorage;
    cpp<#)
  (:serialize (:slk :load-args '((storage "query::AstStorage *"))))
  (:clone :return-type (lambda (typename)
                         (format nil "~A*" typename))
          :args '((storage "AstStorage *"))
          :init-object (lambda (var typename)
                         (format nil "~A* ~A = storage->Create<~A>();"
                                 typename var typename))))

;;;;;;;;;;;;;;;;;;;;;;;;;;;;;;;;;;;;;;;;;;;;;;;;;;;;;;;;;;;;;;;;;;;;;;;;;;;;;;;
;;; Expressions
;;;;;;;;;;;;;;;;;;;;;;;;;;;;;;;;;;;;;;;;;;;;;;;;;;;;;;;;;;;;;;;;;;;;;;;;;;;;;;;

(lcp:define-class expression (tree "::utils::Visitable<HierarchicalTreeVisitor>"
                                   "::utils::Visitable<ExpressionVisitor<TypedValue>>"
                                   "::utils::Visitable<ExpressionVisitor<void>>")
  ()
  (:abstractp t)
  (:public
    #>cpp
    using utils::Visitable<HierarchicalTreeVisitor>::Accept;
    using utils::Visitable<ExpressionVisitor<TypedValue>>::Accept;
    using utils::Visitable<ExpressionVisitor<void>>::Accept;

    Expression() = default;
    cpp<#)
  (:private
    #>cpp
    friend class AstStorage;
    cpp<#)
  (:serialize (:slk :ignore-other-base-classes t))
  (:clone :ignore-other-base-classes t)
  (:type-info :ignore-other-base-classes t))

(lcp:define-class where (tree "::utils::Visitable<HierarchicalTreeVisitor>")
  ((expression "Expression *" :initval "nullptr" :scope :public
               :slk-save #'slk-save-ast-pointer
               :slk-load (slk-load-ast-pointer "Expression")))
  (:public
    #>cpp
    using utils::Visitable<HierarchicalTreeVisitor>::Accept;

    Where() = default;

    bool Accept(HierarchicalTreeVisitor &visitor) override {
      if (visitor.PreVisit(*this)) {
        expression_->Accept(visitor);
      }
      return visitor.PostVisit(*this);
    }
    cpp<#)
  (:protected
    #>cpp
    explicit Where(Expression *expression) : expression_(expression) {}
    cpp<#)
  (:private
    #>cpp
    friend class AstStorage;
    cpp<#)
  (:serialize (:slk :ignore-other-base-classes t))
  (:clone :ignore-other-base-classes t)
  (:type-info :ignore-other-base-classes t))

(lcp:define-class binary-operator (expression)
  ((expression1 "Expression *" :initval "nullptr" :scope :public
                :slk-save #'slk-save-ast-pointer
                :slk-load (slk-load-ast-pointer "Expression"))
   (expression2 "Expression *" :initval "nullptr" :scope :public
                :slk-save #'slk-save-ast-pointer
                :slk-load (slk-load-ast-pointer "Expression")))
  (:abstractp t)
  (:public
    #>cpp
    BinaryOperator() = default;
    cpp<#)
  (:protected
    #>cpp
    BinaryOperator(Expression *expression1, Expression *expression2)
        : expression1_(expression1), expression2_(expression2) {}
    cpp<#)
  (:private
    #>cpp
    friend class AstStorage;
    cpp<#)
  (:serialize (:slk))
  (:clone))

(lcp:define-class unary-operator (expression)
  ((expression "Expression *" :initval "nullptr" :scope :public
               :slk-save #'slk-save-ast-pointer
               :slk-load (slk-load-ast-pointer "Expression")))
  (:abstractp t)
  (:public
    #>cpp
    UnaryOperator() = default;
    cpp<#)
  (:protected
    #>cpp
    explicit UnaryOperator(Expression *expression) : expression_(expression) {}
    cpp<#)
  (:private
    #>cpp
    friend class AstStorage;
    cpp<#)
  (:serialize (:slk))
  (:clone))

(macrolet ((define-binary-operators ()
             `(lcp:cpp-list
               ,@(loop for op in
                       '(or-operator xor-operator and-operator addition-operator
                         subtraction-operator multiplication-operator division-operator
                         mod-operator not-equal-operator equal-operator less-operator
                         greater-operator less-equal-operator greater-equal-operator
                         in-list-operator subscript-operator)
                       collecting
                       `(lcp:define-class ,op (binary-operator)
                          ()
                          (:public
                            #>cpp
                            DEFVISITABLE(ExpressionVisitor<TypedValue>);
                            DEFVISITABLE(ExpressionVisitor<void>);
                            bool Accept(HierarchicalTreeVisitor &visitor) override {
                              if (visitor.PreVisit(*this)) {
                                expression1_->Accept(visitor) && expression2_->Accept(visitor);
                              }
                              return visitor.PostVisit(*this);
                            }
                            cpp<#)
                          (:protected
                            #>cpp
                            using BinaryOperator::BinaryOperator;
                            cpp<#)
                          (:private
                            #>cpp
                            friend class AstStorage;
                            cpp<#)
                          (:serialize (:slk))
                          (:clone))))))
  (define-binary-operators))

(macrolet ((define-unary-operators ()
             `(lcp:cpp-list
               ,@(loop for op in
                       '(not-operator unary-plus-operator
                         unary-minus-operator is-null-operator)
                       collecting
                       `(lcp:define-class ,op (unary-operator)
                          ()
                          (:public
                            #>cpp
                            DEFVISITABLE(ExpressionVisitor<TypedValue>);
                            DEFVISITABLE(ExpressionVisitor<void>);
                            bool Accept(HierarchicalTreeVisitor &visitor) override {
                              if (visitor.PreVisit(*this)) {
                                expression_->Accept(visitor);
                              }
                              return visitor.PostVisit(*this);
                            }
                            cpp<#)
                          (:protected
                            #>cpp
                            using UnaryOperator::UnaryOperator;
                            cpp<#)
                          (:private
                            #>cpp
                            friend class AstStorage;
                            cpp<#)
                          (:serialize (:slk))
                          (:clone))))))
  (define-unary-operators))

(lcp:define-class aggregation (binary-operator)
  ((op "Op" :scope :public)
   (symbol-pos :int32_t :initval -1 :scope :public
               :documentation "Symbol table position of the symbol this Aggregation is mapped to."))
  (:public
    (lcp:define-enum op
      (count min max sum avg collect-list collect-map)
      (:serialize))
    #>cpp
    Aggregation() = default;

    static const constexpr char *const kCount = "COUNT";
    static const constexpr char *const kMin = "MIN";
    static const constexpr char *const kMax = "MAX";
    static const constexpr char *const kSum = "SUM";
    static const constexpr char *const kAvg = "AVG";
    static const constexpr char *const kCollect = "COLLECT";

    static std::string OpToString(Op op) {
      const char *op_strings[] = {kCount, kMin,     kMax,    kSum,
                                  kAvg,   kCollect, kCollect};
      return op_strings[static_cast<int>(op)];
    }

    DEFVISITABLE(ExpressionVisitor<TypedValue>);
    DEFVISITABLE(ExpressionVisitor<void>);
    bool Accept(HierarchicalTreeVisitor &visitor) override {
      if (visitor.PreVisit(*this)) {
        if (expression1_) expression1_->Accept(visitor);
        if (expression2_) expression2_->Accept(visitor);
      }
      return visitor.PostVisit(*this);
    }

    Aggregation *MapTo(const Symbol &symbol) {
      symbol_pos_ = symbol.position();
      return this;
    }
    cpp<#)
  (:protected
    #>cpp
    // Use only for serialization.
    explicit Aggregation(Op op) : op_(op) {}

    /// Aggregation's first expression is the value being aggregated. The second
    /// expression is the key used only in COLLECT_MAP.
    Aggregation(Expression *expression1, Expression *expression2, Op op)
        : BinaryOperator(expression1, expression2), op_(op) {
      // COUNT without expression denotes COUNT(*) in cypher.
      DMG_ASSERT(expression1 || op == Aggregation::Op::COUNT,
                 "All aggregations, except COUNT require expression");
      DMG_ASSERT((expression2 == nullptr) ^ (op == Aggregation::Op::COLLECT_MAP),
                 "The second expression is obligatory in COLLECT_MAP and "
                 "invalid otherwise");
    }
    cpp<#)
  (:private
    #>cpp
    friend class AstStorage;
    cpp<#)
  (:serialize (:slk))
  (:clone))

(lcp:define-class list-slicing-operator (expression)
  ((list "Expression *" :initval "nullptr" :scope :public
         :slk-save #'slk-save-ast-pointer
         :slk-load (slk-load-ast-pointer "Expression"))
   (lower-bound "Expression *" :initval "nullptr" :scope :public
                :slk-save #'slk-save-ast-pointer
                :slk-load (slk-load-ast-pointer "Expression"))
   (upper-bound "Expression *" :initval "nullptr" :scope :public
                :slk-save #'slk-save-ast-pointer
                :slk-load (slk-load-ast-pointer "Expression")))
  (:public
    #>cpp
    ListSlicingOperator() = default;

    DEFVISITABLE(ExpressionVisitor<TypedValue>);
    DEFVISITABLE(ExpressionVisitor<void>);
    bool Accept(HierarchicalTreeVisitor &visitor) override {
      if (visitor.PreVisit(*this)) {
        bool cont = list_->Accept(visitor);
        if (cont && lower_bound_) {
          cont = lower_bound_->Accept(visitor);
        }
        if (cont && upper_bound_) {
          upper_bound_->Accept(visitor);
        }
      }
      return visitor.PostVisit(*this);
    }
   cpp<#)
  (:protected
    #>cpp
    ListSlicingOperator(Expression *list, Expression *lower_bound,
                        Expression *upper_bound)
        : list_(list), lower_bound_(lower_bound), upper_bound_(upper_bound) {}
    cpp<#)
  (:private
    #>cpp
    friend class AstStorage;
    cpp<#)
  (:serialize (:slk))
  (:clone))

(lcp:define-class if-operator (expression)
  ((condition "Expression *" :scope :public
              :slk-save #'slk-save-ast-pointer
              :slk-load (slk-load-ast-pointer "Expression")
              :documentation "None of the expressions should be nullptr. If there is no else_expression, you should make it null PrimitiveLiteral.")
   (then-expression "Expression *" :scope :public
                    :slk-save #'slk-save-ast-pointer
                    :slk-load (slk-load-ast-pointer "Expression"))
   (else-expression "Expression *" :scope :public
                    :slk-save #'slk-save-ast-pointer
                    :slk-load (slk-load-ast-pointer "Expression")))
  (:public
    #>cpp
    IfOperator() = default;

    DEFVISITABLE(ExpressionVisitor<TypedValue>);
    DEFVISITABLE(ExpressionVisitor<void>);
    bool Accept(HierarchicalTreeVisitor &visitor) override {
      if (visitor.PreVisit(*this)) {
        condition_->Accept(visitor) && then_expression_->Accept(visitor) &&
            else_expression_->Accept(visitor);
      }
      return visitor.PostVisit(*this);
    }
    cpp<#)
  (:protected
    #>cpp
    IfOperator(Expression *condition, Expression *then_expression,
               Expression *else_expression)
        : condition_(condition),
          then_expression_(then_expression),
          else_expression_(else_expression) {}
    cpp<#)
  (:private
    #>cpp
    friend class AstStorage;
    cpp<#)
  (:serialize (:slk))
  (:clone))

(lcp:define-class base-literal (expression)
  ()
  (:abstractp t)
  (:public
    #>cpp
    BaseLiteral() = default;
    cpp<#)
  (:private
    #>cpp
    friend class AstStorage;
    cpp<#)
  (:serialize (:slk))
  (:clone))

(lcp:define-class primitive-literal (base-literal)
  ((value "::storage::PropertyValue" :scope :public)
   (token-position :int32_t :scope :public :initval -1
                   :documentation "This field contains token position of literal used to create PrimitiveLiteral object. If PrimitiveLiteral object is not created from query, leave its value at -1."))
  (:public
    #>cpp
    PrimitiveLiteral() = default;

    DEFVISITABLE(ExpressionVisitor<TypedValue>);
    DEFVISITABLE(ExpressionVisitor<void>);
    DEFVISITABLE(HierarchicalTreeVisitor);
    cpp<#)
  (:private
    #>cpp
    friend class AstStorage;
    cpp<#)
  (:protected
    #>cpp
    template <typename T>
    explicit PrimitiveLiteral(T value) : value_(value) {}
    template <typename T>
    PrimitiveLiteral(T value, int token_position)
        : value_(value), token_position_(token_position) {}
    cpp<#)
  (:serialize (:slk))
  (:clone))

(lcp:define-class list-literal (base-literal)
  ((elements "std::vector<Expression *>"
             :scope :public
             :slk-save #'slk-save-ast-vector
             :slk-load (slk-load-ast-vector "Expression")))
  (:public
    #>cpp
    ListLiteral() = default;

    DEFVISITABLE(ExpressionVisitor<TypedValue>);
    DEFVISITABLE(ExpressionVisitor<void>);
    bool Accept(HierarchicalTreeVisitor &visitor) override {
      if (visitor.PreVisit(*this)) {
        for (auto expr_ptr : elements_)
          if (!expr_ptr->Accept(visitor)) break;
      }
      return visitor.PostVisit(*this);
    }
    cpp<#)
  (:protected
    #>cpp
    explicit ListLiteral(const std::vector<Expression *> &elements)
        : elements_(elements) {}
    cpp<#)
  (:private
    #>cpp
    friend class AstStorage;
    cpp<#)
  (:serialize (:slk))
  (:clone))

(lcp:define-class map-literal (base-literal)
  ((elements "std::unordered_map<PropertyIx, Expression *>"
             :slk-save #'slk-save-property-map
             :slk-load #'slk-load-property-map
             :clone #'clone-property-map
             :scope :public))
  (:public
    #>cpp
    MapLiteral() = default;

    DEFVISITABLE(ExpressionVisitor<TypedValue>);
    DEFVISITABLE(ExpressionVisitor<void>);
    bool Accept(HierarchicalTreeVisitor &visitor) override {
      if (visitor.PreVisit(*this)) {
        for (auto pair : elements_)
          if (!pair.second->Accept(visitor)) break;
      }
      return visitor.PostVisit(*this);
    }
    cpp<#)
  (:protected
    #>cpp
    explicit MapLiteral(
        const std::unordered_map<PropertyIx, Expression *> &elements)
        : elements_(elements) {}
    cpp<#)
  (:private
    #>cpp
    friend class AstStorage;
    cpp<#)
  (:serialize (:slk))
  (:clone))

(lcp:define-class identifier (expression)
  ((name "std::string" :scope :public)
   (user-declared :bool :initval "true" :scope :public)
   (symbol-pos :int32_t :initval -1 :scope :public
               :documentation "Symbol table position of the symbol this Identifier is mapped to."))
  (:public
    #>cpp
    Identifier() = default;

    DEFVISITABLE(ExpressionVisitor<TypedValue>);
    DEFVISITABLE(ExpressionVisitor<void>);
    DEFVISITABLE(HierarchicalTreeVisitor);

    Identifier *MapTo(const Symbol &symbol) {
      symbol_pos_ = symbol.position();
      return this;
    }

    explicit Identifier(const std::string &name) : name_(name) {}
    Identifier(const std::string &name, bool user_declared)
        : name_(name), user_declared_(user_declared) {}
    cpp<#)
  (:private
    #>cpp
    friend class AstStorage;
    cpp<#)
  (:serialize (:slk))
  (:clone))

(lcp:define-class property-lookup (expression)
  ((expression "Expression *" :initval "nullptr" :scope :public
               :slk-save #'slk-save-ast-pointer
               :slk-load (slk-load-ast-pointer "Expression"))
   (property "PropertyIx" :scope :public
             :slk-load (lambda (member)
                        #>cpp
                        slk::Load(&self->${member}, reader, storage);
                        cpp<#)
             :clone (lambda (source dest)
                      #>cpp
                      ${dest} = storage->GetPropertyIx(${source}.name);
                      cpp<#)))
  (:public
    #>cpp
    PropertyLookup() = default;

    DEFVISITABLE(ExpressionVisitor<TypedValue>);
    DEFVISITABLE(ExpressionVisitor<void>);
    bool Accept(HierarchicalTreeVisitor &visitor) override {
      if (visitor.PreVisit(*this)) {
        expression_->Accept(visitor);
      }
      return visitor.PostVisit(*this);
    }
    cpp<#)
  (:protected
    #>cpp
    PropertyLookup(Expression *expression, PropertyIx property)
        : expression_(expression), property_(property) {}
    cpp<#)
  (:private
    #>cpp
    friend class AstStorage;
    cpp<#)
  (:serialize (:slk))
  (:clone))

(lcp:define-class labels-test (expression)
  ((expression "Expression *" :initval "nullptr" :scope :public
               :slk-save #'slk-save-ast-pointer
               :slk-load (slk-load-ast-pointer "Expression"))
   (labels "std::vector<LabelIx>" :scope :public
           :slk-load (lambda (member)
                      #>cpp
                      size_t size = 0;
                      slk::Load(&size, reader);
                      self->${member}.resize(size);
                      for (size_t i = 0; i < size; ++i) {
                        slk::Load(&self->${member}[i], reader, storage);
                      }
                      cpp<#)
           :clone (clone-name-ix-vector "Label")))
  (:public
    #>cpp
    LabelsTest() = default;

    DEFVISITABLE(ExpressionVisitor<TypedValue>);
    DEFVISITABLE(ExpressionVisitor<void>);
    bool Accept(HierarchicalTreeVisitor &visitor) override {
      if (visitor.PreVisit(*this)) {
        expression_->Accept(visitor);
      }
      return visitor.PostVisit(*this);
    }
    cpp<#)
  (:protected
    #>cpp
    LabelsTest(Expression *expression, const std::vector<LabelIx> &labels)
        : expression_(expression), labels_(labels) {}
    cpp<#)
  (:private
    #>cpp
    friend class AstStorage;
    cpp<#)
  (:serialize (:slk))
  (:clone))

(lcp:define-class function (expression)
  ((arguments "std::vector<Expression *>"
              :scope :public
              :slk-save #'slk-save-ast-vector
              :slk-load (slk-load-ast-vector "Expression"))
   (function-name "std::string" :scope :public)
   (function "std::function<TypedValue(const TypedValue *, int64_t,
                                       const FunctionContext &)>"
             :scope :public
             :dont-save t
             :clone :copy
             :slk-load (lambda (member)
                        #>cpp
                        self->${member} = query::NameToFunction(self->function_name_);
                        cpp<#)))
  (:public
    #>cpp
    Function() = default;

    DEFVISITABLE(ExpressionVisitor<TypedValue>);
    DEFVISITABLE(ExpressionVisitor<void>);
    bool Accept(HierarchicalTreeVisitor &visitor) override {
      if (visitor.PreVisit(*this)) {
        for (auto *argument : arguments_) {
          if (!argument->Accept(visitor)) break;
        }
      }
      return visitor.PostVisit(*this);
    }
    cpp<#)
  (:protected
    #>cpp
    Function(const std::string &function_name,
             const std::vector<Expression *> &arguments)
        : arguments_(arguments),
          function_name_(function_name),
          function_(NameToFunction(function_name_)) {
      if (!function_) {
        throw SemanticException("Function '{}' doesn't exist.", function_name);
      }
    }
    cpp<#)
  (:private
    #>cpp
    friend class AstStorage;
    cpp<#)
  (:serialize (:slk))
  (:clone))

(lcp:define-class reduce (expression)
  ((accumulator "Identifier *" :initval "nullptr" :scope :public
                :slk-save #'slk-save-ast-pointer
                :slk-load (slk-load-ast-pointer "Identifier")
                :documentation "Identifier for the accumulating variable")
   (initializer "Expression *" :initval "nullptr" :scope :public
                :slk-save #'slk-save-ast-pointer
                :slk-load (slk-load-ast-pointer "Expression")
                :documentation "Expression which produces the initial accumulator value.")
   (identifier "Identifier *" :initval "nullptr" :scope :public
               :slk-save #'slk-save-ast-pointer
               :slk-load (slk-load-ast-pointer "Identifier")
               :documentation "Identifier for the list element.")
   (list "Expression *" :initval "nullptr" :scope :public
         :slk-save #'slk-save-ast-pointer
         :slk-load (slk-load-ast-pointer "Expression")
         :documentation "Expression which produces a list to be reduced.")
   (expression "Expression *" :initval "nullptr" :scope :public
               :slk-save #'slk-save-ast-pointer
               :slk-load (slk-load-ast-pointer "Expression")
               :documentation "Expression which does the reduction, i.e. produces the new accumulator value."))
  (:public
    #>cpp
    Reduce() = default;

    DEFVISITABLE(ExpressionVisitor<TypedValue>);
    DEFVISITABLE(ExpressionVisitor<void>);
    bool Accept(HierarchicalTreeVisitor &visitor) override {
      if (visitor.PreVisit(*this)) {
        accumulator_->Accept(visitor) && initializer_->Accept(visitor) &&
            identifier_->Accept(visitor) && list_->Accept(visitor) &&
            expression_->Accept(visitor);
      }
      return visitor.PostVisit(*this);
    }
    cpp<#)
  (:protected
    #>cpp
    Reduce(Identifier *accumulator, Expression *initializer, Identifier *identifier,
           Expression *list, Expression *expression)
        : accumulator_(accumulator),
          initializer_(initializer),
          identifier_(identifier),
          list_(list),
          expression_(expression) {}
    cpp<#)
  (:private
    #>cpp
    friend class AstStorage;
    cpp<#)
  (:serialize (:slk))
  (:clone))

(lcp:define-class coalesce (expression)
  ((expressions "std::vector<Expression *>"
                :scope :public
                :slk-save #'slk-save-ast-vector
                :slk-load (slk-load-ast-vector "Expression")
                :documentation "A list of expressions to evaluate. None of the expressions should be nullptr."))
  (:public
   #>cpp
   Coalesce() = default;

   DEFVISITABLE(ExpressionVisitor<TypedValue>);
   DEFVISITABLE(ExpressionVisitor<void>);
   bool Accept(HierarchicalTreeVisitor &visitor) override {
     if (visitor.PreVisit(*this)) {
       for (auto *expr : expressions_) {
         if (!expr->Accept(visitor)) break;
       }
     }
     return visitor.PostVisit(*this);
   }
   cpp<#
   )
  (:private
   #>cpp
   explicit Coalesce(const std::vector<Expression *> &expressions)
       : expressions_(expressions) {}

   friend class AstStorage;
   cpp<#)
  (:serialize (:slk))
  (:clone))

(lcp:define-class extract (expression)
  ((identifier "Identifier *" :initval "nullptr" :scope :public
               :slk-save #'slk-save-ast-pointer
               :slk-load (slk-load-ast-pointer "Identifier")
               :documentation "Identifier for the list element.")
   (list "Expression *" :initval "nullptr" :scope :public
         :slk-save #'slk-save-ast-pointer
         :slk-load (slk-load-ast-pointer "Expression")
         :documentation "Expression which produces a list which will be extracted.")
   (expression "Expression *" :initval "nullptr" :scope :public
               :slk-save #'slk-save-ast-pointer
               :slk-load (slk-load-ast-pointer "Expression")
               :documentation "Expression which produces the new value for list element."))
  (:public
    #>cpp
    Extract() = default;

    DEFVISITABLE(ExpressionVisitor<TypedValue>);
    DEFVISITABLE(ExpressionVisitor<void>);
    bool Accept(HierarchicalTreeVisitor &visitor) override {
      if (visitor.PreVisit(*this)) {
        identifier_->Accept(visitor) && list_->Accept(visitor) &&
            expression_->Accept(visitor);
      }
      return visitor.PostVisit(*this);
    }
    cpp<#)
  (:protected
    #>cpp
    Extract(Identifier *identifier, Expression *list, Expression *expression)
        : identifier_(identifier), list_(list), expression_(expression) {}
    cpp<#)
  (:private
    #>cpp
    friend class AstStorage;
    cpp<#)
  (:serialize (:slk))
  (:clone))

(lcp:define-class all (expression)
  ((identifier "Identifier *" :initval "nullptr" :scope :public
               :slk-save #'slk-save-ast-pointer
               :slk-load (slk-load-ast-pointer "Identifier"))
   (list-expression "Expression *" :initval "nullptr" :scope :public
                    :slk-save #'slk-save-ast-pointer
                    :slk-load (slk-load-ast-pointer "Expression"))
   (where "Where *" :initval "nullptr" :scope :public
          :slk-save #'slk-save-ast-pointer
          :slk-load (slk-load-ast-pointer "Where")))
  (:public
    #>cpp
    All() = default;

    DEFVISITABLE(ExpressionVisitor<TypedValue>);
    DEFVISITABLE(ExpressionVisitor<void>);
    bool Accept(HierarchicalTreeVisitor &visitor) override {
      if (visitor.PreVisit(*this)) {
        identifier_->Accept(visitor) && list_expression_->Accept(visitor) &&
            where_->Accept(visitor);
      }
      return visitor.PostVisit(*this);
    }
    cpp<#)
  (:protected
    #>cpp
    All(Identifier *identifier, Expression *list_expression, Where *where)
        : identifier_(identifier),
          list_expression_(list_expression),
          where_(where) {}
    cpp<#)
  (:private
    #>cpp
    friend class AstStorage;
    cpp<#)
  (:serialize (:slk))
  (:clone))

;; TODO: This is pretty much copy pasted from All. Consider merging Reduce,
;; All, Any, None and Single into something like a higher-order function call
;; which takes a list argument and a function which is applied on list elements.
(lcp:define-class single (expression)
  ((identifier "Identifier *" :initval "nullptr" :scope :public
               :slk-save #'slk-save-ast-pointer
               :slk-load (slk-load-ast-pointer "Identifier"))
   (list-expression "Expression *" :initval "nullptr" :scope :public
                    :slk-save #'slk-save-ast-pointer
                    :slk-load (slk-load-ast-pointer "Expression"))
   (where "Where *" :initval "nullptr" :scope :public
          :slk-save #'slk-save-ast-pointer
          :slk-load (slk-load-ast-pointer "Where")))
  (:public
    #>cpp
    Single() = default;

    DEFVISITABLE(ExpressionVisitor<TypedValue>);
    DEFVISITABLE(ExpressionVisitor<void>);
    bool Accept(HierarchicalTreeVisitor &visitor) override {
      if (visitor.PreVisit(*this)) {
        identifier_->Accept(visitor) && list_expression_->Accept(visitor) &&
            where_->Accept(visitor);
      }
      return visitor.PostVisit(*this);
    }
    cpp<#)
  (:protected
    #>cpp
    Single(Identifier *identifier, Expression *list_expression, Where *where)
        : identifier_(identifier),
          list_expression_(list_expression),
          where_(where) {}
    cpp<#)
  (:private
    #>cpp
    friend class AstStorage;
    cpp<#)
  (:serialize (:slk))
  (:clone))

;; TODO: This is pretty much copy pasted from All. Consider merging Reduce,
;; All, Any, None and Single into something like a higher-order function call
;; which takes a list argument and a function which is applied on list elements.
(lcp:define-class any (expression)
  ((identifier "Identifier *" :initval "nullptr" :scope :public
               :slk-save #'slk-save-ast-pointer
               :slk-load (slk-load-ast-pointer "Identifier"))
   (list-expression "Expression *" :initval "nullptr" :scope :public
                    :slk-save #'slk-save-ast-pointer
                    :slk-load (slk-load-ast-pointer "Expression"))
   (where "Where *" :initval "nullptr" :scope :public
          :slk-save #'slk-save-ast-pointer
          :slk-load (slk-load-ast-pointer "Where")))
  (:public
    #>cpp
    Any() = default;

    DEFVISITABLE(ExpressionVisitor<TypedValue>);
    DEFVISITABLE(ExpressionVisitor<void>);
    bool Accept(HierarchicalTreeVisitor &visitor) override {
      if (visitor.PreVisit(*this)) {
        identifier_->Accept(visitor) && list_expression_->Accept(visitor) &&
            where_->Accept(visitor);
      }
      return visitor.PostVisit(*this);
    }
    cpp<#)
  (:protected
    #>cpp
    Any(Identifier *identifier, Expression *list_expression, Where *where)
        : identifier_(identifier),
          list_expression_(list_expression),
          where_(where) {}
    cpp<#)
  (:private
    #>cpp
    friend class AstStorage;
    cpp<#)
  (:serialize (:slk))
  (:clone))

;; TODO: This is pretty much copy pasted from All. Consider merging Reduce,
;; All, Any, None and Single into something like a higher-order function call
;; which takes a list argument and a function which is applied on list elements.
(lcp:define-class none (expression)
  ((identifier "Identifier *" :initval "nullptr" :scope :public
               :slk-save #'slk-save-ast-pointer
               :slk-load (slk-load-ast-pointer "Identifier"))
   (list-expression "Expression *" :initval "nullptr" :scope :public
                    :slk-save #'slk-save-ast-pointer
                    :slk-load (slk-load-ast-pointer "Expression"))
   (where "Where *" :initval "nullptr" :scope :public
          :slk-save #'slk-save-ast-pointer
          :slk-load (slk-load-ast-pointer "Where")))
  (:public
    #>cpp
    None() = default;

    DEFVISITABLE(ExpressionVisitor<TypedValue>);
    DEFVISITABLE(ExpressionVisitor<void>);
    bool Accept(HierarchicalTreeVisitor &visitor) override {
      if (visitor.PreVisit(*this)) {
        identifier_->Accept(visitor) && list_expression_->Accept(visitor) &&
            where_->Accept(visitor);
      }
      return visitor.PostVisit(*this);
    }
    cpp<#)
  (:protected
    #>cpp
    None(Identifier *identifier, Expression *list_expression, Where *where)
        : identifier_(identifier),
          list_expression_(list_expression),
          where_(where) {}
    cpp<#)
  (:private
    #>cpp
    friend class AstStorage;
    cpp<#)
  (:serialize (:slk))
  (:clone))

(lcp:define-class parameter-lookup (expression)
  ((token-position :int32_t :initval -1 :scope :public
                   :documentation "This field contains token position of *literal* used to create ParameterLookup object. If ParameterLookup object is not created from a literal leave this value at -1."))
  (:public
    #>cpp
    ParameterLookup() = default;

    DEFVISITABLE(ExpressionVisitor<TypedValue>);
    DEFVISITABLE(ExpressionVisitor<void>);
    DEFVISITABLE(HierarchicalTreeVisitor);
    cpp<#)
  (:protected
    #>cpp
    explicit ParameterLookup(int token_position)
        : token_position_(token_position) {}
    cpp<#)
  (:private
    #>cpp
    friend class AstStorage;
    cpp<#)
  (:serialize (:slk))
  (:clone))

(lcp:define-class regex-match (expression)
  ((string-expr "Expression *" :scope :public
                :slk-save #'slk-save-ast-pointer
                :slk-load (slk-load-ast-pointer "Expression"))
   (regex "Expression *" :scope :public
                :slk-save #'slk-save-ast-pointer
                :slk-load (slk-load-ast-pointer "Expression")))
  (:public
    #>cpp
    RegexMatch() = default;

    DEFVISITABLE(ExpressionVisitor<TypedValue>);
    DEFVISITABLE(ExpressionVisitor<void>);
    bool Accept(HierarchicalTreeVisitor &visitor) override {
      if (visitor.PreVisit(*this)) {
        string_expr_->Accept(visitor) && regex_->Accept(visitor);
      }
      return visitor.PostVisit(*this);
    }
    cpp<#)
  (:private
    #>cpp
    friend class AstStorage;
    RegexMatch(Expression *string_expr, Expression *regex)
        : string_expr_(string_expr), regex_(regex) {}
    cpp<#)
  (:serialize (:slk))
  (:clone))

(lcp:define-class named-expression (tree "::utils::Visitable<HierarchicalTreeVisitor>"
                                         "::utils::Visitable<ExpressionVisitor<TypedValue>>"
                                         "::utils::Visitable<ExpressionVisitor<void>>")
  ((name "std::string" :scope :public)
   (expression "Expression *" :initval "nullptr" :scope :public
               :slk-save #'slk-save-ast-pointer
               :slk-load (slk-load-ast-pointer "Expression"))
   (token-position :int32_t :initval -1 :scope :public
                   :documentation "This field contains token position of first token in named expression used to create name_. If NamedExpression object is not created from query or it is aliased leave this value at -1.")
   (symbol-pos :int32_t :initval -1 :scope :public
               :documentation "Symbol table position of the symbol this NamedExpression is mapped to."))
  (:public
    #>cpp
    using utils::Visitable<ExpressionVisitor<TypedValue>>::Accept;
    using utils::Visitable<ExpressionVisitor<void>>::Accept;
    using utils::Visitable<HierarchicalTreeVisitor>::Accept;

    NamedExpression() = default;

    DEFVISITABLE(ExpressionVisitor<TypedValue>);
    DEFVISITABLE(ExpressionVisitor<void>);
    bool Accept(HierarchicalTreeVisitor &visitor) override {
      if (visitor.PreVisit(*this)) {
        expression_->Accept(visitor);
      }
      return visitor.PostVisit(*this);
    }

    NamedExpression *MapTo(const Symbol &symbol) {
      symbol_pos_ = symbol.position();
      return this;
    }
    cpp<#)
  (:protected
    #>cpp
    explicit NamedExpression(const std::string &name) : name_(name) {}
    NamedExpression(const std::string &name, Expression *expression)
        : name_(name), expression_(expression) {}
    NamedExpression(const std::string &name, Expression *expression,
                    int token_position)
        : name_(name), expression_(expression), token_position_(token_position) {}
    cpp<#)
  (:private
    #>cpp
    friend class AstStorage;
    cpp<#)
  (:serialize (:slk :ignore-other-base-classes t))
  (:clone :ignore-other-base-classes t)
  (:type-info :ignore-other-base-classes t))

;;;;;;;;;;;;;;;;;;;;;;;;;;;;;;;;;;;;;;;;;;;;;;;;;;;;;;;;;;;;;;;;;;;;;;;;;;;;;;;
;;; END Expressions
;;;;;;;;;;;;;;;;;;;;;;;;;;;;;;;;;;;;;;;;;;;;;;;;;;;;;;;;;;;;;;;;;;;;;;;;;;;;;;;

(lcp:define-class pattern-atom (tree "::utils::Visitable<HierarchicalTreeVisitor>")
  ((identifier "Identifier *" :initval "nullptr" :scope :public
               :slk-save #'slk-save-ast-pointer
               :slk-load (slk-load-ast-pointer "Identifier")))
  (:abstractp t)
  (:public
    #>cpp
    using utils::Visitable<HierarchicalTreeVisitor>::Accept;

    PatternAtom() = default;
    cpp<#)
  (:protected
    #>cpp
    explicit PatternAtom(Identifier *identifier) : identifier_(identifier) {}
    cpp<#)
  (:private
    #>cpp
    friend class AstStorage;
    cpp<#)
  (:serialize (:slk :ignore-other-base-classes t))
  (:clone :ignore-other-base-classes t)
  (:type-info :ignore-other-base-classes t))

(defun clone-variant-properties (source destination)
  #>cpp
    if (const auto *properties = std::get_if<std::unordered_map<PropertyIx, Expression *>>(&${source})) {
      auto &new_obj_properties = std::get<std::unordered_map<PropertyIx, Expression *>>(${destination});
      for (const auto &[property, value_expression] : *properties) {
        PropertyIx key = storage->GetPropertyIx(property.name);
        new_obj_properties[key] = value_expression->Clone(storage);
      }
    } else {
      ${destination} = std::get<ParameterLookup *>(${source})->Clone(storage);
    }
  cpp<#)

(lcp:define-class node-atom (pattern-atom)
  ((labels "std::vector<LabelIx>" :scope :public
           :slk-load (lambda (member)
                      #>cpp
                      size_t size = 0;
                      slk::Load(&size, reader);
                      self->${member}.resize(size);
                      for (size_t i = 0; i < size; ++i) {
                        slk::Load(&self->${member}[i], reader, storage);
                      }
                      cpp<#)
           :clone (clone-name-ix-vector "Label"))
   (properties "std::variant<std::unordered_map<PropertyIx, Expression *>, ParameterLookup*>"
              :clone #'clone-variant-properties
              :scope :public))
  (:public
    #>cpp
    bool Accept(HierarchicalTreeVisitor &visitor) override {
      if (visitor.PreVisit(*this)) {
        if (auto* properties = std::get_if<std::unordered_map<PropertyIx, Expression *>>(&properties_)) {
          bool cont = identifier_->Accept(visitor);
          for (auto &property : *properties) {
            if (cont) {
              cont = property.second->Accept(visitor);
            }
          }
        } else {
          std::get<ParameterLookup*>(properties_)->Accept(visitor);
        }
      }
      return visitor.PostVisit(*this);
    }
    cpp<#)
  (:protected
    #>cpp
    using PatternAtom::PatternAtom;
    cpp<#)
  (:private
    #>cpp
    friend class AstStorage;
    cpp<#)
  (:serialize (:slk))
  (:clone))

(lcp:define-class edge-atom (pattern-atom)
  ((type "Type" :initval "Type::SINGLE" :scope :public)
   (direction "Direction" :initval "Direction::BOTH" :scope :public)
   (edge-types "std::vector<EdgeTypeIx>" :scope :public
               :slk-load (lambda (member)
                          #>cpp
                          size_t size = 0;
                          slk::Load(&size, reader);
                          self->${member}.resize(size);
                          for (size_t i = 0; i < size; ++i) {
                            slk::Load(&self->${member}[i], reader, storage);
                          }
                          cpp<#)
               :clone (clone-name-ix-vector "EdgeType"))
   (properties "std::variant<std::unordered_map<PropertyIx, Expression *>, ParameterLookup*>"
               :scope :public
               :slk-save #'slk-save-property-map
               :slk-load #'slk-load-property-map
               :clone #'clone-variant-properties)
   (lower-bound "Expression *" :initval "nullptr" :scope :public
                :slk-save #'slk-save-ast-pointer
                :slk-load (slk-load-ast-pointer "Expression")
                :documentation "Evaluates to lower bound in variable length expands.")
   (upper-bound "Expression *" :initval "nullptr" :scope :public
                :slk-save #'slk-save-ast-pointer
                :slk-load (slk-load-ast-pointer "Expression")
                :documentation "Evaluated to upper bound in variable length expands.")
   (filter-lambda "Lambda" :scope :public
                  :documentation "Filter lambda for variable length expands. Can have an empty expression, but identifiers must be valid, because an optimization pass may inline other expressions into this lambda."
                  :slk-load (lambda (member)
                              #>cpp
                              slk::Load(&self->${member}, reader, storage);
                              cpp<#))
   (weight-lambda "Lambda" :scope :public
                  :documentation "Used in weighted shortest path. It must have valid expressions and identifiers. In all other expand types, it is empty."
                  :slk-load (lambda (member)
                              #>cpp
                              slk::Load(&self->${member}, reader, storage);
                              cpp<#))
   (total-weight "Identifier *" :initval "nullptr" :scope :public
                 :slk-save #'slk-save-ast-pointer
                 :slk-load (slk-load-ast-pointer "Identifier")
                 :documentation "Variable where the total weight for weighted shortest path will be stored."))
  (:public
    (lcp:define-enum type
                     (single depth-first breadth-first weighted-shortest-path)
                     (:serialize))
    (lcp:define-enum direction
                     (in out both)
                     (:serialize))
    (lcp:define-struct lambda ()
      ((inner-edge "Identifier *" :initval "nullptr"
                   :slk-save #'slk-save-ast-pointer
                   :slk-load (slk-load-ast-pointer "Identifier")
                   :documentation "Argument identifier for the edge currently being traversed.")
       (inner-node "Identifier *" :initval "nullptr"
                   :slk-save #'slk-save-ast-pointer
                   :slk-load (slk-load-ast-pointer "Identifier")
                   :documentation "Argument identifier for the destination node of the edge.")
       (expression "Expression *" :initval "nullptr"
                   :slk-save #'slk-save-ast-pointer
                   :slk-load (slk-load-ast-pointer "Expression")
                   :documentation "Evaluates the result of the lambda."))
      (:documentation "Lambda for use in filtering or weight calculation during variable expand.")
      (:serialize (:slk :load-args '((storage "query::AstStorage *"))))
      (:clone :args '((storage "AstStorage *"))))
    #>cpp
    bool Accept(HierarchicalTreeVisitor &visitor) override {
      if (visitor.PreVisit(*this)) {
        bool cont = identifier_->Accept(visitor);
        if (auto *properties = std::get_if<std::unordered_map<query::PropertyIx, query::Expression *>>(&properties_)) {
          for (auto &property : *properties) {
            if (cont) {
              cont = property.second->Accept(visitor);
            }
          }
        } else {
          std::get<ParameterLookup *>(properties_)->Accept(visitor);
        }
        if (cont && lower_bound_) {
          cont = lower_bound_->Accept(visitor);
        }
        if (cont && upper_bound_) {
          cont = upper_bound_->Accept(visitor);
        }
        if (cont && total_weight_) {
          total_weight_->Accept(visitor);
        }
      }
      return visitor.PostVisit(*this);
    }

    bool IsVariable() const {
      switch (type_) {
        case Type::DEPTH_FIRST:
        case Type::BREADTH_FIRST:
        case Type::WEIGHTED_SHORTEST_PATH:
          return true;
        case Type::SINGLE:
          return false;
      }
    }
    cpp<#)
  (:protected
    #>cpp
    using PatternAtom::PatternAtom;
    EdgeAtom(Identifier *identifier, Type type, Direction direction)
        : PatternAtom(identifier), type_(type), direction_(direction) {}

    // Creates an edge atom for a SINGLE expansion with the given .
    EdgeAtom(Identifier *identifier, Type type, Direction direction,
             const std::vector<EdgeTypeIx> &edge_types)
        : PatternAtom(identifier),
          type_(type),
          direction_(direction),
          edge_types_(edge_types) {}
    cpp<#)
  (:private
    #>cpp
    friend class AstStorage;
    cpp<#)
  (:serialize (:slk))
  (:clone))

(lcp:define-class pattern (tree "::utils::Visitable<HierarchicalTreeVisitor>")
  ((identifier "Identifier *" :initval "nullptr" :scope :public
               :slk-save #'slk-save-ast-pointer
               :slk-load (slk-load-ast-pointer "Identifier"))
   (atoms "std::vector<PatternAtom *>"
          :scope :public
          :slk-save #'slk-save-ast-vector
          :slk-load (slk-load-ast-vector "PatternAtom")))
  (:public
    #>cpp
    using utils::Visitable<HierarchicalTreeVisitor>::Accept;

    Pattern() = default;

    bool Accept(HierarchicalTreeVisitor &visitor) override {
      if (visitor.PreVisit(*this)) {
        bool cont = identifier_->Accept(visitor);
        for (auto &part : atoms_) {
          if (cont) {
            cont = part->Accept(visitor);
          }
        }
      }
      return visitor.PostVisit(*this);
    }
    cpp<#)
  (:private
    #>cpp
    friend class AstStorage;
    cpp<#)
  (:serialize (:slk :ignore-other-base-classes t))
  (:clone :ignore-other-base-classes t)
  (:type-info :ignore-other-base-classes t))

(lcp:define-class clause (tree "::utils::Visitable<HierarchicalTreeVisitor>")
  ()
  (:abstractp t)
  (:public
    #>cpp
    using utils::Visitable<HierarchicalTreeVisitor>::Accept;

    Clause() = default;
    cpp<#)
  (:private
    #>cpp
    friend class AstStorage;
    cpp<#)
  (:serialize (:slk :ignore-other-base-classes t))
  (:clone :ignore-other-base-classes t)
  (:type-info :ignore-other-base-classes t))

(lcp:define-class single-query (tree "::utils::Visitable<HierarchicalTreeVisitor>")
  ((clauses "std::vector<Clause *>"
            :scope :public
            :slk-save #'slk-save-ast-vector
            :slk-load (slk-load-ast-vector "Clause")))
  (:public
    #>cpp
    using utils::Visitable<HierarchicalTreeVisitor>::Accept;

    SingleQuery() = default;

    bool Accept(HierarchicalTreeVisitor &visitor) override {
      if (visitor.PreVisit(*this)) {
        for (auto &clause : clauses_) {
          if (!clause->Accept(visitor)) break;
        }
      }
      return visitor.PostVisit(*this);
    }
    cpp<#)
  (:private
    #>cpp
    friend class AstStorage;
    cpp<#)
  (:serialize (:slk :ignore-other-base-classes t))
  (:clone :ignore-other-base-classes t)
  (:type-info :ignore-other-base-classes t))

(lcp:define-class cypher-union (tree "::utils::Visitable<HierarchicalTreeVisitor>")
  ((single-query "SingleQuery *" :initval "nullptr" :scope :public
                 :slk-save #'slk-save-ast-pointer
                 :slk-load (slk-load-ast-pointer "SingleQuery"))
   (distinct :bool :initval "false" :scope :public)
   (union-symbols "std::vector<Symbol>" :scope :public
                  :documentation "Holds symbols that are created during symbol generation phase. These symbols are used when UNION/UNION ALL combines single query results."))
  (:public
    #>cpp
    using utils::Visitable<HierarchicalTreeVisitor>::Accept;

    CypherUnion() = default;

    bool Accept(HierarchicalTreeVisitor &visitor) override {
      if (visitor.PreVisit(*this)) {
        single_query_->Accept(visitor);
      }
      return visitor.PostVisit(*this);
    }
    cpp<#)
  (:protected
    #>cpp
    explicit CypherUnion(bool distinct) : distinct_(distinct) {}
    CypherUnion(bool distinct, SingleQuery *single_query,
                std::vector<Symbol> union_symbols)
        : single_query_(single_query),
          distinct_(distinct),
          union_symbols_(union_symbols) {}
    cpp<#)
  (:private
    #>cpp
    friend class AstStorage;
    cpp<#)
  (:serialize (:slk :ignore-other-base-classes t))
  (:clone :ignore-other-base-classes t)
  (:type-info :ignore-other-base-classes t))

(lcp:define-class query (tree "::utils::Visitable<QueryVisitor<void>>")
  ()
  (:abstractp t)
  (:public
    #>cpp
    using utils::Visitable<QueryVisitor<void>>::Accept;

    Query() = default;
    cpp<#)
  (:private
    #>cpp
    friend class AstStorage;
    cpp<#)
  (:serialize (:slk :ignore-other-base-classes t))
  (:clone :ignore-other-base-classes t)
  (:type-info :ignore-other-base-classes t))

(lcp:define-class cypher-query (query)
  ((single-query "SingleQuery *" :initval "nullptr" :scope :public
                 :slk-save #'slk-save-ast-pointer
                 :slk-load (slk-load-ast-pointer "SingleQuery")
                 :documentation "First and potentially only query.")
   (cypher-unions "std::vector<CypherUnion *>"
                  :scope :public
                  :slk-save #'slk-save-ast-vector
                  :slk-load (slk-load-ast-vector "CypherUnion")
                  :documentation "Contains remaining queries that should form and union with `single_query_`.")
   (memory-limit "Expression *" :initval "nullptr" :scope :public
                 :slk-save #'slk-save-ast-pointer
                 :slk-load (slk-load-ast-pointer "Expression"))
   (memory-scale "size_t" :initval "1024U" :scope :public))
  (:public
    #>cpp
    CypherQuery() = default;

    DEFVISITABLE(QueryVisitor<void>);
    cpp<#)
  (:private
    #>cpp
    friend class AstStorage;
    cpp<#)
  (:serialize (:slk))
  (:clone))

(lcp:define-class explain-query (query)
  ((cypher-query "CypherQuery *" :initval "nullptr" :scope :public
                 :slk-save #'slk-save-ast-pointer
                 :slk-load (slk-load-ast-pointer "CypherQuery")
                 :documentation "The CypherQuery to explain."))
  (:public
    #>cpp
    ExplainQuery() = default;

    DEFVISITABLE(QueryVisitor<void>);
    cpp<#)
  (:private
    #>cpp
    friend class AstStorage;
    cpp<#)
  (:serialize (:slk))
  (:clone))

(lcp:define-class profile-query (query)
  ((cypher-query "CypherQuery *"
                 :initval "nullptr"
                 :scope :public
                 :slk-save #'slk-save-ast-pointer
                 :slk-load (slk-load-ast-pointer "CypherQuery")
                 :documentation "The CypherQuery to profile."))
  (:public
   #>cpp
   ProfileQuery() = default;

   DEFVISITABLE(QueryVisitor<void>);
   cpp<#)
  (:private
   #>cpp
   friend class AstStorage;
   cpp<#)
  (:serialize (:slk))
  (:clone))

(lcp:define-class index-query (query)
  ((action "Action" :scope :public)
   (label "LabelIx" :scope :public
          :slk-load (lambda (member)
                     #>cpp
                     slk::Load(&self->${member}, reader, storage);
                     cpp<#)
          :clone (lambda (source dest)
                   #>cpp
                   ${dest} = storage->GetLabelIx(${source}.name);
                   cpp<#))
   (properties "std::vector<PropertyIx>" :scope :public
               :slk-load (lambda (member)
                          #>cpp
                          size_t size = 0;
                          slk::Load(&size, reader);
                          self->${member}.resize(size);
                          for (size_t i = 0; i < size; ++i) {
                            slk::Load(&self->${member}[i], reader, storage);
                          }
                          cpp<#)
               :clone (clone-name-ix-vector "Property")))
  (:public
   (lcp:define-enum action
       (create drop)
     (:serialize))

    #>cpp
    IndexQuery() = default;

    DEFVISITABLE(QueryVisitor<void>);
  cpp<#)
  (:protected
    #>cpp
    IndexQuery(Action action, LabelIx label, std::vector<PropertyIx> properties)
        : action_(action), label_(label), properties_(properties) {}
    cpp<#)
  (:private
    #>cpp
    friend class AstStorage;
    cpp<#)
  (:serialize (:slk))
  (:clone))

(lcp:define-class create (clause)
  ((patterns "std::vector<Pattern *>"
             :scope :public
             :slk-save #'slk-save-ast-vector
             :slk-load (slk-load-ast-vector "Pattern")))
  (:public
    #>cpp
    Create() = default;

    bool Accept(HierarchicalTreeVisitor &visitor) override {
      if (visitor.PreVisit(*this)) {
        for (auto &pattern : patterns_) {
          if (!pattern->Accept(visitor)) break;
        }
      }
      return visitor.PostVisit(*this);
    }
    cpp<#)
  (:protected
    #>cpp
    explicit Create(std::vector<Pattern *> patterns) : patterns_(patterns) {}
    cpp<#)
  (:private
    #>cpp
    friend class AstStorage;
    cpp<#)
  (:serialize (:slk))
  (:clone))

(lcp:define-class call-procedure (clause)
  ((procedure-name "std::string" :scope :public)
   (arguments "std::vector<Expression *>"
              :scope :public
              :slk-save #'slk-save-ast-vector
              :slk-load (slk-load-ast-vector "Expression"))
   (result-fields "std::vector<std::string>" :scope :public)
   (result-identifiers "std::vector<Identifier *>"
                       :scope :public
                       :slk-save #'slk-save-ast-vector
                       :slk-load (slk-load-ast-vector "Identifier"))
   (memory-limit "Expression *" :initval "nullptr" :scope :public
                 :slk-save #'slk-save-ast-pointer
                 :slk-load (slk-load-ast-pointer "Expression"))
   (memory-scale "size_t" :initval "1024U" :scope :public)
   (is_write :bool  :scope :public))
  (:public
    #>cpp
    CallProcedure() = default;

    bool Accept(HierarchicalTreeVisitor &visitor) override {
      if (visitor.PreVisit(*this)) {
        bool cont = true;
        for (auto &arg : arguments_) {
          if (!arg->Accept(visitor)) {
            cont = false;
            break;
          }
        }
        if (cont) {
          for (auto &ident : result_identifiers_) {
            if (!ident->Accept(visitor)) {
              cont = false;
              break;
            }
          }
        }
      }
      return visitor.PostVisit(*this);
    }
    cpp<#)
  (:private
    #>cpp
    friend class AstStorage;
    cpp<#)
  (:serialize (:slk))
  (:clone))

(lcp:define-class match (clause)
  ((patterns "std::vector<Pattern *>"
             :scope :public
             :slk-save #'slk-save-ast-vector
             :slk-load (slk-load-ast-vector "Pattern"))
   (where "Where *" :initval "nullptr" :scope :public
          :slk-save #'slk-save-ast-pointer
          :slk-load (slk-load-ast-pointer "Where"))
   (optional :bool :initval "false" :scope :public))
  (:public
    #>cpp
    Match() = default;

    bool Accept(HierarchicalTreeVisitor &visitor) override {
      if (visitor.PreVisit(*this)) {
        bool cont = true;
        for (auto &pattern : patterns_) {
          if (!pattern->Accept(visitor)) {
            cont = false;
            break;
          }
        }
        if (cont && where_) {
          where_->Accept(visitor);
        }
      }
      return visitor.PostVisit(*this);
    }
    cpp<#)
  (:protected
    #>cpp
    explicit Match(bool optional) : optional_(optional) {}
    Match(bool optional, Where *where, std::vector<Pattern *> patterns)
        : patterns_(patterns), where_(where), optional_(optional) {}
    cpp<#)
  (:private
    #>cpp
    friend class AstStorage;
    cpp<#)
  (:serialize (:slk))
  (:clone))

(lcp:define-enum ordering
    (asc desc)
  (:documentation "Defines the order for sorting values (ascending or descending).")
  (:serialize))

(lcp:define-struct sort-item ()
  ((ordering "Ordering" :scope :public)
   (expression "Expression *"
               :slk-save #'slk-save-ast-pointer
               :slk-load (slk-load-ast-pointer "Expression")))
  (:serialize (:slk :load-args '((storage "query::AstStorage *"))))
  (:clone :args '((storage "AstStorage *"))))

(lcp:define-struct return-body ()
  ((distinct :bool :initval "false"
             :documentation "True if distinct results should be produced.")
   (all-identifiers :bool :initval "false"
                    :documentation "True if asterisk was found in the return body.")
   (named-expressions "std::vector<NamedExpression *>"
                      :slk-save #'slk-save-ast-vector
                      :slk-load (slk-load-ast-vector "NamedExpression")
                      :documentation "Expressions which are used to produce results.")
   (order-by "std::vector<SortItem>"
             :slk-load (lambda (member)
                         #>cpp
                         size_t size = 0;
                         slk::Load(&size, reader);
                         self->${member}.resize(size);
                         for (size_t i = 0; i < size; ++i) {
                           slk::Load(&self->${member}[i], reader, storage);
                         }
                         cpp<#)
             :documentation "Expressions used for ordering the results.")
   (skip "Expression *" :initval "nullptr"
         :slk-save #'slk-save-ast-pointer
         :slk-load (slk-load-ast-pointer "Expression")
         :documentation "Optional expression on how many results to skip.")
   (limit "Expression *" :initval "nullptr"
          :slk-save #'slk-save-ast-pointer
          :slk-load (slk-load-ast-pointer "Expression")
          :documentation "Optional expression on how many results to produce."))
  (:documentation "Contents common to @c Return and @c With clauses.")
  (:serialize (:slk :load-args '((storage "query::AstStorage *"))))
  (:clone :args '((storage "AstStorage *"))))

(lcp:define-class return (clause)
  ((body "ReturnBody" :scope :public
         :slk-load (lambda (member)
                     #>cpp
                     slk::Load(&self->${member}, reader, storage);
                     cpp<#)))
  (:public
    #>cpp
    Return() = default;

    bool Accept(HierarchicalTreeVisitor &visitor) override {
      if (visitor.PreVisit(*this)) {
        bool cont = true;
        for (auto &expr : body_.named_expressions) {
          if (!expr->Accept(visitor)) {
            cont = false;
            break;
          }
        }
        if (cont) {
          for (auto &order_by : body_.order_by) {
            if (!order_by.expression->Accept(visitor)) {
              cont = false;
              break;
            }
          }
        }
        if (cont && body_.skip) cont = body_.skip->Accept(visitor);
        if (cont && body_.limit) cont = body_.limit->Accept(visitor);
      }
      return visitor.PostVisit(*this);
    }
    cpp<#)
  (:protected
    #>cpp
    explicit Return(ReturnBody &body) : body_(body) {}
    cpp<#)
  (:private
    #>cpp
    friend class AstStorage;
    cpp<#)
  (:serialize (:slk))
  (:clone))

(lcp:define-class with (clause)
  ((body "ReturnBody" :scope :public
         :slk-load (lambda (member)
                     #>cpp
                     slk::Load(&self->${member}, reader, storage);
                     cpp<#))
   (where "Where *" :initval "nullptr" :scope :public
          :slk-save #'slk-save-ast-pointer
          :slk-load (slk-load-ast-pointer "Where")))
  (:public
    #>cpp
    With() = default;

    bool Accept(HierarchicalTreeVisitor &visitor) override {
      if (visitor.PreVisit(*this)) {
        bool cont = true;
        for (auto &expr : body_.named_expressions) {
          if (!expr->Accept(visitor)) {
            cont = false;
            break;
          }
        }
        if (cont) {
          for (auto &order_by : body_.order_by) {
            if (!order_by.expression->Accept(visitor)) {
              cont = false;
              break;
            }
          }
        }
        if (cont && where_) cont = where_->Accept(visitor);
        if (cont && body_.skip) cont = body_.skip->Accept(visitor);
        if (cont && body_.limit) cont = body_.limit->Accept(visitor);
      }
      return visitor.PostVisit(*this);
    }
    cpp<#)
  (:protected
    #>cpp
    With(ReturnBody &body, Where *where) : body_(body), where_(where) {}
    cpp<#)
  (:private
    #>cpp
    friend class AstStorage;
    cpp<#)
  (:serialize (:slk))
  (:clone))

(lcp:define-class delete (clause)
  ((expressions "std::vector<Expression *>"
                :slk-save #'slk-save-ast-vector
                :slk-load (slk-load-ast-vector "Expression")
                :scope :public)
   (detach :bool :initval "false" :scope :public))
  (:public
    #>cpp
    Delete() = default;

    bool Accept(HierarchicalTreeVisitor &visitor) override {
      if (visitor.PreVisit(*this)) {
        for (auto &expr : expressions_) {
          if (!expr->Accept(visitor)) break;
        }
      }
      return visitor.PostVisit(*this);
    }
    cpp<#)
  (:protected
    #>cpp
    Delete(bool detach, std::vector<Expression *> expressions)
        : expressions_(expressions), detach_(detach) {}
    cpp<#)
  (:private
    #>cpp
    friend class AstStorage;
    cpp<#)
  (:serialize (:slk))
  (:clone))

(lcp:define-class set-property (clause)
  ((property-lookup "PropertyLookup *" :initval "nullptr" :scope :public
                    :slk-save #'slk-save-ast-pointer
                    :slk-load (slk-load-ast-pointer "PropertyLookup"))
   (expression "Expression *" :initval "nullptr" :scope :public
               :slk-save #'slk-save-ast-pointer
               :slk-load (slk-load-ast-pointer "Expression")))
  (:public
    #>cpp
    SetProperty() = default;

    bool Accept(HierarchicalTreeVisitor &visitor) override {
      if (visitor.PreVisit(*this)) {
        property_lookup_->Accept(visitor) && expression_->Accept(visitor);
      }
      return visitor.PostVisit(*this);
    }
    cpp<#)
  (:protected
    #>cpp
    SetProperty(PropertyLookup *property_lookup, Expression *expression)
        : property_lookup_(property_lookup), expression_(expression) {}
    cpp<#)
  (:private
    #>cpp
    friend class AstStorage;
    cpp<#)
  (:serialize (:slk))
  (:clone))

(lcp:define-class set-properties (clause)
  ((identifier "Identifier *" :initval "nullptr" :scope :public
               :slk-save #'slk-save-ast-pointer
               :slk-load (slk-load-ast-pointer "Identifier"))
   (expression "Expression *" :initval "nullptr" :scope :public
               :slk-save #'slk-save-ast-pointer
               :slk-load (slk-load-ast-pointer "Expression"))
   (update :bool :initval "false" :scope :public))
  (:public
    #>cpp
    SetProperties() = default;

    bool Accept(HierarchicalTreeVisitor &visitor) override {
      if (visitor.PreVisit(*this)) {
        identifier_->Accept(visitor) && expression_->Accept(visitor);
      }
      return visitor.PostVisit(*this);
    }
    cpp<#)
  (:protected
    #>cpp
    SetProperties(Identifier *identifier, Expression *expression,
                  bool update = false)
        : identifier_(identifier), expression_(expression), update_(update) {}
    cpp<#)
  (:private
    #>cpp
    friend class AstStorage;
    cpp<#)
  (:serialize (:slk))
  (:clone))

(lcp:define-class set-labels (clause)
  ((identifier "Identifier *" :initval "nullptr" :scope :public
               :slk-save #'slk-save-ast-pointer
               :slk-load (slk-load-ast-pointer "Identifier"))
   (labels "std::vector<LabelIx>" :scope :public
           :slk-load (lambda (member)
                      #>cpp
                      size_t size = 0;
                      slk::Load(&size, reader);
                      self->${member}.resize(size);
                      for (size_t i = 0; i < size; ++i) {
                        slk::Load(&self->${member}[i], reader, storage);
                      }
                      cpp<#)
           :clone (clone-name-ix-vector "Label")))
  (:public
    #>cpp
    SetLabels() = default;

    bool Accept(HierarchicalTreeVisitor &visitor) override {
      if (visitor.PreVisit(*this)) {
        identifier_->Accept(visitor);
      }
      return visitor.PostVisit(*this);
    }
    cpp<#)
  (:protected
    #>cpp
    SetLabels(Identifier *identifier, const std::vector<LabelIx> &labels)
        : identifier_(identifier), labels_(labels) {}
    cpp<#)
  (:private
    #>cpp
    friend class AstStorage;
    cpp<#)
  (:serialize (:slk))
  (:clone))

(lcp:define-class remove-property (clause)
  ((property-lookup "PropertyLookup *" :initval "nullptr" :scope :public
                    :slk-save #'slk-save-ast-pointer
                    :slk-load (slk-load-ast-pointer "PropertyLookup")))
  (:public
    #>cpp
    RemoveProperty() = default;

    bool Accept(HierarchicalTreeVisitor &visitor) override {
      if (visitor.PreVisit(*this)) {
        property_lookup_->Accept(visitor);
      }
      return visitor.PostVisit(*this);
    }
    cpp<#)
  (:protected
    #>cpp
    explicit RemoveProperty(PropertyLookup *property_lookup)
        : property_lookup_(property_lookup) {}
    cpp<#)
  (:private
    #>cpp
    friend class AstStorage;
    cpp<#)
  (:serialize (:slk))
  (:clone))

(lcp:define-class remove-labels (clause)
  ((identifier "Identifier *" :initval "nullptr" :scope :public
               :slk-save #'slk-save-ast-pointer
               :slk-load (slk-load-ast-pointer "Identifier"))
   (labels "std::vector<LabelIx>" :scope :public
           :slk-load (lambda (member)
                      #>cpp
                      size_t size = 0;
                      slk::Load(&size, reader);
                      self->${member}.resize(size);
                      for (size_t i = 0; i < size; ++i) {
                        slk::Load(&self->${member}[i], reader, storage);
                      }
                      cpp<#)
           :clone (clone-name-ix-vector "Label")))
  (:public
    #>cpp
    RemoveLabels() = default;

    bool Accept(HierarchicalTreeVisitor &visitor) override {
      if (visitor.PreVisit(*this)) {
        identifier_->Accept(visitor);
      }
      return visitor.PostVisit(*this);
    }
    cpp<#)
  (:protected
    #>cpp
    RemoveLabels(Identifier *identifier, const std::vector<LabelIx> &labels)
        : identifier_(identifier), labels_(labels) {}
    cpp<#)
  (:private
    #>cpp
    friend class AstStorage;
    cpp<#)
  (:serialize (:slk))
  (:clone))

(lcp:define-class merge (clause)
  ((pattern "Pattern *" :initval "nullptr" :scope :public
            :slk-save #'slk-save-ast-pointer
            :slk-load (slk-load-ast-pointer "Pattern"))
   (on-match "std::vector<Clause *>"
             :scope :public
             :slk-save #'slk-save-ast-vector
             :slk-load (slk-load-ast-vector "Clause"))
   (on-create "std::vector<Clause *>"
              :scope :public
              :slk-save #'slk-save-ast-vector
              :slk-load (slk-load-ast-vector "Clause")))
  (:public
    #>cpp
    Merge() = default;

    bool Accept(HierarchicalTreeVisitor &visitor) override {
      if (visitor.PreVisit(*this)) {
        bool cont = pattern_->Accept(visitor);
        if (cont) {
          for (auto &set : on_match_) {
            if (!set->Accept(visitor)) {
              cont = false;
              break;
            }
          }
        }
        if (cont) {
          for (auto &set : on_create_) {
            if (!set->Accept(visitor)) {
              cont = false;
              break;
            }
          }
        }
      }
      return visitor.PostVisit(*this);
    }
    cpp<#)
  (:protected
    #>cpp
    Merge(Pattern *pattern, std::vector<Clause *> on_match,
          std::vector<Clause *> on_create)
        : pattern_(pattern), on_match_(on_match), on_create_(on_create) {}
    cpp<#)
  (:private
    #>cpp
    friend class AstStorage;
    cpp<#)
  (:serialize (:slk))
  (:clone))

(lcp:define-class unwind (clause)
  ((named-expression "NamedExpression *" :initval "nullptr" :scope :public
                     :slk-save #'slk-save-ast-pointer
                     :slk-load (slk-load-ast-pointer "NamedExpression")))
  (:public
    #>cpp
    Unwind() = default;

    bool Accept(HierarchicalTreeVisitor &visitor) override {
      if (visitor.PreVisit(*this)) {
        named_expression_->Accept(visitor);
      }
      return visitor.PostVisit(*this);
    }
    cpp<#)
  (:protected
    #>cpp
    explicit Unwind(NamedExpression *named_expression)
        : named_expression_(named_expression) {
      DMG_ASSERT(named_expression, "Unwind cannot take nullptr for named_expression");
    }
    cpp<#)
  (:private
    #>cpp
    friend class AstStorage;
    cpp<#)
  (:serialize (:slk))
  (:clone))


(lcp:define-class auth-query (query)
  ((action "Action" :scope :public)
   (user "std::string" :scope :public)
   (role "std::string" :scope :public)
   (user-or-role "std::string" :scope :public)

   (password "Expression *" :initval "nullptr" :scope :public
             :slk-save #'slk-save-ast-pointer
             :slk-load (slk-load-ast-pointer "Expression"))
<<<<<<< HEAD
   (labels "std::vector<std::string>" :scope :public)
   (privileges "std::vector<Privilege>" :scope :public))
=======
   (privileges "std::vector<Privilege>" :scope :public)
   (labels "std::vector<std::string>" :scope :public))
>>>>>>> 480df4ed
  (:public
    (lcp:define-enum action
        (create-role drop-role show-roles create-user set-password drop-user
         show-users set-role clear-role grant-privilege deny-privilege
         revoke-privilege show-privileges show-role-for-user
         show-users-for-role)
      (:serialize))
    (lcp:define-enum privilege
        (create delete match merge set remove index stats auth constraint
         dump replication durability read_file free_memory trigger config stream module_read module_write
         websocket labels)
      (:serialize))
    #>cpp
    AuthQuery() = default;

    DEFVISITABLE(QueryVisitor<void>);
    cpp<#)
  (:protected
    #>cpp
    AuthQuery(Action action, std::string user, std::string role,
              std::string user_or_role, Expression *password,
<<<<<<< HEAD
              std::vector<std::string> labels ,std::vector<Privilege> privileges)
=======
              std::vector<Privilege> privileges, std::vector<std::string> labels)
>>>>>>> 480df4ed
        : action_(action),
          user_(user),
          role_(role),
          user_or_role_(user_or_role),
          password_(password),
<<<<<<< HEAD
          labels_(labels),
          privileges_(privileges){}
=======
          privileges_(privileges),
          labels_(labels) {}
>>>>>>> 480df4ed
    cpp<#)
  (:private
    #>cpp
    friend class AstStorage;
    cpp<#)
  (:serialize (:slk))
  (:clone))

;; TODO: Generate this via LCP
#>cpp
/// Constant that holds all available privileges.
const std::vector<AuthQuery::Privilege> kPrivilegesAll = {
    AuthQuery::Privilege::CREATE,     AuthQuery::Privilege::DELETE,
    AuthQuery::Privilege::MATCH,      AuthQuery::Privilege::MERGE,
    AuthQuery::Privilege::SET,        AuthQuery::Privilege::REMOVE,
    AuthQuery::Privilege::INDEX,      AuthQuery::Privilege::STATS,
    AuthQuery::Privilege::AUTH,
    AuthQuery::Privilege::CONSTRAINT, AuthQuery::Privilege::DUMP,
    AuthQuery::Privilege::REPLICATION,
    AuthQuery::Privilege::READ_FILE,
    AuthQuery::Privilege::DURABILITY,
    AuthQuery::Privilege::FREE_MEMORY, AuthQuery::Privilege::TRIGGER,
    AuthQuery::Privilege::CONFIG,      AuthQuery::Privilege::STREAM,
    AuthQuery::Privilege::MODULE_READ, AuthQuery::Privilege::MODULE_WRITE,
    AuthQuery::Privilege::WEBSOCKET,
    AuthQuery::Privilege::LABELS};
cpp<#

(lcp:define-class info-query (query)
  ((info-type "InfoType" :scope :public))
  (:public
    (lcp:define-enum info-type
        (storage index constraint)
      (:serialize))

    #>cpp
    DEFVISITABLE(QueryVisitor<void>);
    cpp<#)
  (:serialize (:slk))
  (:clone))

(lcp:define-struct constraint ()
  ((type "Type")
   (label "LabelIx" :scope :public
          :slk-load (lambda (member)
                     #>cpp
                     slk::Load(&self->${member}, reader, storage);
                     cpp<#)
          :clone (lambda (source dest)
                   #>cpp
                   ${dest} = storage->GetLabelIx(${source}.name);
                   cpp<#))
   (properties "std::vector<PropertyIx>" :scope :public
               :slk-load (lambda (member)
                          #>cpp
                          size_t size = 0;
                          slk::Load(&size, reader);
                          self->${member}.resize(size);
                          for (size_t i = 0; i < size; ++i) {
                            slk::Load(&self->${member}[i], reader, storage);
                          }
                          cpp<#)
               :clone (clone-name-ix-vector "Property")))
  (:public
    (lcp:define-enum type (exists unique node-key)
      (:serialize (:lcp))))
  (:serialize (:slk :load-args '((storage "query::AstStorage *"))))
  (:clone :args '((storage "AstStorage *"))))

(lcp:define-class constraint-query (query)
  ((action-type "ActionType" :scope :public)
   (constraint "Constraint" :scope :public
               :slk-load (lambda (member)
                           #>cpp
                           slk::Load(&self->${member}, reader, storage);
                           cpp<#)))
  (:public
    (lcp:define-enum action-type
        (create drop)
      (:serialize))

    #>cpp
    DEFVISITABLE(QueryVisitor<void>);
    cpp<#)
  (:serialize (:slk))
  (:clone))

(lcp:define-class dump-query (query) ()
  (:public
    #>cpp
    DEFVISITABLE(QueryVisitor<void>);
    cpp<#)
  (:serialize (:slk))
  (:clone))

(lcp:define-class replication-query (query)
  ((action "Action" :scope :public)
   (role "ReplicationRole" :scope :public)
   (replica_name "std::string" :scope :public)
   (socket_address "Expression *" :initval "nullptr" :scope :public
             :slk-save #'slk-save-ast-pointer
             :slk-load (slk-load-ast-pointer "Expression"))
   (port "Expression *" :initval "nullptr" :scope :public
             :slk-save #'slk-save-ast-pointer
             :slk-load (slk-load-ast-pointer "Expression"))
   (sync_mode "SyncMode" :scope :public))

  (:public
    (lcp:define-enum action
        (set-replication-role show-replication-role register-replica
         drop-replica show-replicas)
      (:serialize))
    (lcp:define-enum replication-role
        (main replica)
      (:serialize))
    (lcp:define-enum sync-mode
        (sync async)
      (:serialize))
    (lcp:define-enum replica-state
        (ready replicating recovery invalid)
      (:serialize))
    #>cpp
    ReplicationQuery() = default;

    DEFVISITABLE(QueryVisitor<void>);
    cpp<#)
  (:private
    #>cpp
    friend class AstStorage;
    cpp<#)
  (:serialize (:slk))
  (:clone))

(lcp:define-class lock-path-query (query)
  ((action "Action" :scope :public))

  (:public
    (lcp:define-enum action
      (lock-path unlock-path)
      (:serialize))
    #>cpp
    LockPathQuery() = default;

    DEFVISITABLE(QueryVisitor<void>);
    cpp<#)
  (:private
    #>cpp
    friend class AstStorage;
    cpp<#)
  (:serialize (:slk))
  (:clone))

(lcp:define-class load-csv (clause)
  ((file "Expression *" :scope :public)
   (with_header "bool" :scope :public)
   (ignore_bad "bool" :scope :public)
   (delimiter "Expression *" :initval "nullptr" :scope :public)
   (quote "Expression *" :initval "nullptr" :scope :public)
   (row_var "Identifier *" :initval "nullptr" :scope :public
                     :slk-save #'slk-save-ast-pointer
                     :slk-load (slk-load-ast-pointer "Identifier")))

  (:public
    #>cpp
    LoadCsv() = default;

    bool Accept(HierarchicalTreeVisitor &visitor) override {
      if (visitor.PreVisit(*this)) {
        row_var_->Accept(visitor);
      }
      return visitor.PostVisit(*this);
    }
    cpp<#)
  (:protected
    #>cpp
    explicit LoadCsv(Expression *file, bool with_header, bool ignore_bad, Expression *delimiter,
                     Expression* quote, Identifier* row_var)
        : file_(file),
          with_header_(with_header),
          ignore_bad_(ignore_bad),
          delimiter_(delimiter),
          quote_(quote),
          row_var_(row_var) {
      DMG_ASSERT(row_var, "LoadCsv cannot take nullptr for identifier");
    }
    cpp<#)
  (:private
    #>cpp
    friend class AstStorage;
    cpp<#)
  (:serialize (:slk))
  (:clone))

(lcp:define-class free-memory-query (query) ()
  (:public
    #>cpp
    DEFVISITABLE(QueryVisitor<void>);
    cpp<#)
  (:serialize (:slk))
  (:clone))

(lcp:define-class trigger-query (query)
  ((action "Action" :scope :public)
   (event_type "EventType" :scope :public)
   (trigger_name "std::string" :scope :public)
   (before_commit "bool" :scope :public)
   (statement "std::string" :scope :public))

  (:public
    (lcp:define-enum action
        (create-trigger drop-trigger show-triggers)
      (:serialize))
    (lcp:define-enum event-type
        (any vertex_create edge_create create vertex_delete edge_delete delete vertex_update edge_update update)
      (:serialize))
    #>cpp
    TriggerQuery() = default;

    DEFVISITABLE(QueryVisitor<void>);
    cpp<#)
  (:private
    #>cpp
    friend class AstStorage;
    cpp<#)
  (:serialize (:slk))
  (:clone))

(lcp:define-class isolation-level-query (query)
  ((isolation_level "IsolationLevel" :scope :public)
   (isolation_level_scope "IsolationLevelScope" :scope :public))

  (:public
    (lcp:define-enum isolation-level
        (snapshot-isolation read-committed read-uncommitted)
      (:serialize))
    (lcp:define-enum isolation-level-scope
        (next session global)
      (:serialize))
    #>cpp
    IsolationLevelQuery() = default;

    DEFVISITABLE(QueryVisitor<void>);
    cpp<#)
  (:private
    #>cpp
    friend class AstStorage;
    cpp<#)
  (:serialize (:slk))
  (:clone))

(lcp:define-class create-snapshot-query (query) ()
  (:public
    #>cpp
    DEFVISITABLE(QueryVisitor<void>);
    cpp<#)
  (:serialize (:slk))
  (:clone))

(defun clone-variant-topic-names (source destination)
  #>cpp
    if (auto *topic_expression = std::get_if<Expression*>(&${source})) {
      if (*topic_expression == nullptr) {
        ${destination} = nullptr;
      } else {
        ${destination} = (*topic_expression)->Clone(storage);
      }
    } else {
      ${destination} = std::get<std::vector<std::string>>(${source});
    }
  cpp<#)

(lcp:define-class stream-query (query)
  ((action "Action" :scope :public)
   (type "Type" :scope :public)
   (stream_name "std::string" :scope :public)

   (batch_limit "Expression *" :initval "nullptr" :scope :public
             :slk-save #'slk-save-ast-pointer
             :slk-load (slk-load-ast-pointer "Expression"))
   (timeout "Expression *" :initval "nullptr" :scope :public
             :slk-save #'slk-save-ast-pointer
             :slk-load (slk-load-ast-pointer "Expression"))

   (transform_name "std::string" :scope :public)
   (batch_interval "Expression *" :initval "nullptr" :scope :public
             :slk-save #'slk-save-ast-pointer
             :slk-load (slk-load-ast-pointer "Expression"))
   (batch_size "Expression *" :initval "nullptr" :scope :public
             :slk-save #'slk-save-ast-pointer
             :slk-load (slk-load-ast-pointer "Expression"))

   (topic_names "std::variant<Expression*, std::vector<std::string>>" :initval "nullptr"
             :clone #'clone-variant-topic-names
             :scope :public)
   (consumer_group "std::string" :scope :public)
   (bootstrap_servers "Expression *" :initval "nullptr" :scope :public
             :slk-save #'slk-save-ast-pointer
             :slk-load (slk-load-ast-pointer "Expression"))

   (service_url "Expression *" :initval "nullptr" :scope :public
             :slk-save #'slk-save-ast-pointer
             :slk-load (slk-load-ast-pointer "Expression"))

   (configs "std::unordered_map<Expression *, Expression *>" :scope :public
             :slk-save #'slk-save-expression-map
             :slk-load #'slk-load-expression-map
             :clone #'clone-expression-map)

   (credentials "std::unordered_map<Expression *, Expression *>" :scope :public
             :slk-save #'slk-save-expression-map
             :slk-load #'slk-load-expression-map
             :clone #'clone-expression-map))

  (:public
    (lcp:define-enum action
        (create-stream drop-stream start-stream stop-stream start-all-streams stop-all-streams show-streams check-stream)
      (:serialize))
    (lcp:define-enum type
        (kafka pulsar)
      (:serialize))
    #>cpp
    StreamQuery() = default;

    DEFVISITABLE(QueryVisitor<void>);
    cpp<#)
  (:private
    #>cpp
    friend class AstStorage;
    cpp<#)
  (:serialize (:slk))
  (:clone))

(lcp:define-class setting-query (query)
  ((action "Action" :scope :public)
   (setting_name "Expression *" :initval "nullptr" :scope :public)
   (setting_value "Expression *" :initval "nullptr" :scope :public))

  (:public
    (lcp:define-enum action
        (show-setting show-all-settings set-setting)
      (:serialize))
    #>cpp
    SettingQuery() = default;

    DEFVISITABLE(QueryVisitor<void>);
    cpp<#)
  (:private
    #>cpp
    friend class AstStorage;
    cpp<#)
  (:serialize (:slk))
  (:clone))

(lcp:define-class version-query (query) ()
  (:public
    #>cpp
    DEFVISITABLE(QueryVisitor<void>);
    cpp<#)
  (:serialize (:slk))
  (:clone))

(lcp:define-class foreach (clause)
  ((named_expression "NamedExpression *" :initval "nullptr" :scope :public
          :slk-save #'slk-save-ast-pointer
          :slk-load (slk-load-ast-pointer "Expression"))
   (clauses "std::vector<Clause *>"
          :scope :public
          :slk-save #'slk-save-ast-vector
          :slk-load (slk-load-ast-vector "Clause")))
  (:public
    #>cpp
    Foreach() = default;

    bool Accept(HierarchicalTreeVisitor &visitor) override {
      if (visitor.PreVisit(*this)) {
          named_expression_->Accept(visitor);
          for (auto &clause : clauses_) {
            clause->Accept(visitor);
          }
      }
      return visitor.PostVisit(*this);
    }
    cpp<#)
  (:protected
    #>cpp
    Foreach(NamedExpression *expression, std::vector<Clause *> clauses)
        : named_expression_(expression), clauses_(clauses) {}
    cpp<#)
  (:private
    #>cpp
    friend class AstStorage;
    cpp<#)
  (:serialize (:slk))
  (:clone))

(lcp:pop-namespace) ;; namespace query
(lcp:pop-namespace) ;; namespace memgraph<|MERGE_RESOLUTION|>--- conflicted
+++ resolved
@@ -2244,13 +2244,8 @@
    (password "Expression *" :initval "nullptr" :scope :public
              :slk-save #'slk-save-ast-pointer
              :slk-load (slk-load-ast-pointer "Expression"))
-<<<<<<< HEAD
-   (labels "std::vector<std::string>" :scope :public)
-   (privileges "std::vector<Privilege>" :scope :public))
-=======
    (privileges "std::vector<Privilege>" :scope :public)
    (labels "std::vector<std::string>" :scope :public))
->>>>>>> 480df4ed
   (:public
     (lcp:define-enum action
         (create-role drop-role show-roles create-user set-password drop-user
@@ -2272,23 +2267,14 @@
     #>cpp
     AuthQuery(Action action, std::string user, std::string role,
               std::string user_or_role, Expression *password,
-<<<<<<< HEAD
-              std::vector<std::string> labels ,std::vector<Privilege> privileges)
-=======
               std::vector<Privilege> privileges, std::vector<std::string> labels)
->>>>>>> 480df4ed
         : action_(action),
           user_(user),
           role_(role),
           user_or_role_(user_or_role),
           password_(password),
-<<<<<<< HEAD
-          labels_(labels),
-          privileges_(privileges){}
-=======
           privileges_(privileges),
           labels_(labels) {}
->>>>>>> 480df4ed
     cpp<#)
   (:private
     #>cpp
