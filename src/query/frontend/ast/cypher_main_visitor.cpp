// Copyright 2022 Memgraph Ltd.
//
// Use of this software is governed by the Business Source License
// included in the file licenses/BSL.txt; by using this file, you agree to be bound by the terms of the Business Source
// License, and you may not use this file except in compliance with the Business Source License.
//
// As of the Change Date specified in that file, in accordance with
// the Business Source License, use of this software will be governed
// by the Apache License, Version 2.0, included in the file
// licenses/APL.txt.

#include "query/frontend/ast/cypher_main_visitor.hpp"

#include <algorithm>
#include <climits>
#include <codecvt>
#include <cstring>
#include <iterator>
#include <limits>
#include <string>
#include <tuple>
#include <type_traits>
#include <unordered_map>
#include <utility>
#include <variant>
#include <vector>

#include <boost/preprocessor/cat.hpp>

#include "query/exceptions.hpp"
#include "query/frontend/ast/ast.hpp"
#include "query/frontend/ast/ast_visitor.hpp"
#include "query/frontend/parsing.hpp"
#include "query/interpret/awesome_memgraph_functions.hpp"
#include "query/procedure/module.hpp"
#include "query/stream/common.hpp"
#include "utils/exceptions.hpp"
#include "utils/logging.hpp"
#include "utils/string.hpp"
#include "utils/typeinfo.hpp"

namespace memgraph::query::frontend {

const std::string CypherMainVisitor::kAnonPrefix = "anon";

namespace {
template <typename TVisitor>
std::optional<std::pair<memgraph::query::Expression *, size_t>> VisitMemoryLimit(
    MemgraphCypher::MemoryLimitContext *memory_limit_ctx, TVisitor *visitor) {
  MG_ASSERT(memory_limit_ctx);
  if (memory_limit_ctx->UNLIMITED()) {
    return std::nullopt;
  }

  auto *memory_limit = std::any_cast<Expression *>(memory_limit_ctx->literal()->accept(visitor));
  size_t memory_scale = 1024U;
  if (memory_limit_ctx->MB()) {
    memory_scale = 1024U * 1024U;
  } else {
    MG_ASSERT(memory_limit_ctx->KB());
    memory_scale = 1024U;
  }

  return std::make_pair(memory_limit, memory_scale);
}

std::string JoinTokens(const auto &tokens, const auto &string_projection, const auto &separator) {
  std::vector<std::string> tokens_string;
  tokens_string.reserve(tokens.size());
  for (auto *token : tokens) {
    tokens_string.emplace_back(string_projection(token));
  }
  return utils::Join(tokens_string, separator);
}

std::string JoinSymbolicNames(antlr4::tree::ParseTreeVisitor *visitor,
                              const std::vector<MemgraphCypher::SymbolicNameContext *> symbolicNames,
                              const std::string &separator = ".") {
  return JoinTokens(
      symbolicNames, [&](auto *token) { return std::any_cast<std::string>(token->accept(visitor)); }, separator);
}

std::string JoinSymbolicNamesWithDotsAndMinus(antlr4::tree::ParseTreeVisitor &visitor,
                                              MemgraphCypher::SymbolicNameWithDotsAndMinusContext &ctx) {
  return JoinTokens(
      ctx.symbolicNameWithMinus(), [&](auto *token) { return JoinSymbolicNames(&visitor, token->symbolicName(), "-"); },
      ".");
}
}  // namespace

antlrcpp::Any CypherMainVisitor::visitExplainQuery(MemgraphCypher::ExplainQueryContext *ctx) {
  MG_ASSERT(ctx->children.size() == 2, "ExplainQuery should have exactly two children!");
  auto *cypher_query = std::any_cast<CypherQuery *>(ctx->children[1]->accept(this));
  auto *explain_query = storage_->Create<ExplainQuery>();
  explain_query->cypher_query_ = cypher_query;
  query_ = explain_query;
  return explain_query;
}

antlrcpp::Any CypherMainVisitor::visitProfileQuery(MemgraphCypher::ProfileQueryContext *ctx) {
  MG_ASSERT(ctx->children.size() == 2, "ProfileQuery should have exactly two children!");
  auto *cypher_query = std::any_cast<CypherQuery *>(ctx->children[1]->accept(this));
  auto *profile_query = storage_->Create<ProfileQuery>();
  profile_query->cypher_query_ = cypher_query;
  query_ = profile_query;
  return profile_query;
}

antlrcpp::Any CypherMainVisitor::visitInfoQuery(MemgraphCypher::InfoQueryContext *ctx) {
  MG_ASSERT(ctx->children.size() == 2, "InfoQuery should have exactly two children!");
  auto *info_query = storage_->Create<InfoQuery>();
  query_ = info_query;
  if (ctx->storageInfo()) {
    info_query->info_type_ = InfoQuery::InfoType::STORAGE;
    return info_query;
  } else if (ctx->indexInfo()) {
    info_query->info_type_ = InfoQuery::InfoType::INDEX;
    return info_query;
  } else if (ctx->constraintInfo()) {
    info_query->info_type_ = InfoQuery::InfoType::CONSTRAINT;
    return info_query;
  } else {
    throw utils::NotYetImplemented("Info query: '{}'", ctx->getText());
  }
}

antlrcpp::Any CypherMainVisitor::visitConstraintQuery(MemgraphCypher::ConstraintQueryContext *ctx) {
  auto *constraint_query = storage_->Create<ConstraintQuery>();
  MG_ASSERT(ctx->CREATE() || ctx->DROP());
  if (ctx->CREATE()) {
    constraint_query->action_type_ = ConstraintQuery::ActionType::CREATE;
  } else if (ctx->DROP()) {
    constraint_query->action_type_ = ConstraintQuery::ActionType::DROP;
  }
  constraint_query->constraint_ = std::any_cast<Constraint>(ctx->constraint()->accept(this));
  query_ = constraint_query;
  return query_;
}

antlrcpp::Any CypherMainVisitor::visitConstraint(MemgraphCypher::ConstraintContext *ctx) {
  Constraint constraint;
  MG_ASSERT(ctx->EXISTS() || ctx->UNIQUE() || (ctx->NODE() && ctx->KEY()));
  if (ctx->EXISTS()) {
    constraint.type = Constraint::Type::EXISTS;
  } else if (ctx->UNIQUE()) {
    constraint.type = Constraint::Type::UNIQUE;
  } else if (ctx->NODE() && ctx->KEY()) {
    constraint.type = Constraint::Type::NODE_KEY;
  }
  constraint.label = AddLabel(std::any_cast<std::string>(ctx->labelName()->accept(this)));
  auto node_name = std::any_cast<std::string>(ctx->nodeName->symbolicName()->accept(this));
  for (const auto &var_ctx : ctx->constraintPropertyList()->variable()) {
    auto var_name = std::any_cast<std::string>(var_ctx->symbolicName()->accept(this));
    if (var_name != node_name) {
      throw SemanticException("All constraint variable should reference node '{}'", node_name);
    }
  }
  for (const auto &prop_lookup : ctx->constraintPropertyList()->propertyLookup()) {
    constraint.properties.push_back(std::any_cast<PropertyIx>(prop_lookup->propertyKeyName()->accept(this)));
  }

  return constraint;
}

antlrcpp::Any CypherMainVisitor::visitCypherQuery(MemgraphCypher::CypherQueryContext *ctx) {
  auto *cypher_query = storage_->Create<CypherQuery>();
  MG_ASSERT(ctx->singleQuery(), "Expected single query.");
  cypher_query->single_query_ = std::any_cast<SingleQuery *>(ctx->singleQuery()->accept(this));

  // Check that union and union all dont mix
  bool has_union = false;
  bool has_union_all = false;
  for (auto *child : ctx->cypherUnion()) {
    if (child->ALL()) {
      has_union_all = true;
    } else {
      has_union = true;
    }
    if (has_union && has_union_all) {
      throw SemanticException("Invalid combination of UNION and UNION ALL.");
    }
    cypher_query->cypher_unions_.push_back(std::any_cast<CypherUnion *>(child->accept(this)));
  }

  if (auto *memory_limit_ctx = ctx->queryMemoryLimit()) {
    const auto memory_limit_info = VisitMemoryLimit(memory_limit_ctx->memoryLimit(), this);
    if (memory_limit_info) {
      cypher_query->memory_limit_ = memory_limit_info->first;
      cypher_query->memory_scale_ = memory_limit_info->second;
    }
  }

  query_ = cypher_query;
  return cypher_query;
}

antlrcpp::Any CypherMainVisitor::visitIndexQuery(MemgraphCypher::IndexQueryContext *ctx) {
  MG_ASSERT(ctx->children.size() == 1, "IndexQuery should have exactly one child!");
  auto *index_query = std::any_cast<IndexQuery *>(ctx->children[0]->accept(this));
  query_ = index_query;
  return index_query;
}

antlrcpp::Any CypherMainVisitor::visitCreateIndex(MemgraphCypher::CreateIndexContext *ctx) {
  auto *index_query = storage_->Create<IndexQuery>();
  index_query->action_ = IndexQuery::Action::CREATE;
  index_query->label_ = AddLabel(std::any_cast<std::string>(ctx->labelName()->accept(this)));
  if (ctx->propertyKeyName()) {
    auto name_key = std::any_cast<PropertyIx>(ctx->propertyKeyName()->accept(this));
    index_query->properties_ = {name_key};
  }
  return index_query;
}

antlrcpp::Any CypherMainVisitor::visitDropIndex(MemgraphCypher::DropIndexContext *ctx) {
  auto *index_query = storage_->Create<IndexQuery>();
  index_query->action_ = IndexQuery::Action::DROP;
  if (ctx->propertyKeyName()) {
    auto key = std::any_cast<PropertyIx>(ctx->propertyKeyName()->accept(this));
    index_query->properties_ = {key};
  }
  index_query->label_ = AddLabel(std::any_cast<std::string>(ctx->labelName()->accept(this)));
  return index_query;
}

antlrcpp::Any CypherMainVisitor::visitAuthQuery(MemgraphCypher::AuthQueryContext *ctx) {
  MG_ASSERT(ctx->children.size() == 1, "AuthQuery should have exactly one child!");
  auto *auth_query = std::any_cast<AuthQuery *>(ctx->children[0]->accept(this));
  query_ = auth_query;
  return auth_query;
}

antlrcpp::Any CypherMainVisitor::visitDumpQuery(MemgraphCypher::DumpQueryContext *ctx) {
  auto *dump_query = storage_->Create<DumpQuery>();
  query_ = dump_query;
  return dump_query;
}

antlrcpp::Any CypherMainVisitor::visitReplicationQuery(MemgraphCypher::ReplicationQueryContext *ctx) {
  MG_ASSERT(ctx->children.size() == 1, "ReplicationQuery should have exactly one child!");
  auto *replication_query = std::any_cast<ReplicationQuery *>(ctx->children[0]->accept(this));
  query_ = replication_query;
  return replication_query;
}

antlrcpp::Any CypherMainVisitor::visitSetReplicationRole(MemgraphCypher::SetReplicationRoleContext *ctx) {
  auto *replication_query = storage_->Create<ReplicationQuery>();
  replication_query->action_ = ReplicationQuery::Action::SET_REPLICATION_ROLE;
  if (ctx->MAIN()) {
    if (ctx->WITH() || ctx->PORT()) {
      throw SemanticException("Main can't set a port!");
    }
    replication_query->role_ = ReplicationQuery::ReplicationRole::MAIN;
  } else if (ctx->REPLICA()) {
    replication_query->role_ = ReplicationQuery::ReplicationRole::REPLICA;
    if (ctx->WITH() && ctx->PORT()) {
      if (ctx->port->numberLiteral() && ctx->port->numberLiteral()->integerLiteral()) {
        replication_query->port_ = std::any_cast<Expression *>(ctx->port->accept(this));
      } else {
        throw SyntaxException("Port must be an integer literal!");
      }
    }
  }
  return replication_query;
}
antlrcpp::Any CypherMainVisitor::visitShowReplicationRole(MemgraphCypher::ShowReplicationRoleContext *ctx) {
  auto *replication_query = storage_->Create<ReplicationQuery>();
  replication_query->action_ = ReplicationQuery::Action::SHOW_REPLICATION_ROLE;
  return replication_query;
}

antlrcpp::Any CypherMainVisitor::visitRegisterReplica(MemgraphCypher::RegisterReplicaContext *ctx) {
  auto *replication_query = storage_->Create<ReplicationQuery>();
  replication_query->action_ = ReplicationQuery::Action::REGISTER_REPLICA;
  replication_query->replica_name_ = std::any_cast<std::string>(ctx->replicaName()->symbolicName()->accept(this));
  if (ctx->SYNC()) {
    replication_query->sync_mode_ = memgraph::query::ReplicationQuery::SyncMode::SYNC;
  } else if (ctx->ASYNC()) {
    replication_query->sync_mode_ = memgraph::query::ReplicationQuery::SyncMode::ASYNC;
  }

  if (!ctx->socketAddress()->literal()->StringLiteral()) {
    throw SemanticException("Socket address should be a string literal!");
  } else {
    replication_query->socket_address_ = std::any_cast<Expression *>(ctx->socketAddress()->accept(this));
  }

  return replication_query;
}

antlrcpp::Any CypherMainVisitor::visitDropReplica(MemgraphCypher::DropReplicaContext *ctx) {
  auto *replication_query = storage_->Create<ReplicationQuery>();
  replication_query->action_ = ReplicationQuery::Action::DROP_REPLICA;
  replication_query->replica_name_ = std::any_cast<std::string>(ctx->replicaName()->symbolicName()->accept(this));
  return replication_query;
}

antlrcpp::Any CypherMainVisitor::visitShowReplicas(MemgraphCypher::ShowReplicasContext *ctx) {
  auto *replication_query = storage_->Create<ReplicationQuery>();
  replication_query->action_ = ReplicationQuery::Action::SHOW_REPLICAS;
  return replication_query;
}

antlrcpp::Any CypherMainVisitor::visitLockPathQuery(MemgraphCypher::LockPathQueryContext *ctx) {
  auto *lock_query = storage_->Create<LockPathQuery>();
  if (ctx->LOCK()) {
    lock_query->action_ = LockPathQuery::Action::LOCK_PATH;
  } else if (ctx->UNLOCK()) {
    lock_query->action_ = LockPathQuery::Action::UNLOCK_PATH;
  } else {
    throw SyntaxException("Expected LOCK or UNLOCK");
  }

  query_ = lock_query;
  return lock_query;
}

antlrcpp::Any CypherMainVisitor::visitLoadCsv(MemgraphCypher::LoadCsvContext *ctx) {
  query_info_.has_load_csv = true;

  auto *load_csv = storage_->Create<LoadCsv>();
  // handle file name
  if (ctx->csvFile()->literal()->StringLiteral()) {
    load_csv->file_ = std::any_cast<Expression *>(ctx->csvFile()->accept(this));
  } else {
    throw SemanticException("CSV file path should be a string literal");
  }

  // handle header options
  // Don't have to check for ctx->HEADER(), as it's a mandatory token.
  // Just need to check if ctx->WITH() is not nullptr - otherwise, we have a
  // ctx->NO() and ctx->HEADER() present.
  load_csv->with_header_ = ctx->WITH() != nullptr;

  // handle skip bad row option
  load_csv->ignore_bad_ = ctx->IGNORE() && ctx->BAD();

  // handle delimiter
  if (ctx->DELIMITER()) {
    if (ctx->delimiter()->literal()->StringLiteral()) {
      load_csv->delimiter_ = std::any_cast<Expression *>(ctx->delimiter()->accept(this));
    } else {
      throw SemanticException("Delimiter should be a string literal");
    }
  }

  // handle quote
  if (ctx->QUOTE()) {
    if (ctx->quote()->literal()->StringLiteral()) {
      load_csv->quote_ = std::any_cast<Expression *>(ctx->quote()->accept(this));
    } else {
      throw SemanticException("Quote should be a string literal");
    }
  }

  // handle row variable
  load_csv->row_var_ =
      storage_->Create<Identifier>(std::any_cast<std::string>(ctx->rowVar()->variable()->accept(this)));

  return load_csv;
}

antlrcpp::Any CypherMainVisitor::visitFreeMemoryQuery(MemgraphCypher::FreeMemoryQueryContext *ctx) {
  auto *free_memory_query = storage_->Create<FreeMemoryQuery>();
  query_ = free_memory_query;
  return free_memory_query;
}

antlrcpp::Any CypherMainVisitor::visitTriggerQuery(MemgraphCypher::TriggerQueryContext *ctx) {
  MG_ASSERT(ctx->children.size() == 1, "TriggerQuery should have exactly one child!");
  auto *trigger_query = std::any_cast<TriggerQuery *>(ctx->children[0]->accept(this));
  query_ = trigger_query;
  return trigger_query;
}

antlrcpp::Any CypherMainVisitor::visitCreateTrigger(MemgraphCypher::CreateTriggerContext *ctx) {
  auto *trigger_query = storage_->Create<TriggerQuery>();
  trigger_query->action_ = TriggerQuery::Action::CREATE_TRIGGER;
  trigger_query->trigger_name_ = std::any_cast<std::string>(ctx->triggerName()->symbolicName()->accept(this));

  auto *statement = ctx->triggerStatement();
  antlr4::misc::Interval interval{statement->start->getStartIndex(), statement->stop->getStopIndex()};
  trigger_query->statement_ = ctx->start->getInputStream()->getText(interval);

  trigger_query->event_type_ = [ctx] {
    if (!ctx->ON()) {
      return TriggerQuery::EventType::ANY;
    }

    if (ctx->CREATE(1)) {
      if (ctx->emptyVertex()) {
        return TriggerQuery::EventType::VERTEX_CREATE;
      }
      if (ctx->emptyEdge()) {
        return TriggerQuery::EventType::EDGE_CREATE;
      }
      return TriggerQuery::EventType::CREATE;
    }

    if (ctx->DELETE()) {
      if (ctx->emptyVertex()) {
        return TriggerQuery::EventType::VERTEX_DELETE;
      }
      if (ctx->emptyEdge()) {
        return TriggerQuery::EventType::EDGE_DELETE;
      }
      return TriggerQuery::EventType::DELETE;
    }

    if (ctx->UPDATE()) {
      if (ctx->emptyVertex()) {
        return TriggerQuery::EventType::VERTEX_UPDATE;
      }
      if (ctx->emptyEdge()) {
        return TriggerQuery::EventType::EDGE_UPDATE;
      }
      return TriggerQuery::EventType::UPDATE;
    }

    LOG_FATAL("Invalid token allowed for the query");
  }();

  trigger_query->before_commit_ = ctx->BEFORE();

  return trigger_query;
}

antlrcpp::Any CypherMainVisitor::visitDropTrigger(MemgraphCypher::DropTriggerContext *ctx) {
  auto *trigger_query = storage_->Create<TriggerQuery>();
  trigger_query->action_ = TriggerQuery::Action::DROP_TRIGGER;
  trigger_query->trigger_name_ = std::any_cast<std::string>(ctx->triggerName()->symbolicName()->accept(this));
  return trigger_query;
}

antlrcpp::Any CypherMainVisitor::visitShowTriggers(MemgraphCypher::ShowTriggersContext *ctx) {
  auto *trigger_query = storage_->Create<TriggerQuery>();
  trigger_query->action_ = TriggerQuery::Action::SHOW_TRIGGERS;
  return trigger_query;
}

antlrcpp::Any CypherMainVisitor::visitIsolationLevelQuery(MemgraphCypher::IsolationLevelQueryContext *ctx) {
  auto *isolation_level_query = storage_->Create<IsolationLevelQuery>();

  isolation_level_query->isolation_level_scope_ = [scope = ctx->isolationLevelScope()]() {
    if (scope->GLOBAL()) {
      return IsolationLevelQuery::IsolationLevelScope::GLOBAL;
    }
    if (scope->SESSION()) {
      return IsolationLevelQuery::IsolationLevelScope::SESSION;
    }
    return IsolationLevelQuery::IsolationLevelScope::NEXT;
  }();

  isolation_level_query->isolation_level_ = [level = ctx->isolationLevel()]() {
    if (level->SNAPSHOT()) {
      return IsolationLevelQuery::IsolationLevel::SNAPSHOT_ISOLATION;
    }
    if (level->COMMITTED()) {
      return IsolationLevelQuery::IsolationLevel::READ_COMMITTED;
    }
    return IsolationLevelQuery::IsolationLevel::READ_UNCOMMITTED;
  }();

  query_ = isolation_level_query;
  return isolation_level_query;
}

antlrcpp::Any CypherMainVisitor::visitCreateSnapshotQuery(MemgraphCypher::CreateSnapshotQueryContext *ctx) {
  query_ = storage_->Create<CreateSnapshotQuery>();
  return query_;
}

antlrcpp::Any CypherMainVisitor::visitStreamQuery(MemgraphCypher::StreamQueryContext *ctx) {
  MG_ASSERT(ctx->children.size() == 1, "StreamQuery should have exactly one child!");
  auto *stream_query = std::any_cast<StreamQuery *>(ctx->children[0]->accept(this));
  query_ = stream_query;
  return stream_query;
}

antlrcpp::Any CypherMainVisitor::visitCreateStream(MemgraphCypher::CreateStreamContext *ctx) {
  MG_ASSERT(ctx->children.size() == 1, "CreateStreamQuery should have exactly one child!");
  auto *stream_query = std::any_cast<StreamQuery *>(ctx->children[0]->accept(this));
  query_ = stream_query;
  return stream_query;
}

namespace {
std::vector<std::string> TopicNamesFromSymbols(
    antlr4::tree::ParseTreeVisitor &visitor,
    const std::vector<MemgraphCypher::SymbolicNameWithDotsAndMinusContext *> &topic_name_symbols) {
  MG_ASSERT(!topic_name_symbols.empty());
  std::vector<std::string> topic_names;
  topic_names.reserve(topic_name_symbols.size());
  std::transform(topic_name_symbols.begin(), topic_name_symbols.end(), std::back_inserter(topic_names),
                 [&visitor](auto *topic_name) { return JoinSymbolicNamesWithDotsAndMinus(visitor, *topic_name); });
  return topic_names;
}

template <typename T>
concept EnumUint8 = std::is_enum_v<T> && std::same_as<uint8_t, std::underlying_type_t<T>>;

template <bool required, typename... ValueTypes>
void MapConfig(auto &memory, const EnumUint8 auto &enum_key, auto &destination) {
  const auto key = static_cast<uint8_t>(enum_key);
  if (!memory.contains(key)) {
    if constexpr (required) {
      throw SemanticException("Config {} is required.", ToString(enum_key));
    } else {
      return;
    }
  }

  std::visit(
      [&]<typename T>(T &&value) {
        using ValueType = std::decay_t<T>;
        if constexpr (utils::SameAsAnyOf<ValueType, ValueTypes...>) {
          destination = std::forward<T>(value);
        } else {
          LOG_FATAL("Invalid type mapped");
        }
      },
      std::move(memory[key]));
  memory.erase(key);
}

enum class CommonStreamConfigKey : uint8_t { TRANSFORM, BATCH_INTERVAL, BATCH_SIZE, END };

std::string_view ToString(const CommonStreamConfigKey key) {
  switch (key) {
    case CommonStreamConfigKey::TRANSFORM:
      return "TRANSFORM";
    case CommonStreamConfigKey::BATCH_INTERVAL:
      return "BATCH_INTERVAL";
    case CommonStreamConfigKey::BATCH_SIZE:
      return "BATCH_SIZE";
    case CommonStreamConfigKey::END:
      LOG_FATAL("Invalid config key used");
  }
}

// NOLINTNEXTLINE(cppcoreguidelines-macro-usage)
#define GENERATE_STREAM_CONFIG_KEY_ENUM(stream, first_config, ...)   \
  enum class BOOST_PP_CAT(stream, ConfigKey) : uint8_t {             \
    first_config = static_cast<uint8_t>(CommonStreamConfigKey::END), \
    __VA_ARGS__                                                      \
  };

GENERATE_STREAM_CONFIG_KEY_ENUM(Kafka, TOPICS, CONSUMER_GROUP, BOOTSTRAP_SERVERS, CONFIGS, CREDENTIALS);

std::string_view ToString(const KafkaConfigKey key) {
  switch (key) {
    case KafkaConfigKey::TOPICS:
      return "TOPICS";
    case KafkaConfigKey::CONSUMER_GROUP:
      return "CONSUMER_GROUP";
    case KafkaConfigKey::BOOTSTRAP_SERVERS:
      return "BOOTSTRAP_SERVERS";
    case KafkaConfigKey::CONFIGS:
      return "CONFIGS";
    case KafkaConfigKey::CREDENTIALS:
      return "CREDENTIALS";
  }
}

void MapCommonStreamConfigs(auto &memory, StreamQuery &stream_query) {
  MapConfig<true, std::string>(memory, CommonStreamConfigKey::TRANSFORM, stream_query.transform_name_);
  MapConfig<false, Expression *>(memory, CommonStreamConfigKey::BATCH_INTERVAL, stream_query.batch_interval_);
  MapConfig<false, Expression *>(memory, CommonStreamConfigKey::BATCH_SIZE, stream_query.batch_size_);
}
}  // namespace

antlrcpp::Any CypherMainVisitor::visitConfigKeyValuePair(MemgraphCypher::ConfigKeyValuePairContext *ctx) {
  MG_ASSERT(ctx->literal().size() == 2);
  return std::pair{std::any_cast<Expression *>(ctx->literal(0)->accept(this)),
                   std::any_cast<Expression *>(ctx->literal(1)->accept(this))};
}

antlrcpp::Any CypherMainVisitor::visitConfigMap(MemgraphCypher::ConfigMapContext *ctx) {
  std::unordered_map<Expression *, Expression *> map;
  for (auto *key_value_pair : ctx->configKeyValuePair()) {
    // If the queries are cached, then only the stripped query is parsed, so the actual keys cannot be determined
    // here. That means duplicates cannot be checked.
    map.insert(std::any_cast<std::pair<Expression *, Expression *>>(key_value_pair->accept(this)));
  }
  return map;
}

antlrcpp::Any CypherMainVisitor::visitKafkaCreateStream(MemgraphCypher::KafkaCreateStreamContext *ctx) {
  auto *stream_query = storage_->Create<StreamQuery>();
  stream_query->action_ = StreamQuery::Action::CREATE_STREAM;
  stream_query->type_ = StreamQuery::Type::KAFKA;
  stream_query->stream_name_ = std::any_cast<std::string>(ctx->streamName()->symbolicName()->accept(this));

  for (auto *create_config_ctx : ctx->kafkaCreateStreamConfig()) {
    create_config_ctx->accept(this);
  }

  MapConfig<true, std::vector<std::string>, Expression *>(memory_, KafkaConfigKey::TOPICS, stream_query->topic_names_);
  MapConfig<false, std::string>(memory_, KafkaConfigKey::CONSUMER_GROUP, stream_query->consumer_group_);
  MapConfig<false, Expression *>(memory_, KafkaConfigKey::BOOTSTRAP_SERVERS, stream_query->bootstrap_servers_);
  MapConfig<false, std::unordered_map<Expression *, Expression *>>(memory_, KafkaConfigKey::CONFIGS,
                                                                   stream_query->configs_);
  MapConfig<false, std::unordered_map<Expression *, Expression *>>(memory_, KafkaConfigKey::CREDENTIALS,
                                                                   stream_query->credentials_);

  MapCommonStreamConfigs(memory_, *stream_query);

  return stream_query;
}

namespace {
void ThrowIfExists(const auto &map, const EnumUint8 auto &enum_key) {
  const auto key = static_cast<uint8_t>(enum_key);
  if (map.contains(key)) {
    throw SemanticException("{} defined multiple times in the query", ToString(enum_key));
  }
}

void GetTopicNames(auto &destination, MemgraphCypher::TopicNamesContext *topic_names_ctx,
                   antlr4::tree::ParseTreeVisitor &visitor) {
  MG_ASSERT(topic_names_ctx != nullptr);
  if (auto *symbolic_topic_names_ctx = topic_names_ctx->symbolicTopicNames()) {
    destination = TopicNamesFromSymbols(visitor, symbolic_topic_names_ctx->symbolicNameWithDotsAndMinus());
  } else {
    if (!topic_names_ctx->literal()->StringLiteral()) {
      throw SemanticException("Topic names should be defined as a string literal or as symbolic names");
    }
    destination = std::any_cast<Expression *>(topic_names_ctx->accept(&visitor));
  }
}
}  // namespace

antlrcpp::Any CypherMainVisitor::visitKafkaCreateStreamConfig(MemgraphCypher::KafkaCreateStreamConfigContext *ctx) {
  if (ctx->commonCreateStreamConfig()) {
    return ctx->commonCreateStreamConfig()->accept(this);
  }

  if (ctx->TOPICS()) {
    ThrowIfExists(memory_, KafkaConfigKey::TOPICS);
    static constexpr auto topics_key = static_cast<uint8_t>(KafkaConfigKey::TOPICS);
    GetTopicNames(memory_[topics_key], ctx->topicNames(), *this);
    return {};
  }

  if (ctx->CONSUMER_GROUP()) {
    ThrowIfExists(memory_, KafkaConfigKey::CONSUMER_GROUP);
    static constexpr auto consumer_group_key = static_cast<uint8_t>(KafkaConfigKey::CONSUMER_GROUP);
    memory_[consumer_group_key] = JoinSymbolicNamesWithDotsAndMinus(*this, *ctx->consumerGroup);
    return {};
  }

  if (ctx->CONFIGS()) {
    ThrowIfExists(memory_, KafkaConfigKey::CONFIGS);
    static constexpr auto configs_key = static_cast<uint8_t>(KafkaConfigKey::CONFIGS);
    memory_.emplace(configs_key,
                    std::any_cast<std::unordered_map<Expression *, Expression *>>(ctx->configsMap->accept(this)));
    return {};
  }

  if (ctx->CREDENTIALS()) {
    ThrowIfExists(memory_, KafkaConfigKey::CREDENTIALS);
    static constexpr auto credentials_key = static_cast<uint8_t>(KafkaConfigKey::CREDENTIALS);
    memory_.emplace(credentials_key,
                    std::any_cast<std::unordered_map<Expression *, Expression *>>(ctx->credentialsMap->accept(this)));
    return {};
  }

  MG_ASSERT(ctx->BOOTSTRAP_SERVERS());
  ThrowIfExists(memory_, KafkaConfigKey::BOOTSTRAP_SERVERS);
  if (!ctx->bootstrapServers->StringLiteral()) {
    throw SemanticException("Bootstrap servers should be a string!");
  }

  const auto bootstrap_servers_key = static_cast<uint8_t>(KafkaConfigKey::BOOTSTRAP_SERVERS);
  memory_[bootstrap_servers_key] = std::any_cast<Expression *>(ctx->bootstrapServers->accept(this));
  return {};
}

namespace {
GENERATE_STREAM_CONFIG_KEY_ENUM(Pulsar, TOPICS, SERVICE_URL);

std::string_view ToString(const PulsarConfigKey key) {
  switch (key) {
    case PulsarConfigKey::TOPICS:
      return "TOPICS";
    case PulsarConfigKey::SERVICE_URL:
      return "SERVICE_URL";
  }
}
}  // namespace

antlrcpp::Any CypherMainVisitor::visitPulsarCreateStream(MemgraphCypher::PulsarCreateStreamContext *ctx) {
  auto *stream_query = storage_->Create<StreamQuery>();
  stream_query->action_ = StreamQuery::Action::CREATE_STREAM;
  stream_query->type_ = StreamQuery::Type::PULSAR;
  stream_query->stream_name_ = std::any_cast<std::string>(ctx->streamName()->symbolicName()->accept(this));

  for (auto *create_config_ctx : ctx->pulsarCreateStreamConfig()) {
    create_config_ctx->accept(this);
  }

  MapConfig<true, std::vector<std::string>, Expression *>(memory_, PulsarConfigKey::TOPICS, stream_query->topic_names_);
  MapConfig<false, Expression *>(memory_, PulsarConfigKey::SERVICE_URL, stream_query->service_url_);

  MapCommonStreamConfigs(memory_, *stream_query);

  return stream_query;
}

antlrcpp::Any CypherMainVisitor::visitPulsarCreateStreamConfig(MemgraphCypher::PulsarCreateStreamConfigContext *ctx) {
  if (ctx->commonCreateStreamConfig()) {
    return ctx->commonCreateStreamConfig()->accept(this);
  }

  if (ctx->TOPICS()) {
    ThrowIfExists(memory_, PulsarConfigKey::TOPICS);
    const auto topics_key = static_cast<uint8_t>(PulsarConfigKey::TOPICS);
    GetTopicNames(memory_[topics_key], ctx->topicNames(), *this);
    return {};
  }

  MG_ASSERT(ctx->SERVICE_URL());
  ThrowIfExists(memory_, PulsarConfigKey::SERVICE_URL);
  if (!ctx->serviceUrl->StringLiteral()) {
    throw SemanticException("Service URL must be a string!");
  }
  const auto service_url_key = static_cast<uint8_t>(PulsarConfigKey::SERVICE_URL);
  memory_[service_url_key] = std::any_cast<Expression *>(ctx->serviceUrl->accept(this));
  return {};
}

antlrcpp::Any CypherMainVisitor::visitCommonCreateStreamConfig(MemgraphCypher::CommonCreateStreamConfigContext *ctx) {
  if (ctx->TRANSFORM()) {
    ThrowIfExists(memory_, CommonStreamConfigKey::TRANSFORM);
    const auto transform_key = static_cast<uint8_t>(CommonStreamConfigKey::TRANSFORM);
    memory_[transform_key] = JoinSymbolicNames(this, ctx->transformationName->symbolicName());
    return {};
  }

  if (ctx->BATCH_INTERVAL()) {
    ThrowIfExists(memory_, CommonStreamConfigKey::BATCH_INTERVAL);
    if (!ctx->batchInterval->numberLiteral() || !ctx->batchInterval->numberLiteral()->integerLiteral()) {
      throw SemanticException("Batch interval must be an integer literal!");
    }
    const auto batch_interval_key = static_cast<uint8_t>(CommonStreamConfigKey::BATCH_INTERVAL);
    memory_[batch_interval_key] = std::any_cast<Expression *>(ctx->batchInterval->accept(this));
    return {};
  }

  MG_ASSERT(ctx->BATCH_SIZE());
  ThrowIfExists(memory_, CommonStreamConfigKey::BATCH_SIZE);
  if (!ctx->batchSize->numberLiteral() || !ctx->batchSize->numberLiteral()->integerLiteral()) {
    throw SemanticException("Batch size must be an integer literal!");
  }
  const auto batch_size_key = static_cast<uint8_t>(CommonStreamConfigKey::BATCH_SIZE);
  memory_[batch_size_key] = std::any_cast<Expression *>(ctx->batchSize->accept(this));
  return {};
}

antlrcpp::Any CypherMainVisitor::visitDropStream(MemgraphCypher::DropStreamContext *ctx) {
  auto *stream_query = storage_->Create<StreamQuery>();
  stream_query->action_ = StreamQuery::Action::DROP_STREAM;
  stream_query->stream_name_ = std::any_cast<std::string>(ctx->streamName()->symbolicName()->accept(this));
  return stream_query;
}

antlrcpp::Any CypherMainVisitor::visitStartStream(MemgraphCypher::StartStreamContext *ctx) {
  auto *stream_query = storage_->Create<StreamQuery>();
  stream_query->action_ = StreamQuery::Action::START_STREAM;

  if (ctx->BATCH_LIMIT()) {
    if (!ctx->batchLimit->numberLiteral() || !ctx->batchLimit->numberLiteral()->integerLiteral()) {
      throw SemanticException("Batch limit should be an integer literal!");
    }
    stream_query->batch_limit_ = std::any_cast<Expression *>(ctx->batchLimit->accept(this));
  }
  if (ctx->TIMEOUT()) {
    if (!ctx->timeout->numberLiteral() || !ctx->timeout->numberLiteral()->integerLiteral()) {
      throw SemanticException("Timeout should be an integer literal!");
    }
    if (!ctx->BATCH_LIMIT()) {
      throw SemanticException("Parameter TIMEOUT can only be defined if BATCH_LIMIT is defined");
    }
    stream_query->timeout_ = std::any_cast<Expression *>(ctx->timeout->accept(this));
  }

  stream_query->stream_name_ = std::any_cast<std::string>(ctx->streamName()->symbolicName()->accept(this));
  return stream_query;
}

antlrcpp::Any CypherMainVisitor::visitStartAllStreams(MemgraphCypher::StartAllStreamsContext *ctx) {
  auto *stream_query = storage_->Create<StreamQuery>();
  stream_query->action_ = StreamQuery::Action::START_ALL_STREAMS;
  return stream_query;
}

antlrcpp::Any CypherMainVisitor::visitStopStream(MemgraphCypher::StopStreamContext *ctx) {
  auto *stream_query = storage_->Create<StreamQuery>();
  stream_query->action_ = StreamQuery::Action::STOP_STREAM;
  stream_query->stream_name_ = std::any_cast<std::string>(ctx->streamName()->symbolicName()->accept(this));
  return stream_query;
}

antlrcpp::Any CypherMainVisitor::visitStopAllStreams(MemgraphCypher::StopAllStreamsContext *ctx) {
  auto *stream_query = storage_->Create<StreamQuery>();
  stream_query->action_ = StreamQuery::Action::STOP_ALL_STREAMS;
  return stream_query;
}

antlrcpp::Any CypherMainVisitor::visitShowStreams(MemgraphCypher::ShowStreamsContext *ctx) {
  auto *stream_query = storage_->Create<StreamQuery>();
  stream_query->action_ = StreamQuery::Action::SHOW_STREAMS;
  return stream_query;
}

antlrcpp::Any CypherMainVisitor::visitCheckStream(MemgraphCypher::CheckStreamContext *ctx) {
  auto *stream_query = storage_->Create<StreamQuery>();
  stream_query->action_ = StreamQuery::Action::CHECK_STREAM;
  stream_query->stream_name_ = std::any_cast<std::string>(ctx->streamName()->symbolicName()->accept(this));

  if (ctx->BATCH_LIMIT()) {
    if (!ctx->batchLimit->numberLiteral() || !ctx->batchLimit->numberLiteral()->integerLiteral()) {
      throw SemanticException("Batch limit should be an integer literal!");
    }
    stream_query->batch_limit_ = std::any_cast<Expression *>(ctx->batchLimit->accept(this));
  }
  if (ctx->TIMEOUT()) {
    if (!ctx->timeout->numberLiteral() || !ctx->timeout->numberLiteral()->integerLiteral()) {
      throw SemanticException("Timeout should be an integer literal!");
    }
    stream_query->timeout_ = std::any_cast<Expression *>(ctx->timeout->accept(this));
  }
  return stream_query;
}

antlrcpp::Any CypherMainVisitor::visitSettingQuery(MemgraphCypher::SettingQueryContext *ctx) {
  MG_ASSERT(ctx->children.size() == 1, "SettingQuery should have exactly one child!");
  auto *setting_query = std::any_cast<SettingQuery *>(ctx->children[0]->accept(this));
  query_ = setting_query;
  return setting_query;
}

antlrcpp::Any CypherMainVisitor::visitSetSetting(MemgraphCypher::SetSettingContext *ctx) {
  auto *setting_query = storage_->Create<SettingQuery>();
  setting_query->action_ = SettingQuery::Action::SET_SETTING;

  if (!ctx->settingName()->literal()->StringLiteral()) {
    throw SemanticException("Setting name should be a string literal");
  }

  if (!ctx->settingValue()->literal()->StringLiteral()) {
    throw SemanticException("Setting value should be a string literal");
  }

  setting_query->setting_name_ = std::any_cast<Expression *>(ctx->settingName()->accept(this));
  MG_ASSERT(setting_query->setting_name_);

  setting_query->setting_value_ = std::any_cast<Expression *>(ctx->settingValue()->accept(this));
  MG_ASSERT(setting_query->setting_value_);
  return setting_query;
}

antlrcpp::Any CypherMainVisitor::visitShowSetting(MemgraphCypher::ShowSettingContext *ctx) {
  auto *setting_query = storage_->Create<SettingQuery>();
  setting_query->action_ = SettingQuery::Action::SHOW_SETTING;

  if (!ctx->settingName()->literal()->StringLiteral()) {
    throw SemanticException("Setting name should be a string literal");
  }

  setting_query->setting_name_ = std::any_cast<Expression *>(ctx->settingName()->accept(this));
  MG_ASSERT(setting_query->setting_name_);

  return setting_query;
}

antlrcpp::Any CypherMainVisitor::visitShowSettings(MemgraphCypher::ShowSettingsContext * /*ctx*/) {
  auto *setting_query = storage_->Create<SettingQuery>();
  setting_query->action_ = SettingQuery::Action::SHOW_ALL_SETTINGS;
  return setting_query;
}

antlrcpp::Any CypherMainVisitor::visitVersionQuery(MemgraphCypher::VersionQueryContext * /*ctx*/) {
  auto *version_query = storage_->Create<VersionQuery>();
  query_ = version_query;
  return version_query;
}

antlrcpp::Any CypherMainVisitor::visitCypherUnion(MemgraphCypher::CypherUnionContext *ctx) {
  bool distinct = !ctx->ALL();
  auto *cypher_union = storage_->Create<CypherUnion>(distinct);
  DMG_ASSERT(ctx->singleQuery(), "Expected single query.");
  cypher_union->single_query_ = std::any_cast<SingleQuery *>(ctx->singleQuery()->accept(this));
  return cypher_union;
}

antlrcpp::Any CypherMainVisitor::visitSingleQuery(MemgraphCypher::SingleQueryContext *ctx) {
  auto *single_query = storage_->Create<SingleQuery>();
  for (auto *child : ctx->clause()) {
    antlrcpp::Any got = child->accept(this);
    if (got.type() == typeid(Clause *)) {
      single_query->clauses_.push_back(std::any_cast<Clause *>(got));
    } else {
      auto child_clauses = std::any_cast<std::vector<Clause *>>(got);
      single_query->clauses_.insert(single_query->clauses_.end(), child_clauses.begin(), child_clauses.end());
    }
  }

  // Check if ordering of clauses makes sense.
  //
  // TODO: should we forbid multiple consecutive set clauses? That case is
  // little bit problematic because multiple barriers are needed. Multiple
  // consecutive SET clauses are undefined behaviour in neo4j.
  bool has_update = false;
  bool has_return = false;
  bool has_optional_match = false;
  bool has_call_procedure = false;
  bool calls_write_procedure = false;
  bool has_any_update = false;
  bool has_load_csv = false;

  auto check_write_procedure = [&calls_write_procedure](const std::string_view clause) {
    if (calls_write_procedure) {
      throw SemanticException(
          "{} can't be put after calling a writeable procedure, only RETURN clause can be put after.", clause);
    }
  };

  for (Clause *clause : single_query->clauses_) {
    const auto &clause_type = clause->GetTypeInfo();
    if (const auto *call_procedure = utils::Downcast<CallProcedure>(clause); call_procedure != nullptr) {
      if (has_return) {
        throw SemanticException("CALL can't be put after RETURN clause.");
      }
      check_write_procedure("CALL");
      has_call_procedure = true;
      if (call_procedure->is_write_) {
        calls_write_procedure = true;
        has_update = true;
      }
    } else if (utils::IsSubtype(clause_type, Unwind::kType)) {
      check_write_procedure("UNWIND");
      if (has_update || has_return) {
        throw SemanticException("UNWIND can't be put after RETURN clause or after an update.");
      }
    } else if (utils::IsSubtype(clause_type, LoadCsv::kType)) {
      if (has_load_csv) {
        throw SemanticException("Can't have multiple LOAD CSV clauses in a single query.");
      }
      check_write_procedure("LOAD CSV");
      if (has_return) {
        throw SemanticException("LOAD CSV can't be put after RETURN clause.");
      }
      has_load_csv = true;
    } else if (auto *match = utils::Downcast<Match>(clause)) {
      if (has_update || has_return) {
        throw SemanticException("MATCH can't be put after RETURN clause or after an update.");
      }
      if (match->optional_) {
        has_optional_match = true;
      } else if (has_optional_match) {
        throw SemanticException("MATCH can't be put after OPTIONAL MATCH.");
      }
      check_write_procedure("MATCH");
    } else if (utils::IsSubtype(clause_type, Create::kType) || utils::IsSubtype(clause_type, Delete::kType) ||
               utils::IsSubtype(clause_type, SetProperty::kType) ||
               utils::IsSubtype(clause_type, SetProperties::kType) || utils::IsSubtype(clause_type, SetLabels::kType) ||
               utils::IsSubtype(clause_type, RemoveProperty::kType) ||
               utils::IsSubtype(clause_type, RemoveLabels::kType) || utils::IsSubtype(clause_type, Merge::kType) ||
               utils::IsSubtype(clause_type, Foreach::kType)) {
      if (has_return) {
        throw SemanticException("Update clause can't be used after RETURN.");
      }
      check_write_procedure("Update clause");
      has_update = true;
      has_any_update = true;
    } else if (utils::IsSubtype(clause_type, Return::kType)) {
      if (has_return) {
        throw SemanticException("There can only be one RETURN in a clause.");
      }
      has_return = true;
    } else if (utils::IsSubtype(clause_type, With::kType)) {
      if (has_return) {
        throw SemanticException("RETURN can't be put before WITH.");
      }
      check_write_procedure("WITH");
      has_update = has_return = has_optional_match = false;
    } else {
      DLOG_FATAL("Can't happen");
    }
  }
  bool is_standalone_call_procedure = has_call_procedure && single_query->clauses_.size() == 1U;
  if (!has_update && !has_return && !is_standalone_call_procedure) {
    throw SemanticException("Query should either create or update something, or return results!");
  }

  if (has_any_update && calls_write_procedure) {
    throw SemanticException("Write procedures cannot be used in queries that contains any update clauses!");
  }
  // Construct unique names for anonymous identifiers;
  int id = 1;
  for (auto **identifier : anonymous_identifiers) {
    while (true) {
      std::string id_name = kAnonPrefix + std::to_string(id++);
      if (users_identifiers.find(id_name) == users_identifiers.end()) {
        *identifier = storage_->Create<Identifier>(id_name, false);
        break;
      }
    }
  }
  return single_query;
}

antlrcpp::Any CypherMainVisitor::visitClause(MemgraphCypher::ClauseContext *ctx) {
  if (ctx->cypherReturn()) {
    return static_cast<Clause *>(std::any_cast<Return *>(ctx->cypherReturn()->accept(this)));
  }
  if (ctx->cypherMatch()) {
    return static_cast<Clause *>(std::any_cast<Match *>(ctx->cypherMatch()->accept(this)));
  }
  if (ctx->create()) {
    return static_cast<Clause *>(std::any_cast<Create *>(ctx->create()->accept(this)));
  }
  if (ctx->cypherDelete()) {
    return static_cast<Clause *>(std::any_cast<Delete *>(ctx->cypherDelete()->accept(this)));
  }
  if (ctx->set()) {
    // Different return type!!!
    return std::any_cast<std::vector<Clause *>>(ctx->set()->accept(this));
  }
  if (ctx->remove()) {
    // Different return type!!!
    return std::any_cast<std::vector<Clause *>>(ctx->remove()->accept(this));
  }
  if (ctx->with()) {
    return static_cast<Clause *>(std::any_cast<With *>(ctx->with()->accept(this)));
  }
  if (ctx->merge()) {
    return static_cast<Clause *>(std::any_cast<Merge *>(ctx->merge()->accept(this)));
  }
  if (ctx->unwind()) {
    return static_cast<Clause *>(std::any_cast<Unwind *>(ctx->unwind()->accept(this)));
  }
  if (ctx->callProcedure()) {
    return static_cast<Clause *>(std::any_cast<CallProcedure *>(ctx->callProcedure()->accept(this)));
  }
  if (ctx->loadCsv()) {
    return static_cast<Clause *>(std::any_cast<LoadCsv *>(ctx->loadCsv()->accept(this)));
  }
  if (ctx->foreach ()) {
    return static_cast<Clause *>(std::any_cast<Foreach *>(ctx->foreach ()->accept(this)));
  }
  // TODO: implement other clauses.
  throw utils::NotYetImplemented("clause '{}'", ctx->getText());
  return 0;
}

antlrcpp::Any CypherMainVisitor::visitCypherMatch(MemgraphCypher::CypherMatchContext *ctx) {
  auto *match = storage_->Create<Match>();
  match->optional_ = !!ctx->OPTIONAL();
  if (ctx->where()) {
    match->where_ = std::any_cast<Where *>(ctx->where()->accept(this));
  }
  match->patterns_ = std::any_cast<std::vector<Pattern *>>(ctx->pattern()->accept(this));
  return match;
}

antlrcpp::Any CypherMainVisitor::visitCreate(MemgraphCypher::CreateContext *ctx) {
  auto *create = storage_->Create<Create>();
  create->patterns_ = std::any_cast<std::vector<Pattern *>>(ctx->pattern()->accept(this));
  return create;
}

antlrcpp::Any CypherMainVisitor::visitCallProcedure(MemgraphCypher::CallProcedureContext *ctx) {
  // Don't cache queries which call procedures because the
  // procedure definition can affect the behaviour of the visitor and
  // the execution of the query.
  // If a user recompiles and reloads the procedure with different result
  // names, because of the cache, old result names will be expected while the
  // procedure will return results mapped to new names.
  query_info_.is_cacheable = false;

  auto *call_proc = storage_->Create<CallProcedure>();
  MG_ASSERT(!ctx->procedureName()->symbolicName().empty());
  call_proc->procedure_name_ = JoinSymbolicNames(this, ctx->procedureName()->symbolicName());
  call_proc->arguments_.reserve(ctx->expression().size());
  for (auto *expr : ctx->expression()) {
    call_proc->arguments_.push_back(std::any_cast<Expression *>(expr->accept(this)));
  }

  if (auto *memory_limit_ctx = ctx->procedureMemoryLimit()) {
    const auto memory_limit_info = VisitMemoryLimit(memory_limit_ctx->memoryLimit(), this);
    if (memory_limit_info) {
      call_proc->memory_limit_ = memory_limit_info->first;
      call_proc->memory_scale_ = memory_limit_info->second;
    }
  } else {
    // Default to 100 MB
    call_proc->memory_limit_ = storage_->Create<PrimitiveLiteral>(TypedValue(100));
    call_proc->memory_scale_ = 1024U * 1024U;
  }

  const auto &maybe_found =
      procedure::FindProcedure(procedure::gModuleRegistry, call_proc->procedure_name_, utils::NewDeleteResource());
  if (!maybe_found) {
    throw SemanticException("There is no procedure named '{}'.", call_proc->procedure_name_);
  }
  call_proc->is_write_ = maybe_found->second->info.is_write;

  auto *yield_ctx = ctx->yieldProcedureResults();
  if (!yield_ctx) {
    if (!maybe_found->second->results.empty()) {
      throw SemanticException(
          "CALL without YIELD may only be used on procedures which do not "
          "return any result fields.");
    }
    // When we return, we will release the lock on modules. This means that
    // someone may reload the procedure and change the result signature. But to
    // keep the implementation simple, we ignore the case as the rest of the
    // code doesn't really care whether we yield or not, so it should not break.
    return call_proc;
  }
  if (yield_ctx->getTokens(MemgraphCypher::ASTERISK).empty()) {
    call_proc->result_fields_.reserve(yield_ctx->procedureResult().size());
    call_proc->result_identifiers_.reserve(yield_ctx->procedureResult().size());
    for (auto *result : yield_ctx->procedureResult()) {
      MG_ASSERT(result->variable().size() == 1 || result->variable().size() == 2);
      call_proc->result_fields_.push_back(std::any_cast<std::string>(result->variable()[0]->accept(this)));
      std::string result_alias;
      if (result->variable().size() == 2) {
        result_alias = std::any_cast<std::string>(result->variable()[1]->accept(this));
      } else {
        result_alias = std::any_cast<std::string>(result->variable()[0]->accept(this));
      }
      call_proc->result_identifiers_.push_back(storage_->Create<Identifier>(result_alias));
    }
  } else {
    const auto &maybe_found =
        procedure::FindProcedure(procedure::gModuleRegistry, call_proc->procedure_name_, utils::NewDeleteResource());
    if (!maybe_found) {
      throw SemanticException("There is no procedure named '{}'.", call_proc->procedure_name_);
    }
    const auto &[module, proc] = *maybe_found;
    call_proc->result_fields_.reserve(proc->results.size());
    call_proc->result_identifiers_.reserve(proc->results.size());
    for (const auto &[result_name, desc] : proc->results) {
      bool is_deprecated = desc.second;
      if (is_deprecated) continue;
      call_proc->result_fields_.emplace_back(result_name);
      call_proc->result_identifiers_.push_back(storage_->Create<Identifier>(std::string(result_name)));
    }
    // When we leave the scope, we will release the lock on modules. This means
    // that someone may reload the procedure and change its result signature. We
    // are fine with this, because if new result fields were added then we yield
    // the subset of those and that will appear to a user as if they used the
    // procedure before reload. Any subsequent `CALL ... YIELD *` will fetch the
    // new fields as well. In case the result signature has had some result
    // fields removed, then the query execution will report an error that we are
    // yielding missing fields. The user can then just retry the query.
  }

  return call_proc;
}

/**
 * @return std::string
 */
antlrcpp::Any CypherMainVisitor::visitUserOrRoleName(MemgraphCypher::UserOrRoleNameContext *ctx) {
  return std::any_cast<std::string>(ctx->symbolicName()->accept(this));
}

/**
 * @return AuthQuery*
 */
antlrcpp::Any CypherMainVisitor::visitCreateRole(MemgraphCypher::CreateRoleContext *ctx) {
  AuthQuery *auth = storage_->Create<AuthQuery>();
  auth->action_ = AuthQuery::Action::CREATE_ROLE;
  auth->role_ = std::any_cast<std::string>(ctx->role->accept(this));
  return auth;
}

/**
 * @return AuthQuery*
 */
antlrcpp::Any CypherMainVisitor::visitDropRole(MemgraphCypher::DropRoleContext *ctx) {
  AuthQuery *auth = storage_->Create<AuthQuery>();
  auth->action_ = AuthQuery::Action::DROP_ROLE;
  auth->role_ = std::any_cast<std::string>(ctx->role->accept(this));
  return auth;
}

/**
 * @return AuthQuery*
 */
antlrcpp::Any CypherMainVisitor::visitShowRoles(MemgraphCypher::ShowRolesContext *ctx) {
  AuthQuery *auth = storage_->Create<AuthQuery>();
  auth->action_ = AuthQuery::Action::SHOW_ROLES;
  return auth;
}

/**
 * @return AuthQuery*
 */
antlrcpp::Any CypherMainVisitor::visitCreateUser(MemgraphCypher::CreateUserContext *ctx) {
  AuthQuery *auth = storage_->Create<AuthQuery>();
  auth->action_ = AuthQuery::Action::CREATE_USER;
  auth->user_ = std::any_cast<std::string>(ctx->user->accept(this));
  if (ctx->password) {
    if (!ctx->password->StringLiteral() && !ctx->literal()->CYPHERNULL()) {
      throw SyntaxException("Password should be a string literal or null.");
    }
    auth->password_ = std::any_cast<Expression *>(ctx->password->accept(this));
  }
  return auth;
}

/**
 * @return AuthQuery*
 */
antlrcpp::Any CypherMainVisitor::visitSetPassword(MemgraphCypher::SetPasswordContext *ctx) {
  AuthQuery *auth = storage_->Create<AuthQuery>();
  auth->action_ = AuthQuery::Action::SET_PASSWORD;
  auth->user_ = std::any_cast<std::string>(ctx->user->accept(this));
  if (!ctx->password->StringLiteral() && !ctx->literal()->CYPHERNULL()) {
    throw SyntaxException("Password should be a string literal or null.");
  }
  auth->password_ = std::any_cast<Expression *>(ctx->password->accept(this));
  return auth;
}

/**
 * @return AuthQuery*
 */
antlrcpp::Any CypherMainVisitor::visitDropUser(MemgraphCypher::DropUserContext *ctx) {
  AuthQuery *auth = storage_->Create<AuthQuery>();
  auth->action_ = AuthQuery::Action::DROP_USER;
  auth->user_ = std::any_cast<std::string>(ctx->user->accept(this));
  return auth;
}

/**
 * @return AuthQuery*
 */
antlrcpp::Any CypherMainVisitor::visitShowUsers(MemgraphCypher::ShowUsersContext *ctx) {
  AuthQuery *auth = storage_->Create<AuthQuery>();
  auth->action_ = AuthQuery::Action::SHOW_USERS;
  return auth;
}

/**
 * @return AuthQuery*
 */
antlrcpp::Any CypherMainVisitor::visitSetRole(MemgraphCypher::SetRoleContext *ctx) {
  AuthQuery *auth = storage_->Create<AuthQuery>();
  auth->action_ = AuthQuery::Action::SET_ROLE;
  auth->user_ = std::any_cast<std::string>(ctx->user->accept(this));
  auth->role_ = std::any_cast<std::string>(ctx->role->accept(this));
  return auth;
}

/**
 * @return AuthQuery*
 */
antlrcpp::Any CypherMainVisitor::visitClearRole(MemgraphCypher::ClearRoleContext *ctx) {
  AuthQuery *auth = storage_->Create<AuthQuery>();
  auth->action_ = AuthQuery::Action::CLEAR_ROLE;
  auth->user_ = std::any_cast<std::string>(ctx->user->accept(this));
  return auth;
}

/**
 * @return AuthQuery*
 */
antlrcpp::Any CypherMainVisitor::visitGrantPrivilege(MemgraphCypher::GrantPrivilegeContext *ctx) {
  AuthQuery *auth = storage_->Create<AuthQuery>();
  auth->action_ = AuthQuery::Action::GRANT_PRIVILEGE;
  auth->user_or_role_ = std::any_cast<std::string>(ctx->userOrRole->accept(this));
  if (ctx->privilegeList()) {
    for (auto *privilege : ctx->privilegeList()->privilege()) {
<<<<<<< HEAD
      if (privilege->EDGE_TYPES()) {
        auth->edgetypes_ = privilege->edgeTypeList()->accept(this).as<std::vector<std::string>>();
      } else if (privilege->LABELS()) {
        auth->labels_ = privilege->labelList()->accept(this).as<std::vector<std::string>>();
      } else {
        auth->privileges_.push_back(privilege->accept(this));
=======
      if (privilege->LABELS()) {
        auth->labels_ = std::any_cast<std::vector<std::string>>(privilege->labelList()->accept(this));
      } else {
        auth->privileges_.push_back(std::any_cast<AuthQuery::Privilege>(privilege->accept(this)));
>>>>>>> 480df4ed
      }
    }
  } else {
    /* grant all privileges */
    auth->privileges_ = kPrivilegesAll;
  }
  return auth;
}

/**
 * @return AuthQuery*
 */
antlrcpp::Any CypherMainVisitor::visitDenyPrivilege(MemgraphCypher::DenyPrivilegeContext *ctx) {
  AuthQuery *auth = storage_->Create<AuthQuery>();
  auth->action_ = AuthQuery::Action::DENY_PRIVILEGE;
  auth->user_or_role_ = std::any_cast<std::string>(ctx->userOrRole->accept(this));
  if (ctx->privilegeList()) {
    for (auto *privilege : ctx->privilegeList()->privilege()) {
<<<<<<< HEAD
      if (privilege->EDGE_TYPES()) {
        auth->edgetypes_ = privilege->edgeTypeList()->accept(this).as<std::vector<std::string>>();
      } else if (privilege->LABELS()) {
        auth->labels_ = privilege->labelList()->accept(this).as<std::vector<std::string>>();
      } else {
        auth->privileges_.push_back(privilege->accept(this));
=======
      if (privilege->LABELS()) {
        auth->labels_ = std::any_cast<std::vector<std::string>>(privilege->labelList()->accept(this));
      } else {
        auth->privileges_.push_back(std::any_cast<AuthQuery::Privilege>(privilege->accept(this)));
>>>>>>> 480df4ed
      }
    }
  } else {
    /* deny all privileges */
    auth->privileges_ = kPrivilegesAll;
  }
  return auth;
}

/**
 * @return AuthQuery*
 */
antlrcpp::Any CypherMainVisitor::visitRevokePrivilege(MemgraphCypher::RevokePrivilegeContext *ctx) {
  AuthQuery *auth = storage_->Create<AuthQuery>();
  auth->action_ = AuthQuery::Action::REVOKE_PRIVILEGE;
  auth->user_or_role_ = std::any_cast<std::string>(ctx->userOrRole->accept(this));
  if (ctx->privilegeList()) {
    for (auto *privilege : ctx->privilegeList()->privilege()) {
<<<<<<< HEAD
      if (privilege->EDGE_TYPES()) {
        auth->edgetypes_ = privilege->edgeTypeList()->accept(this).as<std::vector<std::string>>();
      } else if (privilege->LABELS()) {
        auth->labels_ = privilege->labelList()->accept(this).as<std::vector<std::string>>();
      } else {
        auth->privileges_.push_back(privilege->accept(this));
=======
      if (privilege->LABELS()) {
        auth->labels_ = std::any_cast<std::vector<std::string>>(privilege->labelList()->accept(this));
      } else {
        auth->privileges_.push_back(std::any_cast<AuthQuery::Privilege>(privilege->accept(this)));
>>>>>>> 480df4ed
      }
    }
  } else {
    /* revoke all privileges */
    auth->privileges_ = kPrivilegesAll;
  }
  return auth;
}

antlrcpp::Any CypherMainVisitor::visitLabelList(MemgraphCypher::LabelListContext *ctx) {
  std::vector<std::string> labels;
  if (ctx->listOfLabels()) {
    for (auto *label : ctx->listOfLabels()->label()) {
<<<<<<< HEAD
      labels.push_back(label->symbolicName()->accept(this).as<std::string>());
=======
      labels.push_back(std::any_cast<std::string>(label->symbolicName()->accept(this)));
>>>>>>> 480df4ed
    }
  } else {
    labels.emplace_back("*");
  }

  return labels;
}

<<<<<<< HEAD
/**
 * @return AuthQuery*
 */
antlrcpp::Any CypherMainVisitor::visitEdgeTypeList(MemgraphCypher::EdgeTypeListContext *ctx) {
  std::vector<std::string> edgeTypes;
  if (ctx->listOfEdgeTypes()) {
    for (auto *edgeType : ctx->listOfEdgeTypes()->edgeType()) {
      edgeTypes.push_back(edgeType->symbolicName()->accept(this).as<std::string>());
    }
  } else {
    edgeTypes.emplace_back("*");
  }

  return edgeTypes;
}

=======
>>>>>>> 480df4ed
/**
 * @return AuthQuery::Privilege
 */
antlrcpp::Any CypherMainVisitor::visitPrivilege(MemgraphCypher::PrivilegeContext *ctx) {
  if (ctx->CREATE()) return AuthQuery::Privilege::CREATE;
  if (ctx->DELETE()) return AuthQuery::Privilege::DELETE;
  if (ctx->MATCH()) return AuthQuery::Privilege::MATCH;
  if (ctx->MERGE()) return AuthQuery::Privilege::MERGE;
  if (ctx->SET()) return AuthQuery::Privilege::SET;
  if (ctx->REMOVE()) return AuthQuery::Privilege::REMOVE;
  if (ctx->INDEX()) return AuthQuery::Privilege::INDEX;
  if (ctx->STATS()) return AuthQuery::Privilege::STATS;
  if (ctx->AUTH()) return AuthQuery::Privilege::AUTH;
  if (ctx->CONSTRAINT()) return AuthQuery::Privilege::CONSTRAINT;
  if (ctx->DUMP()) return AuthQuery::Privilege::DUMP;
  if (ctx->REPLICATION()) return AuthQuery::Privilege::REPLICATION;
  if (ctx->READ_FILE()) return AuthQuery::Privilege::READ_FILE;
  if (ctx->FREE_MEMORY()) return AuthQuery::Privilege::FREE_MEMORY;
  if (ctx->TRIGGER()) return AuthQuery::Privilege::TRIGGER;
  if (ctx->CONFIG()) return AuthQuery::Privilege::CONFIG;
  if (ctx->DURABILITY()) return AuthQuery::Privilege::DURABILITY;
  if (ctx->STREAM()) return AuthQuery::Privilege::STREAM;
  if (ctx->MODULE_READ()) return AuthQuery::Privilege::MODULE_READ;
  if (ctx->MODULE_WRITE()) return AuthQuery::Privilege::MODULE_WRITE;
  if (ctx->WEBSOCKET()) return AuthQuery::Privilege::WEBSOCKET;
  LOG_FATAL("Should not get here - unknown privilege!");
}

/**
 * @return AuthQuery*
 */
antlrcpp::Any CypherMainVisitor::visitShowPrivileges(MemgraphCypher::ShowPrivilegesContext *ctx) {
  AuthQuery *auth = storage_->Create<AuthQuery>();
  auth->action_ = AuthQuery::Action::SHOW_PRIVILEGES;
  auth->user_or_role_ = std::any_cast<std::string>(ctx->userOrRole->accept(this));
  return auth;
}

/**
 * @return AuthQuery*
 */
antlrcpp::Any CypherMainVisitor::visitShowRoleForUser(MemgraphCypher::ShowRoleForUserContext *ctx) {
  AuthQuery *auth = storage_->Create<AuthQuery>();
  auth->action_ = AuthQuery::Action::SHOW_ROLE_FOR_USER;
  auth->user_ = std::any_cast<std::string>(ctx->user->accept(this));
  return auth;
}

/**
 * @return AuthQuery*
 */
antlrcpp::Any CypherMainVisitor::visitShowUsersForRole(MemgraphCypher::ShowUsersForRoleContext *ctx) {
  AuthQuery *auth = storage_->Create<AuthQuery>();
  auth->action_ = AuthQuery::Action::SHOW_USERS_FOR_ROLE;
  auth->role_ = std::any_cast<std::string>(ctx->role->accept(this));
  return auth;
}

antlrcpp::Any CypherMainVisitor::visitCypherReturn(MemgraphCypher::CypherReturnContext *ctx) {
  auto *return_clause = storage_->Create<Return>();
  return_clause->body_ = std::any_cast<ReturnBody>(ctx->returnBody()->accept(this));
  if (ctx->DISTINCT()) {
    return_clause->body_.distinct = true;
  }
  return return_clause;
}

antlrcpp::Any CypherMainVisitor::visitReturnBody(MemgraphCypher::ReturnBodyContext *ctx) {
  ReturnBody body;
  if (ctx->order()) {
    body.order_by = std::any_cast<std::vector<SortItem>>(ctx->order()->accept(this));
  }
  if (ctx->skip()) {
    body.skip = static_cast<Expression *>(std::any_cast<Expression *>(ctx->skip()->accept(this)));
  }
  if (ctx->limit()) {
    body.limit = static_cast<Expression *>(std::any_cast<Expression *>(ctx->limit()->accept(this)));
  }
  std::tie(body.all_identifiers, body.named_expressions) =
      std::any_cast<std::pair<bool, std::vector<NamedExpression *>>>(ctx->returnItems()->accept(this));
  return body;
}

antlrcpp::Any CypherMainVisitor::visitReturnItems(MemgraphCypher::ReturnItemsContext *ctx) {
  std::vector<NamedExpression *> named_expressions;
  for (auto *item : ctx->returnItem()) {
    named_expressions.push_back(std::any_cast<NamedExpression *>(item->accept(this)));
  }
  return std::pair<bool, std::vector<NamedExpression *>>(ctx->getTokens(MemgraphCypher::ASTERISK).size(),
                                                         named_expressions);
}

antlrcpp::Any CypherMainVisitor::visitReturnItem(MemgraphCypher::ReturnItemContext *ctx) {
  auto *named_expr = storage_->Create<NamedExpression>();
  named_expr->expression_ = std::any_cast<Expression *>(ctx->expression()->accept(this));
  MG_ASSERT(named_expr->expression_);
  if (ctx->variable()) {
    named_expr->name_ = std::string(std::any_cast<std::string>(ctx->variable()->accept(this)));
    users_identifiers.insert(named_expr->name_);
  } else {
    if (in_with_ && !utils::IsSubtype(*named_expr->expression_, Identifier::kType)) {
      throw SemanticException("Only variables can be non-aliased in WITH.");
    }
    named_expr->name_ = std::string(ctx->getText());
    named_expr->token_position_ = ctx->expression()->getStart()->getTokenIndex();
  }
  return named_expr;
}

antlrcpp::Any CypherMainVisitor::visitOrder(MemgraphCypher::OrderContext *ctx) {
  std::vector<SortItem> order_by;
  for (auto *sort_item : ctx->sortItem()) {
    order_by.push_back(std::any_cast<SortItem>(sort_item->accept(this)));
  }
  return order_by;
}

antlrcpp::Any CypherMainVisitor::visitSortItem(MemgraphCypher::SortItemContext *ctx) {
  return SortItem{ctx->DESC() || ctx->DESCENDING() ? Ordering::DESC : Ordering::ASC,
                  std::any_cast<Expression *>(ctx->expression()->accept(this))};
}

antlrcpp::Any CypherMainVisitor::visitNodePattern(MemgraphCypher::NodePatternContext *ctx) {
  auto *node = storage_->Create<NodeAtom>();
  if (ctx->variable()) {
    auto variable = std::any_cast<std::string>(ctx->variable()->accept(this));
    node->identifier_ = storage_->Create<Identifier>(variable);
    users_identifiers.insert(variable);
  } else {
    anonymous_identifiers.push_back(&node->identifier_);
  }
  if (ctx->nodeLabels()) {
    node->labels_ = std::any_cast<std::vector<LabelIx>>(ctx->nodeLabels()->accept(this));
  }
  if (ctx->properties()) {
    // This can return either properties or parameters
    if (ctx->properties()->mapLiteral()) {
      node->properties_ = std::any_cast<std::unordered_map<PropertyIx, Expression *>>(ctx->properties()->accept(this));
    } else {
      node->properties_ = std::any_cast<ParameterLookup *>(ctx->properties()->accept(this));
    }
  }
  return node;
}

antlrcpp::Any CypherMainVisitor::visitNodeLabels(MemgraphCypher::NodeLabelsContext *ctx) {
  std::vector<LabelIx> labels;
  for (auto *node_label : ctx->nodeLabel()) {
    labels.push_back(AddLabel(std::any_cast<std::string>(node_label->accept(this))));
  }
  return labels;
}

antlrcpp::Any CypherMainVisitor::visitProperties(MemgraphCypher::PropertiesContext *ctx) {
  if (ctx->mapLiteral()) {
    return ctx->mapLiteral()->accept(this);
  }
  // If child is not mapLiteral that means child is params.
  MG_ASSERT(ctx->parameter());
  return ctx->parameter()->accept(this);
}

antlrcpp::Any CypherMainVisitor::visitMapLiteral(MemgraphCypher::MapLiteralContext *ctx) {
  std::unordered_map<PropertyIx, Expression *> map;
  for (int i = 0; i < static_cast<int>(ctx->propertyKeyName().size()); ++i) {
    auto key = std::any_cast<PropertyIx>(ctx->propertyKeyName()[i]->accept(this));
    auto *value = std::any_cast<Expression *>(ctx->expression()[i]->accept(this));
    if (!map.insert({key, value}).second) {
      throw SemanticException("Same key can't appear twice in a map literal.");
    }
  }
  return map;
}

antlrcpp::Any CypherMainVisitor::visitListLiteral(MemgraphCypher::ListLiteralContext *ctx) {
  std::vector<Expression *> expressions;
  for (auto *expr_ctx : ctx->expression()) {
    expressions.push_back(std::any_cast<Expression *>(expr_ctx->accept(this)));
  }
  return expressions;
}

antlrcpp::Any CypherMainVisitor::visitPropertyKeyName(MemgraphCypher::PropertyKeyNameContext *ctx) {
  return AddProperty(std::any_cast<std::string>(visitChildren(ctx)));
}

antlrcpp::Any CypherMainVisitor::visitSymbolicName(MemgraphCypher::SymbolicNameContext *ctx) {
  if (ctx->EscapedSymbolicName()) {
    auto quoted_name = ctx->getText();
    DMG_ASSERT(quoted_name.size() >= 2U && quoted_name[0] == '`' && quoted_name.back() == '`',
               "Can't happen. Grammar ensures this");
    // Remove enclosing backticks.
    std::string escaped_name = quoted_name.substr(1, static_cast<int>(quoted_name.size()) - 2);
    // Unescape remaining backticks.
    std::string name;
    bool escaped = false;
    for (auto c : escaped_name) {
      if (escaped) {
        if (c == '`') {
          name.push_back('`');
          escaped = false;
        } else {
          DLOG_FATAL("Can't happen. Grammar ensures that.");
        }
      } else if (c == '`') {
        escaped = true;
      } else {
        name.push_back(c);
      }
    }
    return name;
  }
  if (ctx->UnescapedSymbolicName()) {
    return std::string(ctx->getText());
  }
  return ctx->getText();
}

antlrcpp::Any CypherMainVisitor::visitPattern(MemgraphCypher::PatternContext *ctx) {
  std::vector<Pattern *> patterns;
  for (auto *pattern_part : ctx->patternPart()) {
    patterns.push_back(std::any_cast<Pattern *>(pattern_part->accept(this)));
  }
  return patterns;
}

antlrcpp::Any CypherMainVisitor::visitPatternPart(MemgraphCypher::PatternPartContext *ctx) {
  auto *pattern = std::any_cast<Pattern *>(ctx->anonymousPatternPart()->accept(this));
  if (ctx->variable()) {
    auto variable = std::any_cast<std::string>(ctx->variable()->accept(this));
    pattern->identifier_ = storage_->Create<Identifier>(variable);
    users_identifiers.insert(variable);
  } else {
    anonymous_identifiers.push_back(&pattern->identifier_);
  }
  return pattern;
}

antlrcpp::Any CypherMainVisitor::visitPatternElement(MemgraphCypher::PatternElementContext *ctx) {
  if (ctx->patternElement()) {
    return ctx->patternElement()->accept(this);
  }
  auto *pattern = storage_->Create<Pattern>();
  pattern->atoms_.push_back(std::any_cast<NodeAtom *>(ctx->nodePattern()->accept(this)));
  for (auto *pattern_element_chain : ctx->patternElementChain()) {
    auto element = std::any_cast<std::pair<PatternAtom *, PatternAtom *>>(pattern_element_chain->accept(this));
    pattern->atoms_.push_back(element.first);
    pattern->atoms_.push_back(element.second);
  }
  return pattern;
}

antlrcpp::Any CypherMainVisitor::visitPatternElementChain(MemgraphCypher::PatternElementChainContext *ctx) {
  return std::pair<PatternAtom *, PatternAtom *>(std::any_cast<EdgeAtom *>(ctx->relationshipPattern()->accept(this)),
                                                 std::any_cast<NodeAtom *>(ctx->nodePattern()->accept(this)));
}

antlrcpp::Any CypherMainVisitor::visitRelationshipPattern(MemgraphCypher::RelationshipPatternContext *ctx) {
  auto *edge = storage_->Create<EdgeAtom>();

  auto relationshipDetail = ctx->relationshipDetail();
  auto *variableExpansion = relationshipDetail ? relationshipDetail->variableExpansion() : nullptr;
  edge->type_ = EdgeAtom::Type::SINGLE;
  if (variableExpansion)
    std::tie(edge->type_, edge->lower_bound_, edge->upper_bound_) =
        std::any_cast<std::tuple<EdgeAtom::Type, Expression *, Expression *>>(variableExpansion->accept(this));

  if (ctx->leftArrowHead() && !ctx->rightArrowHead()) {
    edge->direction_ = EdgeAtom::Direction::IN;
  } else if (!ctx->leftArrowHead() && ctx->rightArrowHead()) {
    edge->direction_ = EdgeAtom::Direction::OUT;
  } else {
    // <-[]-> and -[]- is the same thing as far as we understand openCypher
    // grammar.
    edge->direction_ = EdgeAtom::Direction::BOTH;
  }

  if (!relationshipDetail) {
    anonymous_identifiers.push_back(&edge->identifier_);
    return edge;
  }

  if (relationshipDetail->name) {
    auto variable = std::any_cast<std::string>(relationshipDetail->name->accept(this));
    edge->identifier_ = storage_->Create<Identifier>(variable);
    users_identifiers.insert(variable);
  } else {
    anonymous_identifiers.push_back(&edge->identifier_);
  }

  if (relationshipDetail->relationshipTypes()) {
    edge->edge_types_ =
        std::any_cast<std::vector<EdgeTypeIx>>(ctx->relationshipDetail()->relationshipTypes()->accept(this));
  }

  auto relationshipLambdas = relationshipDetail->relationshipLambda();
  if (variableExpansion) {
    if (relationshipDetail->total_weight && edge->type_ != EdgeAtom::Type::WEIGHTED_SHORTEST_PATH)
      throw SemanticException(
          "Variable for total weight is allowed only with weighted shortest "
          "path expansion.");
    auto visit_lambda = [this](auto *lambda) {
      EdgeAtom::Lambda edge_lambda;
      auto traversed_edge_variable = std::any_cast<std::string>(lambda->traversed_edge->accept(this));
      edge_lambda.inner_edge = storage_->Create<Identifier>(traversed_edge_variable);
      auto traversed_node_variable = std::any_cast<std::string>(lambda->traversed_node->accept(this));
      edge_lambda.inner_node = storage_->Create<Identifier>(traversed_node_variable);
      edge_lambda.expression = std::any_cast<Expression *>(lambda->expression()->accept(this));
      return edge_lambda;
    };
    auto visit_total_weight = [&]() {
      if (relationshipDetail->total_weight) {
        auto total_weight_name = std::any_cast<std::string>(relationshipDetail->total_weight->accept(this));
        edge->total_weight_ = storage_->Create<Identifier>(total_weight_name);
      } else {
        anonymous_identifiers.push_back(&edge->total_weight_);
      }
    };
    switch (relationshipLambdas.size()) {
      case 0:
        if (edge->type_ == EdgeAtom::Type::WEIGHTED_SHORTEST_PATH)
          throw SemanticException(
              "Lambda for calculating weights is mandatory with weighted "
              "shortest path expansion.");
        // In variable expansion inner variables are mandatory.
        anonymous_identifiers.push_back(&edge->filter_lambda_.inner_edge);
        anonymous_identifiers.push_back(&edge->filter_lambda_.inner_node);
        break;
      case 1:
        if (edge->type_ == EdgeAtom::Type::WEIGHTED_SHORTEST_PATH) {
          // For wShortest, the first (and required) lambda is used for weight
          // calculation.
          edge->weight_lambda_ = visit_lambda(relationshipLambdas[0]);
          visit_total_weight();
          // Add mandatory inner variables for filter lambda.
          anonymous_identifiers.push_back(&edge->filter_lambda_.inner_edge);
          anonymous_identifiers.push_back(&edge->filter_lambda_.inner_node);
        } else {
          // Other variable expands only have the filter lambda.
          edge->filter_lambda_ = visit_lambda(relationshipLambdas[0]);
        }
        break;
      case 2:
        if (edge->type_ != EdgeAtom::Type::WEIGHTED_SHORTEST_PATH)
          throw SemanticException("Only one filter lambda can be supplied.");
        edge->weight_lambda_ = visit_lambda(relationshipLambdas[0]);
        visit_total_weight();
        edge->filter_lambda_ = visit_lambda(relationshipLambdas[1]);
        break;
      default:
        throw SemanticException("Only one filter lambda can be supplied.");
    }
  } else if (!relationshipLambdas.empty()) {
    throw SemanticException("Filter lambda is only allowed in variable length expansion.");
  }

  auto properties = relationshipDetail->properties();
  switch (properties.size()) {
    case 0:
      break;
    case 1: {
      if (properties[0]->mapLiteral()) {
        edge->properties_ = std::any_cast<std::unordered_map<PropertyIx, Expression *>>(properties[0]->accept(this));
        break;
      }
      MG_ASSERT(properties[0]->parameter());
      edge->properties_ = std::any_cast<ParameterLookup *>(properties[0]->accept(this));
      break;
    }
    default:
      throw SemanticException("Only one property map can be supplied for edge.");
  }

  return edge;
}

antlrcpp::Any CypherMainVisitor::visitRelationshipDetail(MemgraphCypher::RelationshipDetailContext *) {
  DLOG_FATAL("Should never be called. See documentation in hpp.");
  return 0;
}

antlrcpp::Any CypherMainVisitor::visitRelationshipLambda(MemgraphCypher::RelationshipLambdaContext *) {
  DLOG_FATAL("Should never be called. See documentation in hpp.");
  return 0;
}

antlrcpp::Any CypherMainVisitor::visitRelationshipTypes(MemgraphCypher::RelationshipTypesContext *ctx) {
  std::vector<EdgeTypeIx> types;
  for (auto *edge_type : ctx->relTypeName()) {
    types.push_back(AddEdgeType(std::any_cast<std::string>(edge_type->accept(this))));
  }
  return types;
}

antlrcpp::Any CypherMainVisitor::visitVariableExpansion(MemgraphCypher::VariableExpansionContext *ctx) {
  DMG_ASSERT(ctx->expression().size() <= 2U, "Expected 0, 1 or 2 bounds in range literal.");

  EdgeAtom::Type edge_type = EdgeAtom::Type::DEPTH_FIRST;
  if (!ctx->getTokens(MemgraphCypher::BFS).empty())
    edge_type = EdgeAtom::Type::BREADTH_FIRST;
  else if (!ctx->getTokens(MemgraphCypher::WSHORTEST).empty())
    edge_type = EdgeAtom::Type::WEIGHTED_SHORTEST_PATH;
  Expression *lower = nullptr;
  Expression *upper = nullptr;

  if (ctx->expression().size() == 0U) {
    // Case -[*]-
  } else if (ctx->expression().size() == 1U) {
    auto dots_tokens = ctx->getTokens(MemgraphCypher::DOTS);
    auto *bound = std::any_cast<Expression *>(ctx->expression()[0]->accept(this));
    if (!dots_tokens.size()) {
      // Case -[*bound]-
      if (edge_type != EdgeAtom::Type::WEIGHTED_SHORTEST_PATH) lower = bound;
      upper = bound;
    } else if (dots_tokens[0]->getSourceInterval().startsAfter(ctx->expression()[0]->getSourceInterval())) {
      // Case -[*bound..]-
      lower = bound;
    } else {
      // Case -[*..bound]-
      upper = bound;
    }
  } else {
    // Case -[*lbound..rbound]-
    lower = std::any_cast<Expression *>(ctx->expression()[0]->accept(this));
    upper = std::any_cast<Expression *>(ctx->expression()[1]->accept(this));
  }
  if (lower && edge_type == EdgeAtom::Type::WEIGHTED_SHORTEST_PATH)
    throw SemanticException("Lower bound is not allowed in weighted shortest path expansion.");

  return std::make_tuple(edge_type, lower, upper);
}

antlrcpp::Any CypherMainVisitor::visitExpression(MemgraphCypher::ExpressionContext *ctx) {
  return std::any_cast<Expression *>(ctx->expression12()->accept(this));
}

// OR.
antlrcpp::Any CypherMainVisitor::visitExpression12(MemgraphCypher::Expression12Context *ctx) {
  return LeftAssociativeOperatorExpression(ctx->expression11(), ctx->children, {MemgraphCypher::OR});
}

// XOR.
antlrcpp::Any CypherMainVisitor::visitExpression11(MemgraphCypher::Expression11Context *ctx) {
  return LeftAssociativeOperatorExpression(ctx->expression10(), ctx->children, {MemgraphCypher::XOR});
}

// AND.
antlrcpp::Any CypherMainVisitor::visitExpression10(MemgraphCypher::Expression10Context *ctx) {
  return LeftAssociativeOperatorExpression(ctx->expression9(), ctx->children, {MemgraphCypher::AND});
}

// NOT.
antlrcpp::Any CypherMainVisitor::visitExpression9(MemgraphCypher::Expression9Context *ctx) {
  return PrefixUnaryOperator(ctx->expression8(), ctx->children, {MemgraphCypher::NOT});
}

// Comparisons.
// Expresion 1 < 2 < 3 is converted to 1 < 2 && 2 < 3 and then binary operator
// ast node is constructed for each operator.
antlrcpp::Any CypherMainVisitor::visitExpression8(MemgraphCypher::Expression8Context *ctx) {
  if (!ctx->partialComparisonExpression().size()) {
    // There is no comparison operators. We generate expression7.
    return ctx->expression7()->accept(this);
  }

  // There is at least one comparison. We need to generate code for each of
  // them. We don't call visitPartialComparisonExpression but do everything in
  // this function and call expression7-s directly. Since every expression7
  // can be generated twice (because it can appear in two comparisons) code
  // generated by whole subtree of expression7 must not have any sideeffects.
  // We handle chained comparisons as defined by mathematics, neo4j handles
  // them in a very interesting, illogical and incomprehensible way. For
  // example in neo4j:
  //  1 < 2 < 3 -> true,
  //  1 < 2 < 3 < 4 -> false,
  //  5 > 3 < 5 > 3 -> true,
  //  4 <= 5 < 7 > 6 -> false
  //  All of those comparisons evaluate to true in memgraph.
  std::vector<Expression *> children;
  children.push_back(std::any_cast<Expression *>(ctx->expression7()->accept(this)));
  std::vector<size_t> operators;
  auto partial_comparison_expressions = ctx->partialComparisonExpression();
  for (auto *child : partial_comparison_expressions) {
    children.push_back(std::any_cast<Expression *>(child->expression7()->accept(this)));
  }
  // First production is comparison operator.
  for (auto *child : partial_comparison_expressions) {
    operators.push_back(static_cast<antlr4::tree::TerminalNode *>(child->children[0])->getSymbol()->getType());
  }

  // Make all comparisons.
  Expression *first_operand = children[0];
  std::vector<Expression *> comparisons;
  for (int i = 0; i < (int)operators.size(); ++i) {
    auto *expr = children[i + 1];
    // TODO: first_operand should only do lookup if it is only calculated and
    // not recalculated whole subexpression once again. SymbolGenerator should
    // generate symbol for every expresion and then lookup would be possible.
    comparisons.push_back(CreateBinaryOperatorByToken(operators[i], first_operand, expr));
    first_operand = expr;
  }

  first_operand = comparisons[0];
  // Calculate logical and of results of comparisons.
  for (int i = 1; i < (int)comparisons.size(); ++i) {
    first_operand = storage_->Create<AndOperator>(first_operand, comparisons[i]);
  }
  return first_operand;
}

antlrcpp::Any CypherMainVisitor::visitPartialComparisonExpression(
    MemgraphCypher::PartialComparisonExpressionContext *) {
  DLOG_FATAL("Should never be called. See documentation in hpp.");
  return 0;
}

// Addition and subtraction.
antlrcpp::Any CypherMainVisitor::visitExpression7(MemgraphCypher::Expression7Context *ctx) {
  return LeftAssociativeOperatorExpression(ctx->expression6(), ctx->children,
                                           {MemgraphCypher::PLUS, MemgraphCypher::MINUS});
}

// Multiplication, division, modding.
antlrcpp::Any CypherMainVisitor::visitExpression6(MemgraphCypher::Expression6Context *ctx) {
  return LeftAssociativeOperatorExpression(ctx->expression5(), ctx->children,
                                           {MemgraphCypher::ASTERISK, MemgraphCypher::SLASH, MemgraphCypher::PERCENT});
}

// Power.
antlrcpp::Any CypherMainVisitor::visitExpression5(MemgraphCypher::Expression5Context *ctx) {
  if (ctx->expression4().size() > 1U) {
    // TODO: implement power operator. In neo4j power is left associative and
    // int^int -> float.
    throw utils::NotYetImplemented("power (^) operator");
  }
  return visitChildren(ctx);
}

// Unary minus and plus.
antlrcpp::Any CypherMainVisitor::visitExpression4(MemgraphCypher::Expression4Context *ctx) {
  return PrefixUnaryOperator(ctx->expression3a(), ctx->children, {MemgraphCypher::PLUS, MemgraphCypher::MINUS});
}

// IS NULL, IS NOT NULL, STARTS WITH, ..
antlrcpp::Any CypherMainVisitor::visitExpression3a(MemgraphCypher::Expression3aContext *ctx) {
  auto *expression = std::any_cast<Expression *>(ctx->expression3b()->accept(this));

  for (auto *op : ctx->stringAndNullOperators()) {
    if (op->IS() && op->NOT() && op->CYPHERNULL()) {
      expression =
          static_cast<Expression *>(storage_->Create<NotOperator>(storage_->Create<IsNullOperator>(expression)));
    } else if (op->IS() && op->CYPHERNULL()) {
      expression = static_cast<Expression *>(storage_->Create<IsNullOperator>(expression));
    } else if (op->IN()) {
      expression = static_cast<Expression *>(
          storage_->Create<InListOperator>(expression, std::any_cast<Expression *>(op->expression3b()->accept(this))));
    } else if (utils::StartsWith(op->getText(), "=~")) {
      auto *regex_match = storage_->Create<RegexMatch>();
      regex_match->string_expr_ = expression;
      regex_match->regex_ = std::any_cast<Expression *>(op->expression3b()->accept(this));
      expression = regex_match;
    } else {
      std::string function_name;
      if (op->STARTS() && op->WITH()) {
        function_name = kStartsWith;
      } else if (op->ENDS() && op->WITH()) {
        function_name = kEndsWith;
      } else if (op->CONTAINS()) {
        function_name = kContains;
      } else {
        throw utils::NotYetImplemented("function '{}'", op->getText());
      }
      auto *expression2 = std::any_cast<Expression *>(op->expression3b()->accept(this));
      std::vector<Expression *> args = {expression, expression2};
      expression = static_cast<Expression *>(storage_->Create<Function>(function_name, args));
    }
  }
  return expression;
}
antlrcpp::Any CypherMainVisitor::visitStringAndNullOperators(MemgraphCypher::StringAndNullOperatorsContext *) {
  DLOG_FATAL("Should never be called. See documentation in hpp.");
  return 0;
}

antlrcpp::Any CypherMainVisitor::visitExpression3b(MemgraphCypher::Expression3bContext *ctx) {
  auto *expression = std::any_cast<Expression *>(ctx->expression2a()->accept(this));
  for (auto *list_op : ctx->listIndexingOrSlicing()) {
    if (list_op->getTokens(MemgraphCypher::DOTS).size() == 0U) {
      // If there is no '..' then we need to create list indexing operator.
      expression = storage_->Create<SubscriptOperator>(
          expression, std::any_cast<Expression *>(list_op->expression()[0]->accept(this)));
    } else if (!list_op->lower_bound && !list_op->upper_bound) {
      throw SemanticException("List slicing operator requires at least one bound.");
    } else {
      Expression *lower_bound_ast =
          list_op->lower_bound ? std::any_cast<Expression *>(list_op->lower_bound->accept(this)) : nullptr;
      Expression *upper_bound_ast =
          list_op->upper_bound ? std::any_cast<Expression *>(list_op->upper_bound->accept(this)) : nullptr;
      expression = storage_->Create<ListSlicingOperator>(expression, lower_bound_ast, upper_bound_ast);
    }
  }
  return expression;
}

antlrcpp::Any CypherMainVisitor::visitListIndexingOrSlicing(MemgraphCypher::ListIndexingOrSlicingContext *) {
  DLOG_FATAL("Should never be called. See documentation in hpp.");
  return 0;
}

antlrcpp::Any CypherMainVisitor::visitExpression2a(MemgraphCypher::Expression2aContext *ctx) {
  auto *expression = std::any_cast<Expression *>(ctx->expression2b()->accept(this));
  if (ctx->nodeLabels()) {
    auto labels = std::any_cast<std::vector<LabelIx>>(ctx->nodeLabels()->accept(this));
    expression = storage_->Create<LabelsTest>(expression, labels);
  }
  return expression;
}

antlrcpp::Any CypherMainVisitor::visitExpression2b(MemgraphCypher::Expression2bContext *ctx) {
  auto *expression = std::any_cast<Expression *>(ctx->atom()->accept(this));
  for (auto *lookup : ctx->propertyLookup()) {
    auto key = std::any_cast<PropertyIx>(lookup->accept(this));
    auto property_lookup = storage_->Create<PropertyLookup>(expression, key);
    expression = property_lookup;
  }
  return expression;
}

antlrcpp::Any CypherMainVisitor::visitAtom(MemgraphCypher::AtomContext *ctx) {
  if (ctx->literal()) {
    return ctx->literal()->accept(this);
  } else if (ctx->parameter()) {
    return static_cast<Expression *>(std::any_cast<ParameterLookup *>(ctx->parameter()->accept(this)));
  } else if (ctx->parenthesizedExpression()) {
    return static_cast<Expression *>(std::any_cast<Expression *>(ctx->parenthesizedExpression()->accept(this)));
  } else if (ctx->variable()) {
    auto variable = std::any_cast<std::string>(ctx->variable()->accept(this));
    users_identifiers.insert(variable);
    return static_cast<Expression *>(storage_->Create<Identifier>(variable));
  } else if (ctx->functionInvocation()) {
    return std::any_cast<Expression *>(ctx->functionInvocation()->accept(this));
  } else if (ctx->COALESCE()) {
    std::vector<Expression *> exprs;
    for (auto *expr_context : ctx->expression()) {
      exprs.emplace_back(std::any_cast<Expression *>(expr_context->accept(this)));
    }
    return static_cast<Expression *>(storage_->Create<Coalesce>(std::move(exprs)));
  } else if (ctx->COUNT()) {
    // Here we handle COUNT(*). COUNT(expression) is handled in
    // visitFunctionInvocation with other aggregations. This is visible in
    // functionInvocation and atom producions in opencypher grammar.
    return static_cast<Expression *>(storage_->Create<Aggregation>(nullptr, nullptr, Aggregation::Op::COUNT));
  } else if (ctx->ALL()) {
    auto *ident = storage_->Create<Identifier>(
        std::any_cast<std::string>(ctx->filterExpression()->idInColl()->variable()->accept(this)));
    auto *list_expr = std::any_cast<Expression *>(ctx->filterExpression()->idInColl()->expression()->accept(this));
    if (!ctx->filterExpression()->where()) {
      throw SyntaxException("ALL(...) requires a WHERE predicate.");
    }
    auto *where = std::any_cast<Where *>(ctx->filterExpression()->where()->accept(this));
    return static_cast<Expression *>(storage_->Create<All>(ident, list_expr, where));
  } else if (ctx->SINGLE()) {
    auto *ident = storage_->Create<Identifier>(
        std::any_cast<std::string>(ctx->filterExpression()->idInColl()->variable()->accept(this)));
    auto *list_expr = std::any_cast<Expression *>(ctx->filterExpression()->idInColl()->expression()->accept(this));
    if (!ctx->filterExpression()->where()) {
      throw SyntaxException("SINGLE(...) requires a WHERE predicate.");
    }
    auto *where = std::any_cast<Where *>(ctx->filterExpression()->where()->accept(this));
    return static_cast<Expression *>(storage_->Create<Single>(ident, list_expr, where));
  } else if (ctx->ANY()) {
    auto *ident = storage_->Create<Identifier>(
        std::any_cast<std::string>(ctx->filterExpression()->idInColl()->variable()->accept(this)));
    auto *list_expr = std::any_cast<Expression *>(ctx->filterExpression()->idInColl()->expression()->accept(this));
    if (!ctx->filterExpression()->where()) {
      throw SyntaxException("ANY(...) requires a WHERE predicate.");
    }
    auto *where = std::any_cast<Where *>(ctx->filterExpression()->where()->accept(this));
    return static_cast<Expression *>(storage_->Create<Any>(ident, list_expr, where));
  } else if (ctx->NONE()) {
    auto *ident = storage_->Create<Identifier>(
        std::any_cast<std::string>(ctx->filterExpression()->idInColl()->variable()->accept(this)));
    auto *list_expr = std::any_cast<Expression *>(ctx->filterExpression()->idInColl()->expression()->accept(this));
    if (!ctx->filterExpression()->where()) {
      throw SyntaxException("NONE(...) requires a WHERE predicate.");
    }
    auto *where = std::any_cast<Where *>(ctx->filterExpression()->where()->accept(this));
    return static_cast<Expression *>(storage_->Create<None>(ident, list_expr, where));
  } else if (ctx->REDUCE()) {
    auto *accumulator =
        storage_->Create<Identifier>(std::any_cast<std::string>(ctx->reduceExpression()->accumulator->accept(this)));
    auto *initializer = std::any_cast<Expression *>(ctx->reduceExpression()->initial->accept(this));
    auto *ident = storage_->Create<Identifier>(
        std::any_cast<std::string>(ctx->reduceExpression()->idInColl()->variable()->accept(this)));
    auto *list = std::any_cast<Expression *>(ctx->reduceExpression()->idInColl()->expression()->accept(this));
    auto *expr = std::any_cast<Expression *>(ctx->reduceExpression()->expression().back()->accept(this));
    return static_cast<Expression *>(storage_->Create<Reduce>(accumulator, initializer, ident, list, expr));
  } else if (ctx->caseExpression()) {
    return std::any_cast<Expression *>(ctx->caseExpression()->accept(this));
  } else if (ctx->extractExpression()) {
    auto *ident = storage_->Create<Identifier>(
        std::any_cast<std::string>(ctx->extractExpression()->idInColl()->variable()->accept(this)));
    auto *list = std::any_cast<Expression *>(ctx->extractExpression()->idInColl()->expression()->accept(this));
    auto *expr = std::any_cast<Expression *>(ctx->extractExpression()->expression()->accept(this));
    return static_cast<Expression *>(storage_->Create<Extract>(ident, list, expr));
  }
  // TODO: Implement this. We don't support comprehensions, filtering... at
  // the moment.
  throw utils::NotYetImplemented("atom expression '{}'", ctx->getText());
}

antlrcpp::Any CypherMainVisitor::visitParameter(MemgraphCypher::ParameterContext *ctx) {
  return storage_->Create<ParameterLookup>(ctx->getStart()->getTokenIndex());
}

antlrcpp::Any CypherMainVisitor::visitLiteral(MemgraphCypher::LiteralContext *ctx) {
  if (ctx->CYPHERNULL() || ctx->StringLiteral() || ctx->booleanLiteral() || ctx->numberLiteral()) {
    int token_position = ctx->getStart()->getTokenIndex();
    if (ctx->CYPHERNULL()) {
      return static_cast<Expression *>(storage_->Create<PrimitiveLiteral>(TypedValue(), token_position));
    } else if (context_.is_query_cached) {
      // Instead of generating PrimitiveLiteral, we generate a
      // ParameterLookup, so that the AST can be cached. This allows for
      // varying literals, which are then looked up in the parameters table
      // (even though they are not user provided). Note, that NULL always
      // generates a PrimitiveLiteral.
      return static_cast<Expression *>(storage_->Create<ParameterLookup>(token_position));
    } else if (ctx->StringLiteral()) {
      return static_cast<Expression *>(storage_->Create<PrimitiveLiteral>(
          std::any_cast<std::string>(visitStringLiteral(std::any_cast<std::string>(ctx->StringLiteral()->getText()))),
          token_position));
    } else if (ctx->booleanLiteral()) {
      return static_cast<Expression *>(
          storage_->Create<PrimitiveLiteral>(std::any_cast<bool>(ctx->booleanLiteral()->accept(this)), token_position));
    } else if (ctx->numberLiteral()) {
      return static_cast<Expression *>(storage_->Create<PrimitiveLiteral>(
          std::any_cast<TypedValue>(ctx->numberLiteral()->accept(this)), token_position));
    }
    LOG_FATAL("Expected to handle all cases above");
  } else if (ctx->listLiteral()) {
    return static_cast<Expression *>(
        storage_->Create<ListLiteral>(std::any_cast<std::vector<Expression *>>(ctx->listLiteral()->accept(this))));
  } else {
    return static_cast<Expression *>(storage_->Create<MapLiteral>(
        std::any_cast<std::unordered_map<PropertyIx, Expression *>>(ctx->mapLiteral()->accept(this))));
  }
  return visitChildren(ctx);
}

antlrcpp::Any CypherMainVisitor::visitParenthesizedExpression(MemgraphCypher::ParenthesizedExpressionContext *ctx) {
  return std::any_cast<Expression *>(ctx->expression()->accept(this));
}

antlrcpp::Any CypherMainVisitor::visitNumberLiteral(MemgraphCypher::NumberLiteralContext *ctx) {
  if (ctx->integerLiteral()) {
    return TypedValue(std::any_cast<int64_t>(ctx->integerLiteral()->accept(this)));
  } else if (ctx->doubleLiteral()) {
    return TypedValue(std::any_cast<double>(ctx->doubleLiteral()->accept(this)));
  } else {
    // This should never happen, except grammar changes and we don't notice
    // change in this production.
    DLOG_FATAL("can't happen");
    throw std::exception();
  }
}

antlrcpp::Any CypherMainVisitor::visitFunctionInvocation(MemgraphCypher::FunctionInvocationContext *ctx) {
  if (ctx->DISTINCT()) {
    throw utils::NotYetImplemented("DISTINCT function call");
  }
  auto function_name = std::any_cast<std::string>(ctx->functionName()->accept(this));
  std::vector<Expression *> expressions;
  for (auto *expression : ctx->expression()) {
    expressions.push_back(std::any_cast<Expression *>(expression->accept(this)));
  }
  if (expressions.size() == 1U) {
    if (function_name == Aggregation::kCount) {
      return static_cast<Expression *>(storage_->Create<Aggregation>(expressions[0], nullptr, Aggregation::Op::COUNT));
    }
    if (function_name == Aggregation::kMin) {
      return static_cast<Expression *>(storage_->Create<Aggregation>(expressions[0], nullptr, Aggregation::Op::MIN));
    }
    if (function_name == Aggregation::kMax) {
      return static_cast<Expression *>(storage_->Create<Aggregation>(expressions[0], nullptr, Aggregation::Op::MAX));
    }
    if (function_name == Aggregation::kSum) {
      return static_cast<Expression *>(storage_->Create<Aggregation>(expressions[0], nullptr, Aggregation::Op::SUM));
    }
    if (function_name == Aggregation::kAvg) {
      return static_cast<Expression *>(storage_->Create<Aggregation>(expressions[0], nullptr, Aggregation::Op::AVG));
    }
    if (function_name == Aggregation::kCollect) {
      return static_cast<Expression *>(
          storage_->Create<Aggregation>(expressions[0], nullptr, Aggregation::Op::COLLECT_LIST));
    }
  }

  if (expressions.size() == 2U && function_name == Aggregation::kCollect) {
    return static_cast<Expression *>(
        storage_->Create<Aggregation>(expressions[1], expressions[0], Aggregation::Op::COLLECT_MAP));
  }

  auto is_user_defined_function = [](const std::string &function_name) {
    // Dots are present only in user-defined functions, since modules are case-sensitive, so must be user-defined
    // functions. Builtin functions should be case insensitive.
    return function_name.find('.') != std::string::npos;
  };

  // Don't cache queries which call user-defined functions. User-defined function's return
  // types can vary depending on whether the module is reloaded, therefore the cache would
  // be invalid.
  if (is_user_defined_function(function_name)) {
    query_info_.is_cacheable = false;
  }

  return static_cast<Expression *>(storage_->Create<Function>(function_name, expressions));
}

antlrcpp::Any CypherMainVisitor::visitFunctionName(MemgraphCypher::FunctionNameContext *ctx) {
  auto function_name = ctx->getText();
  // Dots are present only in user-defined functions, since modules are case-sensitive, so must be user-defined
  // functions. Builtin functions should be case insensitive.
  if (function_name.find('.') != std::string::npos) {
    return function_name;
  }
  return utils::ToUpperCase(function_name);
}

antlrcpp::Any CypherMainVisitor::visitDoubleLiteral(MemgraphCypher::DoubleLiteralContext *ctx) {
  return ParseDoubleLiteral(ctx->getText());
}

antlrcpp::Any CypherMainVisitor::visitIntegerLiteral(MemgraphCypher::IntegerLiteralContext *ctx) {
  return ParseIntegerLiteral(ctx->getText());
}

antlrcpp::Any CypherMainVisitor::visitStringLiteral(const std::string &escaped) { return ParseStringLiteral(escaped); }

antlrcpp::Any CypherMainVisitor::visitBooleanLiteral(MemgraphCypher::BooleanLiteralContext *ctx) {
  if (ctx->getTokens(MemgraphCypher::TRUE).size()) {
    return true;
  }
  if (ctx->getTokens(MemgraphCypher::FALSE).size()) {
    return false;
  }
  DLOG_FATAL("Shouldn't happend");
  throw std::exception();
}

antlrcpp::Any CypherMainVisitor::visitCypherDelete(MemgraphCypher::CypherDeleteContext *ctx) {
  auto *del = storage_->Create<Delete>();
  if (ctx->DETACH()) {
    del->detach_ = true;
  }
  for (auto *expression : ctx->expression()) {
    del->expressions_.push_back(std::any_cast<Expression *>(expression->accept(this)));
  }
  return del;
}

antlrcpp::Any CypherMainVisitor::visitWhere(MemgraphCypher::WhereContext *ctx) {
  auto *where = storage_->Create<Where>();
  where->expression_ = std::any_cast<Expression *>(ctx->expression()->accept(this));
  return where;
}

antlrcpp::Any CypherMainVisitor::visitSet(MemgraphCypher::SetContext *ctx) {
  std::vector<Clause *> set_items;
  for (auto *set_item : ctx->setItem()) {
    set_items.push_back(std::any_cast<Clause *>(set_item->accept(this)));
  }
  return set_items;
}

antlrcpp::Any CypherMainVisitor::visitSetItem(MemgraphCypher::SetItemContext *ctx) {
  // SetProperty
  if (ctx->propertyExpression()) {
    auto *set_property = storage_->Create<SetProperty>();
    set_property->property_lookup_ = std::any_cast<PropertyLookup *>(ctx->propertyExpression()->accept(this));
    set_property->expression_ = std::any_cast<Expression *>(ctx->expression()->accept(this));
    return static_cast<Clause *>(set_property);
  }

  // SetProperties either assignment or update
  if (ctx->getTokens(MemgraphCypher::EQ).size() || ctx->getTokens(MemgraphCypher::PLUS_EQ).size()) {
    auto *set_properties = storage_->Create<SetProperties>();
    set_properties->identifier_ =
        storage_->Create<Identifier>(std::any_cast<std::string>(ctx->variable()->accept(this)));
    set_properties->expression_ = std::any_cast<Expression *>(ctx->expression()->accept(this));
    if (ctx->getTokens(MemgraphCypher::PLUS_EQ).size()) {
      set_properties->update_ = true;
    }
    return static_cast<Clause *>(set_properties);
  }

  // SetLabels
  auto *set_labels = storage_->Create<SetLabels>();
  set_labels->identifier_ = storage_->Create<Identifier>(std::any_cast<std::string>(ctx->variable()->accept(this)));
  set_labels->labels_ = std::any_cast<std::vector<LabelIx>>(ctx->nodeLabels()->accept(this));
  return static_cast<Clause *>(set_labels);
}

antlrcpp::Any CypherMainVisitor::visitRemove(MemgraphCypher::RemoveContext *ctx) {
  std::vector<Clause *> remove_items;
  for (auto *remove_item : ctx->removeItem()) {
    remove_items.push_back(std::any_cast<Clause *>(remove_item->accept(this)));
  }
  return remove_items;
}

antlrcpp::Any CypherMainVisitor::visitRemoveItem(MemgraphCypher::RemoveItemContext *ctx) {
  // RemoveProperty
  if (ctx->propertyExpression()) {
    auto *remove_property = storage_->Create<RemoveProperty>();
    remove_property->property_lookup_ = std::any_cast<PropertyLookup *>(ctx->propertyExpression()->accept(this));
    return static_cast<Clause *>(remove_property);
  }

  // RemoveLabels
  auto *remove_labels = storage_->Create<RemoveLabels>();
  remove_labels->identifier_ = storage_->Create<Identifier>(std::any_cast<std::string>(ctx->variable()->accept(this)));
  remove_labels->labels_ = std::any_cast<std::vector<LabelIx>>(ctx->nodeLabels()->accept(this));
  return static_cast<Clause *>(remove_labels);
}

antlrcpp::Any CypherMainVisitor::visitPropertyExpression(MemgraphCypher::PropertyExpressionContext *ctx) {
  auto *expression = std::any_cast<Expression *>(ctx->atom()->accept(this));
  for (auto *lookup : ctx->propertyLookup()) {
    auto key = std::any_cast<PropertyIx>(lookup->accept(this));
    auto property_lookup = storage_->Create<PropertyLookup>(expression, key);
    expression = property_lookup;
  }
  // It is guaranteed by grammar that there is at least one propertyLookup.
  return static_cast<PropertyLookup *>(expression);
}

antlrcpp::Any CypherMainVisitor::visitCaseExpression(MemgraphCypher::CaseExpressionContext *ctx) {
  Expression *test_expression = ctx->test ? std::any_cast<Expression *>(ctx->test->accept(this)) : nullptr;
  auto alternatives = ctx->caseAlternatives();
  // Reverse alternatives so that tree of IfOperators can be built bottom-up.
  std::reverse(alternatives.begin(), alternatives.end());
  Expression *else_expression = ctx->else_expression ? std::any_cast<Expression *>(ctx->else_expression->accept(this))
                                                     : storage_->Create<PrimitiveLiteral>(TypedValue());
  for (auto *alternative : alternatives) {
    Expression *condition =
        test_expression ? storage_->Create<EqualOperator>(
                              test_expression, std::any_cast<Expression *>(alternative->when_expression->accept(this)))
                        : std::any_cast<Expression *>(alternative->when_expression->accept(this));
    auto *then_expression = std::any_cast<Expression *>(alternative->then_expression->accept(this));
    else_expression = storage_->Create<IfOperator>(condition, then_expression, else_expression);
  }
  return else_expression;
}

antlrcpp::Any CypherMainVisitor::visitCaseAlternatives(MemgraphCypher::CaseAlternativesContext *) {
  DLOG_FATAL("Should never be called. See documentation in hpp.");
  return 0;
}

antlrcpp::Any CypherMainVisitor::visitWith(MemgraphCypher::WithContext *ctx) {
  auto *with = storage_->Create<With>();
  in_with_ = true;
  with->body_ = std::any_cast<ReturnBody>(ctx->returnBody()->accept(this));
  in_with_ = false;
  if (ctx->DISTINCT()) {
    with->body_.distinct = true;
  }
  if (ctx->where()) {
    with->where_ = std::any_cast<Where *>(ctx->where()->accept(this));
  }
  return with;
}

antlrcpp::Any CypherMainVisitor::visitMerge(MemgraphCypher::MergeContext *ctx) {
  auto *merge = storage_->Create<Merge>();
  merge->pattern_ = std::any_cast<Pattern *>(ctx->patternPart()->accept(this));
  for (auto &merge_action : ctx->mergeAction()) {
    auto set = std::any_cast<std::vector<Clause *>>(merge_action->set()->accept(this));
    if (merge_action->MATCH()) {
      merge->on_match_.insert(merge->on_match_.end(), set.begin(), set.end());
    } else {
      DMG_ASSERT(merge_action->CREATE(), "Expected ON MATCH or ON CREATE");
      merge->on_create_.insert(merge->on_create_.end(), set.begin(), set.end());
    }
  }
  return merge;
}

antlrcpp::Any CypherMainVisitor::visitUnwind(MemgraphCypher::UnwindContext *ctx) {
  auto *named_expr = storage_->Create<NamedExpression>();
  named_expr->expression_ = std::any_cast<Expression *>(ctx->expression()->accept(this));
  named_expr->name_ = std::any_cast<std::string>(ctx->variable()->accept(this));
  return storage_->Create<Unwind>(named_expr);
}

antlrcpp::Any CypherMainVisitor::visitFilterExpression(MemgraphCypher::FilterExpressionContext *) {
  LOG_FATAL("Should never be called. See documentation in hpp.");
  return 0;
}

antlrcpp::Any CypherMainVisitor::visitForeach(MemgraphCypher::ForeachContext *ctx) {
  auto *for_each = storage_->Create<Foreach>();

  auto *named_expr = storage_->Create<NamedExpression>();
  named_expr->expression_ = std::any_cast<Expression *>(ctx->expression()->accept(this));
  named_expr->name_ = std::any_cast<std::string>(ctx->variable()->accept(this));
  for_each->named_expression_ = named_expr;

  for (auto *update_clause_ctx : ctx->updateClause()) {
    if (auto *set = update_clause_ctx->set(); set) {
      auto set_items = std::any_cast<std::vector<Clause *>>(visitSet(set));
      std::copy(set_items.begin(), set_items.end(), std::back_inserter(for_each->clauses_));
    } else if (auto *remove = update_clause_ctx->remove(); remove) {
      auto remove_items = std::any_cast<std::vector<Clause *>>(visitRemove(remove));
      std::copy(remove_items.begin(), remove_items.end(), std::back_inserter(for_each->clauses_));
    } else if (auto *merge = update_clause_ctx->merge(); merge) {
      for_each->clauses_.push_back(std::any_cast<Merge *>(visitMerge(merge)));
    } else if (auto *create = update_clause_ctx->create(); create) {
      for_each->clauses_.push_back(std::any_cast<Create *>(visitCreate(create)));
    } else if (auto *cypher_delete = update_clause_ctx->cypherDelete(); cypher_delete) {
      for_each->clauses_.push_back(std::any_cast<Delete *>(visitCypherDelete(cypher_delete)));
    } else {
      auto *nested_for_each = update_clause_ctx->foreach ();
      MG_ASSERT(nested_for_each != nullptr, "Unexpected clause in FOREACH");
      for_each->clauses_.push_back(std::any_cast<Foreach *>(visitForeach(nested_for_each)));
    }
  }

  return for_each;
}

LabelIx CypherMainVisitor::AddLabel(const std::string &name) { return storage_->GetLabelIx(name); }

PropertyIx CypherMainVisitor::AddProperty(const std::string &name) { return storage_->GetPropertyIx(name); }

EdgeTypeIx CypherMainVisitor::AddEdgeType(const std::string &name) { return storage_->GetEdgeTypeIx(name); }

}  // namespace memgraph::query::frontend<|MERGE_RESOLUTION|>--- conflicted
+++ resolved
@@ -1277,19 +1277,12 @@
   auth->user_or_role_ = std::any_cast<std::string>(ctx->userOrRole->accept(this));
   if (ctx->privilegeList()) {
     for (auto *privilege : ctx->privilegeList()->privilege()) {
-<<<<<<< HEAD
       if (privilege->EDGE_TYPES()) {
         auth->edgetypes_ = privilege->edgeTypeList()->accept(this).as<std::vector<std::string>>();
       } else if (privilege->LABELS()) {
         auth->labels_ = privilege->labelList()->accept(this).as<std::vector<std::string>>();
       } else {
         auth->privileges_.push_back(privilege->accept(this));
-=======
-      if (privilege->LABELS()) {
-        auth->labels_ = std::any_cast<std::vector<std::string>>(privilege->labelList()->accept(this));
-      } else {
-        auth->privileges_.push_back(std::any_cast<AuthQuery::Privilege>(privilege->accept(this)));
->>>>>>> 480df4ed
       }
     }
   } else {
@@ -1308,19 +1301,12 @@
   auth->user_or_role_ = std::any_cast<std::string>(ctx->userOrRole->accept(this));
   if (ctx->privilegeList()) {
     for (auto *privilege : ctx->privilegeList()->privilege()) {
-<<<<<<< HEAD
       if (privilege->EDGE_TYPES()) {
         auth->edgetypes_ = privilege->edgeTypeList()->accept(this).as<std::vector<std::string>>();
       } else if (privilege->LABELS()) {
         auth->labels_ = privilege->labelList()->accept(this).as<std::vector<std::string>>();
       } else {
         auth->privileges_.push_back(privilege->accept(this));
-=======
-      if (privilege->LABELS()) {
-        auth->labels_ = std::any_cast<std::vector<std::string>>(privilege->labelList()->accept(this));
-      } else {
-        auth->privileges_.push_back(std::any_cast<AuthQuery::Privilege>(privilege->accept(this)));
->>>>>>> 480df4ed
       }
     }
   } else {
@@ -1339,19 +1325,12 @@
   auth->user_or_role_ = std::any_cast<std::string>(ctx->userOrRole->accept(this));
   if (ctx->privilegeList()) {
     for (auto *privilege : ctx->privilegeList()->privilege()) {
-<<<<<<< HEAD
       if (privilege->EDGE_TYPES()) {
         auth->edgetypes_ = privilege->edgeTypeList()->accept(this).as<std::vector<std::string>>();
       } else if (privilege->LABELS()) {
         auth->labels_ = privilege->labelList()->accept(this).as<std::vector<std::string>>();
       } else {
         auth->privileges_.push_back(privilege->accept(this));
-=======
-      if (privilege->LABELS()) {
-        auth->labels_ = std::any_cast<std::vector<std::string>>(privilege->labelList()->accept(this));
-      } else {
-        auth->privileges_.push_back(std::any_cast<AuthQuery::Privilege>(privilege->accept(this)));
->>>>>>> 480df4ed
       }
     }
   } else {
@@ -1365,11 +1344,7 @@
   std::vector<std::string> labels;
   if (ctx->listOfLabels()) {
     for (auto *label : ctx->listOfLabels()->label()) {
-<<<<<<< HEAD
-      labels.push_back(label->symbolicName()->accept(this).as<std::string>());
-=======
       labels.push_back(std::any_cast<std::string>(label->symbolicName()->accept(this)));
->>>>>>> 480df4ed
     }
   } else {
     labels.emplace_back("*");
@@ -1378,7 +1353,6 @@
   return labels;
 }
 
-<<<<<<< HEAD
 /**
  * @return AuthQuery*
  */
@@ -1386,7 +1360,7 @@
   std::vector<std::string> edgeTypes;
   if (ctx->listOfEdgeTypes()) {
     for (auto *edgeType : ctx->listOfEdgeTypes()->edgeType()) {
-      edgeTypes.push_back(edgeType->symbolicName()->accept(this).as<std::string>());
+      edgeTypes.push_back(std::any_cast<std::string>(edgeType->symbolicName()->accept(this)));
     }
   } else {
     edgeTypes.emplace_back("*");
@@ -1395,8 +1369,6 @@
   return edgeTypes;
 }
 
-=======
->>>>>>> 480df4ed
 /**
  * @return AuthQuery::Privilege
  */
