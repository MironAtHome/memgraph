/*
 * Copyright 2021 Memgraph Ltd.
 *
 * Use of this software is governed by the Business Source License
 * included in the file licenses/BSL.txt; by using this file, you agree to be bound by the terms of the Business Source
 * License, and you may not use this file except in compliance with the Business Source License.
 *
 * As of the Change Date specified in that file, in accordance with
 * the Business Source License, use of this software will be governed
 * by the Apache License, Version 2.0, included in the file
 * licenses/APL.txt.
 */

/* Memgraph specific part of Cypher grammar with enterprise features. */

parser grammar MemgraphCypher ;

options { tokenVocab=MemgraphCypherLexer; }

import Cypher ;

memgraphCypherKeyword : cypherKeyword
                      | ADD
                      | ACTIVE
                      | AFTER
                      | ALTER
                      | ANALYZE
                      | ASYNC
                      | AUTH
                      | BAD
                      | BATCH_INTERVAL
                      | BATCH_LIMIT
                      | BATCH_SIZE
                      | BEFORE
                      | BUILD
                      | BOOTSTRAP_SERVERS
                      | CALL
                      | CHECK
                      | CLEAR
                      | CLUSTER
                      | COMMIT
                      | COMMITTED
                      | CONFIG
                      | CONFIGS
                      | CONSUMER_GROUP
                      | COORDINATOR
                      | CREATE_DELETE
                      | CREDENTIALS
                      | CSV
                      | CURRENT
                      | DATA
                      | DO
                      | DELIMITER
                      | DATABASE
                      | DATABASES
                      | DEMOTE
                      | DENY
                      | DIRECTORY
                      | DROP
                      | DUMP
                      | DURABILITY
                      | EDGE
                      | EDGE_TYPES
                      | ENUM
                      | ENUMS
                      | EXECUTE
                      | FAILOVER
                      | FOR
                      | FORCE
                      | FOREACH
                      | FREE
                      | FREE_MEMORY
                      | FROM
                      | GLOBAL
                      | GRANT
                      | GRAPH
                      | GRANTS
                      | HEADER
                      | IDENTIFIED
                      | IGNORE
                      | IMPORT
                      | INACTIVE
                      | IN_MEMORY_ANALYTICAL
                      | IN_MEMORY_TRANSACTIONAL
                      | INSTANCE
                      | INSTANCES
                      | ISOLATION
                      | KAFKA
                      | LABELS
                      | LEVEL
                      | LOAD
                      | LOCK
                      | MAIN
                      | MODE
                      | MODULE_READ
                      | MODULE_WRITE
                      | MULTI_DATABASE_EDIT
                      | MULTI_DATABASE_USE
                      | NEXT
                      | NO
                      | NODE_LABELS
                      | NOTHING
                      | OF
                      | ON_DISK_TRANSACTIONAL
                      | NULLIF
                      | PASSWORD
                      | PERIODIC
                      | PORT
                      | PRIVILEGES
                      | PULSAR
                      | READ
                      | READ_FILE
                      | REGISTER
                      | REPLACE
                      | REPLICA
                      | REPLICAS
                      | REPLICATION
                      | RESET
                      | REVOKE
                      | ROLE
                      | ROLES
                      | ROWS
                      | QUOTE
                      | SERVER
                      | SERVICE_URL
                      | SESSION
                      | SETTING
                      | SETTINGS
                      | SNAPSHOT
                      | START
                      | STATE
                      | STATISTICS
                      | STATS
                      | STATUS
                      | STOP
                      | STORAGE
                      | STORAGE_MODE
                      | STREAM
                      | STREAMS
                      | SYNC
                      | TERMINATE
                      | TIMEOUT
                      | TO
                      | TOPICS
                      | TRANSACTION
                      | TRANSACTION_MANAGEMENT
                      | TRANSACTIONS
                      | TRANSFORM
                      | TRIGGER
                      | TRIGGERS
                      | UNCOMMITTED
                      | UNLOCK
                      | UNREGISTER
                      | UPDATE
                      | USE
                      | USER
                      | USERS
                      | USING
                      | VALUE
                      | VALUES
                      | VERSION
                      | WEBSOCKET
                      ;

symbolicName : UnescapedSymbolicName
             | EscapedSymbolicName
             | memgraphCypherKeyword
             ;

query : cypherQuery
      | indexQuery
      | edgeIndexQuery
      | textIndexQuery
      | explainQuery
      | profileQuery
      | databaseInfoQuery
      | systemInfoQuery
      | constraintQuery
      | authQuery
      | dumpQuery
      | analyzeGraphQuery
      | replicationQuery
      | lockPathQuery
      | freeMemoryQuery
      | triggerQuery
      | isolationLevelQuery
      | storageModeQuery
      | createSnapshotQuery
      | streamQuery
      | settingQuery
      | versionQuery
      | showConfigQuery
      | transactionQueueQuery
      | multiDatabaseQuery
      | showDatabases
      | edgeImportModeQuery
      | coordinatorQuery
      | dropGraphQuery
      | createEnumQuery
      | showEnumsQuery
      | alterEnumAddValueQuery
      | alterEnumUpdateValueQuery
      | alterEnumRemoveValueQuery
      | dropEnumQuery
      ;

<<<<<<< HEAD
cypherQuery : ( indexHints )? ( periodicCommit )? singleQuery ( cypherUnion )* ( queryMemoryLimit )? ;
=======
cypherQuery : ( usingStatement )? singleQuery ( cypherUnion )* ( queryMemoryLimit )? ;
>>>>>>> 855a75a9

authQuery : createRole
          | dropRole
          | showRoles
          | createUser
          | setPassword
          | changePassword
          | dropUser
          | showCurrentUser
          | showUsers
          | setRole
          | clearRole
          | grantPrivilege
          | denyPrivilege
          | revokePrivilege
          | showPrivileges
          | showRoleForUser
          | showUsersForRole
          | grantDatabaseToUserOrRole
          | denyDatabaseFromUserOrRole
          | revokeDatabaseFromUserOrRole
          | showDatabasePrivileges
          | setMainDatabase
          ;

replicationQuery : setReplicationRole
                 | showReplicationRole
                 | registerReplica
                 | dropReplica
                 | showReplicas
                 ;

coordinatorQuery : registerInstanceOnCoordinator
                 | unregisterInstanceOnCoordinator
                 | setInstanceToMain
                 | showInstances
                 | addCoordinatorInstance
                 | forceResetClusterStateOnCoordinator
                 | demoteInstanceOnCoordinator
                 ;

triggerQuery : createTrigger
             | dropTrigger
             | showTriggers
             ;

clause : cypherMatch
       | unwind
       | merge
       | create
       | set
       | cypherDelete
       | remove
       | with
       | cypherReturn
       | callProcedure
       | loadCsv
       | foreach
       | callSubquery
       ;

updateClause : set
             | remove
             | create
             | merge
             | cypherDelete
             | foreach
             ;

foreach :  FOREACH '(' variable IN expression '|' updateClause+  ')' ;

usingStatement: USING usingStatementItem ( ',' usingStatementItem )* ;

usingStatementItem: hopsLimit | indexHints ;

hopsLimit: HOPS LIMIT literal ;

indexHints: INDEX indexHint ( ',' indexHint )* ;

indexHint: ':' labelName ( '(' propertyKeyName ')' )? ;

periodicCommit : USING PERIODIC COMMIT periodicCommitNumber=literal ;

periodicSubquery : IN TRANSACTIONS OF periodicCommitNumber=literal ROWS ;

callSubquery : CALL '{' cypherQuery '}' ( periodicSubquery )? ;

streamQuery : checkStream
            | createStream
            | dropStream
            | startStream
            | startAllStreams
            | stopStream
            | stopAllStreams
            | showStreams
            ;

databaseName : symbolicName ;

wildcardName : ASTERISK | symbolicName ;

settingQuery : setSetting
             | showSetting
             | showSettings
             ;

transactionQueueQuery : showTransactions
                      | terminateTransactions
                      ;

showTransactions : SHOW TRANSACTIONS ;

terminateTransactions : TERMINATE TRANSACTIONS transactionIdList;

loadCsv : LOAD CSV FROM csvFile ( WITH | NO ) HEADER
         ( IGNORE BAD ) ?
         ( DELIMITER delimiter ) ?
         ( QUOTE quote ) ?
         ( NULLIF nullif ) ?
         AS rowVar ;

csvFile : literal | parameter ;

delimiter : literal ;

quote : literal ;

nullif : literal ;

rowVar : variable ;

userOrRoleName : symbolicName ;

createRole : CREATE ROLE ifNotExists? role=userOrRoleName ;

dropRole : DROP ROLE role=userOrRoleName ;

showRoles : SHOW ROLES ;

createUser : CREATE USER ifNotExists? user=userOrRoleName
             ( IDENTIFIED BY password=literal )? ;

ifNotExists : IF NOT EXISTS ;

setPassword : SET PASSWORD FOR user=userOrRoleName TO password=literal;

changePassword : SET PASSWORD TO newPassword=literal REPLACE oldPassword=literal;

dropUser : DROP USER user=userOrRoleName ;

showCurrentUser : SHOW CURRENT USER ;

showUsers : SHOW USERS ;

setRole : SET ROLE FOR user=userOrRoleName TO role=userOrRoleName;

clearRole : CLEAR ROLE FOR user=userOrRoleName ;

grantPrivilege : GRANT ( ALL PRIVILEGES | privileges=grantPrivilegesList ) TO userOrRole=userOrRoleName ;

denyPrivilege : DENY ( ALL PRIVILEGES | privileges=privilegesList ) TO userOrRole=userOrRoleName ;

revokePrivilege : REVOKE ( ALL PRIVILEGES | privileges=revokePrivilegesList ) FROM userOrRole=userOrRoleName ;

grantDatabaseToUserOrRole : GRANT DATABASE db=wildcardName TO userOrRole=userOrRoleName ;

denyDatabaseFromUserOrRole : DENY DATABASE db=wildcardName FROM userOrRole=userOrRoleName ;

revokeDatabaseFromUserOrRole : REVOKE DATABASE db=wildcardName FROM userOrRole=userOrRoleName ;

showDatabasePrivileges : SHOW DATABASE PRIVILEGES FOR userOrRole=userOrRoleName ;

setMainDatabase : SET MAIN DATABASE db=symbolicName FOR userOrRole=userOrRoleName ;

privilege : CREATE
          | DELETE
          | MATCH
          | MERGE
          | SET
          | REMOVE
          | INDEX
          | STATS
          | AUTH
          | CONSTRAINT
          | DUMP
          | REPLICATION
          | READ_FILE
          | FREE_MEMORY
          | TRIGGER
          | CONFIG
          | DURABILITY
          | STREAM
          | MODULE_READ
          | MODULE_WRITE
          | WEBSOCKET
          | TRANSACTION_MANAGEMENT
          | STORAGE_MODE
          | MULTI_DATABASE_EDIT
          | MULTI_DATABASE_USE
          | COORDINATOR
          ;

granularPrivilege : NOTHING | READ | UPDATE | CREATE_DELETE ;

entityType : LABELS | EDGE_TYPES ;

privilegeOrEntityPrivileges : privilege | entityPrivileges=entityPrivilegeList ;

grantPrivilegesList : privilegeOrEntityPrivileges ( ',' privilegeOrEntityPrivileges )* ;

entityPrivilegeList : entityPrivilege ( ',' entityPrivilege )* ;

entityPrivilege : granularPrivilege ON entityType entities=entitiesList ;

privilegeOrEntities : privilege | entityType entities=entitiesList ;

revokePrivilegesList : privilegeOrEntities ( ',' privilegeOrEntities )* ;

privilegesList : privilege ( ',' privilege )* ;

entitiesList : ASTERISK | listOfColonSymbolicNames ;

listOfColonSymbolicNames : colonSymbolicName ( ',' colonSymbolicName )* ;

colonSymbolicName : COLON symbolicName ;

showPrivileges : SHOW PRIVILEGES FOR userOrRole=userOrRoleName ;

showRoleForUser : SHOW ROLE FOR user=userOrRoleName ;

showUsersForRole : SHOW USERS FOR role=userOrRoleName ;

dumpQuery : DUMP DATABASE ;

analyzeGraphQuery : ANALYZE GRAPH ( ON LABELS ( listOfColonSymbolicNames | ASTERISK ) ) ? ( DELETE STATISTICS ) ? ;

setReplicationRole : SET REPLICATION ROLE TO ( MAIN | REPLICA )
                      ( WITH PORT port=literal ) ? ;

showReplicationRole : SHOW REPLICATION ROLE ;

showInstances : SHOW INSTANCES ;

instanceName : symbolicName ;

socketAddress : literal ;

registerReplica : REGISTER REPLICA instanceName ( SYNC | ASYNC )
                TO socketAddress ;

configKeyValuePair : literal ':' literal ;

configMap : '{' ( configKeyValuePair ( ',' configKeyValuePair )* )? '}' ;

registerInstanceOnCoordinator : REGISTER INSTANCE instanceName ( AS ASYNC ) ? WITH CONFIG configsMap=configMap ;

unregisterInstanceOnCoordinator : UNREGISTER INSTANCE instanceName ;

forceResetClusterStateOnCoordinator : FORCE RESET CLUSTER STATE ;

demoteInstanceOnCoordinator : DEMOTE INSTANCE instanceName ;

setInstanceToMain : SET INSTANCE instanceName TO MAIN ;

coordinatorServerId : literal ;

addCoordinatorInstance : ADD COORDINATOR coordinatorServerId WITH CONFIG configsMap=configMap ;

dropReplica : DROP REPLICA instanceName ;

showReplicas : SHOW REPLICAS ;

lockPathQuery : ( LOCK | UNLOCK ) DATA DIRECTORY | DATA DIRECTORY LOCK STATUS;

freeMemoryQuery : FREE MEMORY ;

triggerName : symbolicName ;

triggerStatement : .*? ;

emptyVertex : '(' ')' ;

emptyEdge : dash dash rightArrowHead ;

createTrigger : CREATE TRIGGER triggerName ( ON ( emptyVertex | emptyEdge ) ? ( CREATE | UPDATE | DELETE ) ) ?
              ( AFTER | BEFORE ) COMMIT EXECUTE triggerStatement ;

dropTrigger : DROP TRIGGER triggerName ;

showTriggers : SHOW TRIGGERS ;

isolationLevel : SNAPSHOT ISOLATION | READ COMMITTED | READ UNCOMMITTED ;

isolationLevelScope : GLOBAL | SESSION | NEXT ;

isolationLevelQuery : SET isolationLevelScope TRANSACTION ISOLATION LEVEL isolationLevel ;

storageMode : IN_MEMORY_ANALYTICAL | IN_MEMORY_TRANSACTIONAL | ON_DISK_TRANSACTIONAL ;

storageModeQuery : STORAGE MODE storageMode ;

createSnapshotQuery : CREATE SNAPSHOT ;

streamName : symbolicName ;

symbolicNameWithMinus : symbolicName ( MINUS symbolicName )* ;

symbolicNameWithDotsAndMinus : symbolicNameWithMinus ( DOT symbolicNameWithMinus )* ;

symbolicTopicNames : symbolicNameWithDotsAndMinus ( COMMA symbolicNameWithDotsAndMinus )* ;

topicNames : symbolicTopicNames | literal ;

commonCreateStreamConfig : TRANSFORM transformationName=procedureName
                         | BATCH_INTERVAL batchInterval=literal
                         | BATCH_SIZE batchSize=literal
                         ;

createStream : kafkaCreateStream | pulsarCreateStream ;

kafkaCreateStreamConfig : TOPICS topicNames
                        | CONSUMER_GROUP consumerGroup=symbolicNameWithDotsAndMinus
                        | BOOTSTRAP_SERVERS bootstrapServers=literal
                        | CONFIGS configsMap=configMap
                        | CREDENTIALS credentialsMap=configMap
                        | commonCreateStreamConfig
                        ;

kafkaCreateStream : CREATE KAFKA STREAM streamName ( kafkaCreateStreamConfig ) * ;


pulsarCreateStreamConfig : TOPICS topicNames
                         | SERVICE_URL serviceUrl=literal
                         | commonCreateStreamConfig
                         ;

pulsarCreateStream : CREATE PULSAR STREAM streamName ( pulsarCreateStreamConfig ) * ;

dropStream : DROP STREAM streamName ;

startStream : START STREAM streamName ( BATCH_LIMIT batchLimit=literal ) ? ( TIMEOUT timeout=literal ) ? ;

startAllStreams : START ALL STREAMS ;

stopStream : STOP STREAM streamName ;

stopAllStreams : STOP ALL STREAMS ;

showStreams : SHOW STREAMS ;

checkStream : CHECK STREAM streamName ( BATCH_LIMIT batchLimit=literal ) ? ( TIMEOUT timeout=literal ) ? ;

settingName : literal ;

settingValue : literal ;

setSetting : SET DATABASE SETTING settingName TO settingValue ;

showSetting : SHOW DATABASE SETTING settingName ;

showSettings : SHOW DATABASE SETTINGS ;

showConfigQuery : SHOW CONFIG ;

versionQuery : SHOW VERSION ;

transactionIdList : transactionId ( ',' transactionId )* ;

transactionId : literal ;

multiDatabaseQuery : createDatabase
                   | useDatabase
                   | dropDatabase
                   | showDatabase
                   ;

createDatabase : CREATE DATABASE databaseName ;

useDatabase : USE DATABASE databaseName ;

dropDatabase : DROP DATABASE databaseName ;

showDatabase : SHOW DATABASE ;

showDatabases : SHOW DATABASES ;

edgeImportModeQuery : EDGE IMPORT MODE ( ACTIVE | INACTIVE ) ;

createEdgeIndex : CREATE EDGE INDEX ON ':' labelName ( '(' propertyKeyName ')' )?;

dropEdgeIndex : DROP EDGE INDEX ON ':' labelName ( '(' propertyKeyName ')' )?;

edgeIndexQuery : createEdgeIndex | dropEdgeIndex ;

dropGraphQuery : DROP GRAPH ;

enumName : symbolicName ;

enumValue : symbolicName ;

createEnumQuery : CREATE ENUM enumName VALUES '{' enumValue ( ',' enumValue )* '}' ;

showEnumsQuery : SHOW ENUMS ;

alterEnumAddValueQuery: ALTER ENUM enumName ADD VALUE enumValue ;

alterEnumUpdateValueQuery: ALTER ENUM enumName UPDATE VALUE old_value=enumValue TO new_value=enumValue ;

alterEnumRemoveValueQuery: ALTER ENUM enumName REMOVE VALUE removed_value=enumValue ;

dropEnumQuery: DROP ENUM enumName ;<|MERGE_RESOLUTION|>--- conflicted
+++ resolved
@@ -204,11 +204,7 @@
       | dropEnumQuery
       ;
 
-<<<<<<< HEAD
-cypherQuery : ( indexHints )? ( periodicCommit )? singleQuery ( cypherUnion )* ( queryMemoryLimit )? ;
-=======
 cypherQuery : ( usingStatement )? singleQuery ( cypherUnion )* ( queryMemoryLimit )? ;
->>>>>>> 855a75a9
 
 authQuery : createRole
           | dropRole
@@ -282,7 +278,7 @@
 
 usingStatement: USING usingStatementItem ( ',' usingStatementItem )* ;
 
-usingStatementItem: hopsLimit | indexHints ;
+usingStatementItem: hopsLimit | indexHints  | periodicCommit ;
 
 hopsLimit: HOPS LIMIT literal ;
 
@@ -290,7 +286,7 @@
 
 indexHint: ':' labelName ( '(' propertyKeyName ')' )? ;
 
-periodicCommit : USING PERIODIC COMMIT periodicCommitNumber=literal ;
+periodicCommit : PERIODIC COMMIT periodicCommitNumber=literal ;
 
 periodicSubquery : IN TRANSACTIONS OF periodicCommitNumber=literal ROWS ;
 
