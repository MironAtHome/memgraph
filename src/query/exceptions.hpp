// Copyright 2023 Memgraph Ltd.
//
// Use of this software is governed by the Business Source License
// included in the file licenses/BSL.txt; by using this file, you agree to be bound by the terms of the Business Source
// License, and you may not use this file except in compliance with the Business Source License.
//
// As of the Change Date specified in that file, in accordance with
// the Business Source License, use of this software will be governed
// by the Apache License, Version 2.0, included in the file
// licenses/APL.txt.

#pragma once

#include "utils/exceptions.hpp"

#include <fmt/format.h>

namespace memgraph::query {

/**
 * @brief Base class of all query language related exceptions. All exceptions
 * derived from this one will be interpreted as ClientError-s, i. e. if client
 * executes same query again without making modifications to the database data,
 * query will fail again.
 */
class QueryException : public utils::BasicException {
  using utils::BasicException::BasicException;
};

class LexingException : public QueryException {
 public:
  using QueryException::QueryException;
  LexingException() : QueryException("") {}
};

class SyntaxException : public QueryException {
 public:
  using QueryException::QueryException;
  SyntaxException() : QueryException("") {}
};

// TODO: Figure out what information to put in exception.
// Error reporting is tricky since we get stripped query and position of error
// in original query is not same as position of error in stripped query. Most
// correct approach would be to do semantic analysis with original query even
// for already hashed queries, but that has obvious performance issues. Other
// approach would be to report some of the semantic errors in runtime of the
// query and only report line numbers of semantic errors (not position in the
// line) if multiple line strings are not allowed by grammar. We could also
// print whole line that contains error instead of specifying line number.
class SemanticException : public QueryException {
 public:
  using QueryException::QueryException;
  SemanticException() : QueryException("") {}
};

class UnboundVariableError : public SemanticException {
 public:
  explicit UnboundVariableError(const std::string &name) : SemanticException("Unbound variable: " + name + ".") {}
};

class RedeclareVariableError : public SemanticException {
 public:
  explicit RedeclareVariableError(const std::string &name) : SemanticException("Redeclaring variable: " + name + ".") {}
};

class TypeMismatchError : public SemanticException {
 public:
  TypeMismatchError(const std::string &name, const std::string &datum, const std::string &expected)
      : SemanticException(fmt::format("Type mismatch: {} already defined as {}, expected {}.", name, datum, expected)) {
  }
};

class UnprovidedParameterError : public QueryException {
 public:
  using QueryException::QueryException;
};

class ProfileInMulticommandTxException : public QueryException {
 public:
  using QueryException::QueryException;
  ProfileInMulticommandTxException() : QueryException("PROFILE not allowed in multicommand transactions.") {}
};

class IndexInMulticommandTxException : public QueryException {
 public:
  using QueryException::QueryException;
  IndexInMulticommandTxException() : QueryException("Index manipulation not allowed in multicommand transactions.") {}
};

class ConstraintInMulticommandTxException : public QueryException {
 public:
  using QueryException::QueryException;
  ConstraintInMulticommandTxException()
      : QueryException(
            "Constraint manipulation not allowed in multicommand "
            "transactions.") {}
};

class InfoInMulticommandTxException : public QueryException {
 public:
  using QueryException::QueryException;
  InfoInMulticommandTxException() : QueryException("Info reporting not allowed in multicommand transactions.") {}
};

/**
 * An exception for an illegal operation that can not be detected
 * before the query starts executing over data.
 */
class QueryRuntimeException : public QueryException {
 public:
  using QueryException::QueryException;
};

// This one is inherited from BasicException and will be treated as
// TransientError, i. e. client will be encouraged to retry execution because it
// could succeed if executed again.
class HintedAbortError : public utils::BasicException {
 public:
  using utils::BasicException::BasicException;
  HintedAbortError()
      : utils::BasicException(
            "Transaction was asked to abort either because it was executing longer than time specified or another user "
            "asked it to abort.") {}
};

class ExplicitTransactionUsageException : public QueryRuntimeException {
 public:
  using QueryRuntimeException::QueryRuntimeException;
};

/**
 * An exception for serialization error
 */
class TransactionSerializationException : public QueryException {
 public:
  using QueryException::QueryException;
  TransactionSerializationException()
      : QueryException(
            "Cannot resolve conflicting transactions. You can retry this transaction when the conflicting transaction "
            "is finished") {}
};

class ReconstructionException : public QueryException {
 public:
  ReconstructionException()
      : QueryException(
            "Record invalid after WITH clause. Most likely deleted by a "
            "preceeding DELETE.") {}
};

class RemoveAttachedVertexException : public QueryRuntimeException {
 public:
  RemoveAttachedVertexException()
      : QueryRuntimeException(
            "Failed to remove node because of it's existing "
            "connections. Consider using DETACH DELETE.") {}
};

class UserModificationInMulticommandTxException : public QueryException {
 public:
  UserModificationInMulticommandTxException()
      : QueryException("Authentication clause not allowed in multicommand transactions.") {}
};

class InvalidArgumentsException : public QueryException {
 public:
  InvalidArgumentsException(const std::string &argument_name, const std::string &message)
      : QueryException(fmt::format("Invalid arguments sent: {} - {}", argument_name, message)) {}
};

class ReplicationModificationInMulticommandTxException : public QueryException {
 public:
  ReplicationModificationInMulticommandTxException()
      : QueryException("Replication clause not allowed in multicommand transactions.") {}
};

class ReplicationDisabledOnDiskStorage : public QueryException {
 public:
  ReplicationDisabledOnDiskStorage() : QueryException("Replication not support with disk storage. ") {}
};

class LockPathModificationInMulticommandTxException : public QueryException {
 public:
  LockPathModificationInMulticommandTxException()
      : QueryException("Lock path query not allowed in multicommand transactions.") {}
};

class LockPathDisabledOnDiskStorage : public QueryException {
 public:
  LockPathDisabledOnDiskStorage()
      : QueryException("Lock path disabled on disk storage since all data is already persisted. ") {}
};

class FreeMemoryModificationInMulticommandTxException : public QueryException {
 public:
  FreeMemoryModificationInMulticommandTxException()
      : QueryException("Free memory query not allowed in multicommand transactions.") {}
};

class FreeMemoryDisabledOnDiskStorage : public QueryException {
 public:
  FreeMemoryDisabledOnDiskStorage() : QueryException("Free memory does nothing when using disk storage. ") {}
};

class ShowConfigModificationInMulticommandTxException : public QueryException {
 public:
  ShowConfigModificationInMulticommandTxException()
      : QueryException("Show config query not allowed in multicommand transactions.") {}
};

class TriggerModificationInMulticommandTxException : public QueryException {
 public:
  TriggerModificationInMulticommandTxException()
      : QueryException("Trigger queries not allowed in multicommand transactions.") {}
};

class StreamQueryInMulticommandTxException : public QueryException {
 public:
  StreamQueryInMulticommandTxException()
      : QueryException("Stream queries are not allowed in multicommand transactions.") {}
};

class IsolationLevelModificationInMulticommandTxException : public QueryException {
 public:
  IsolationLevelModificationInMulticommandTxException()
      : QueryException("Isolation level cannot be modified in multicommand transactions.") {}
};

class IsolationLevelModificationInAnalyticsException : public QueryException {
 public:
  IsolationLevelModificationInAnalyticsException()
      : QueryException(
            "Isolation level cannot be modified when storage mode is set to IN_MEMORY_ANALYTICAL."
            "IN_MEMORY_ANALYTICAL mode doesn't provide any isolation guarantees, "
            "you can think about it as an equivalent to READ_UNCOMMITED.") {}
};

class StorageModeModificationInMulticommandTxException : public QueryException {
 public:
  StorageModeModificationInMulticommandTxException()
      : QueryException("Storage mode cannot be modified in multicommand transactions.") {}
};

class CreateSnapshotInMulticommandTxException final : public QueryException {
 public:
  CreateSnapshotInMulticommandTxException()
      : QueryException("Snapshot cannot be created in multicommand transactions.") {}
};

class CreateSnapshotDisabledOnDiskStorage final : public QueryException {
 public:
  CreateSnapshotDisabledOnDiskStorage() : QueryException("Data is already persisted when using disk storage. ") {}
};

class SettingConfigInMulticommandTxException final : public QueryException {
 public:
  SettingConfigInMulticommandTxException()
      : QueryException("Settings cannot be changed or fetched in multicommand transactions.") {}
};

class VersionInfoInMulticommandTxException : public QueryException {
 public:
  VersionInfoInMulticommandTxException()
      : QueryException("Version info query not allowed in multicommand transactions.") {}
};

class AnalyzeGraphInMulticommandTxException : public QueryException {
 public:
  AnalyzeGraphInMulticommandTxException()
      : QueryException("Analyze graph query not allowed in multicommand transactions.") {}
};

class ReplicationException : public utils::BasicException {
 public:
  using utils::BasicException::BasicException;
  explicit ReplicationException(const std::string &message)
      : utils::BasicException("Replication Exception: {} Check the status of the replicas using 'SHOW REPLICAS' query.",
                              message) {}
};

class TransactionQueueInMulticommandTxException : public QueryException {
 public:
  TransactionQueueInMulticommandTxException()
      : QueryException("Transaction queue queries not allowed in multicommand transactions.") {}
};

<<<<<<< HEAD
class MultiDatabaseQueryInMulticommandTxException : public QueryException {
 public:
  MultiDatabaseQueryInMulticommandTxException()
      : QueryException("Multi-database queries are not allowed in multicommand transactions.") {}
=======
class IndexPersistenceException : public QueryException {
 public:
  IndexPersistenceException() : QueryException("Persisting index on disk failed.") {}
};

class ConstraintsPersistenceException : public QueryException {
 public:
  ConstraintsPersistenceException() : QueryException("Persisting constraints on disk failed.") {}
>>>>>>> 9d056e76
};

}  // namespace memgraph::query<|MERGE_RESOLUTION|>--- conflicted
+++ resolved
@@ -285,21 +285,20 @@
       : QueryException("Transaction queue queries not allowed in multicommand transactions.") {}
 };
 
-<<<<<<< HEAD
+class IndexPersistenceException : public QueryException {
+ public:
+  IndexPersistenceException() : QueryException("Persisting index on disk failed.") {}
+};
+
+class ConstraintsPersistenceException : public QueryException {
+ public:
+  ConstraintsPersistenceException() : QueryException("Persisting constraints on disk failed.") {}
+};
+
 class MultiDatabaseQueryInMulticommandTxException : public QueryException {
  public:
   MultiDatabaseQueryInMulticommandTxException()
       : QueryException("Multi-database queries are not allowed in multicommand transactions.") {}
-=======
-class IndexPersistenceException : public QueryException {
- public:
-  IndexPersistenceException() : QueryException("Persisting index on disk failed.") {}
-};
-
-class ConstraintsPersistenceException : public QueryException {
- public:
-  ConstraintsPersistenceException() : QueryException("Persisting constraints on disk failed.") {}
->>>>>>> 9d056e76
 };
 
 }  // namespace memgraph::query