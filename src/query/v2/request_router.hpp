--- conflicted
+++ resolved
@@ -247,15 +247,9 @@
     return edge_types_.IdToName(id.AsUint());
   }
 
-<<<<<<< HEAD
-  bool IsPrimaryKey(storage::v3::LabelId primary_label, storage::v3::PropertyId property) const override {
-    const auto schema_it = shard_map_.schemas.find(primary_label);
-    MG_ASSERT(schema_it != shard_map_.schemas.end(), "Invalid primary label id: {}", primary_label.AsUint());
-=======
   bool IsPrimaryProperty(storage::v3::LabelId primary_label, storage::v3::PropertyId property) const override {
     const auto schema_it = shards_map_.schemas.find(primary_label);
     MG_ASSERT(schema_it != shards_map_.schemas.end(), "Invalid primary label id: {}", primary_label.AsUint());
->>>>>>> 27d99b62
 
     return std::find_if(schema_it->second.begin(), schema_it->second.end(), [property](const auto &schema_prop) {
              return schema_prop.property_id == property;
