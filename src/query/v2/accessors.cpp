// Copyright 2022 Memgraph Ltd.
//
// Use of this software is governed by the Business Source License
// included in the file licenses/BSL.txt; by using this file, you agree to be bound by the terms of the Business Source
// License, and you may not use this file except in compliance with the Business Source License.
//
// As of the Change Date specified in that file, in accordance with
// the Business Source License, use of this software will be governed
// by the Apache License, Version 2.0, included in the file
// licenses/APL.txt.

#include "query/v2/accessors.hpp"
#include "query/v2/request_router.hpp"
#include "query/v2/requests.hpp"
#include "storage/v3/id_types.hpp"

namespace memgraph::query::v2::accessors {
EdgeAccessor::EdgeAccessor(Edge edge, const RequestRouterInterface *request_router)
    : edge(std::move(edge)), request_router_(request_router) {}

EdgeTypeId EdgeAccessor::EdgeType() const { return edge.type.id; }

const std::vector<std::pair<PropertyId, Value>> &EdgeAccessor::Properties() const { return edge.properties; }

Value EdgeAccessor::GetProperty(const std::string &prop_name) const {
<<<<<<< HEAD
  auto prop_id = request_router_->NameToProperty(prop_name);
  auto it = std::find_if(edge.properties.begin(), edge.properties.end(), [&](auto &pr) { return prop_id == pr.first; });
  if (it == edge.properties.end()) {
=======
  auto maybe_prop = manager_->MaybeNameToProperty(prop_name);
  if (!maybe_prop) {
>>>>>>> 4dc639a0
    return {};
  }
  const auto prop_id = *maybe_prop;
  auto it = std::find_if(edge.properties.begin(), edge.properties.end(), [&](auto &pr) { return prop_id == pr.first; });
  return it->second;
}

const Edge &EdgeAccessor::GetEdge() const { return edge; }

bool EdgeAccessor::IsCycle() const { return edge.src == edge.dst; };

size_t EdgeAccessor::CypherId() const { return edge.id.gid; }

VertexAccessor EdgeAccessor::To() const {
  return VertexAccessor(Vertex{edge.dst}, std::vector<std::pair<PropertyId, msgs::Value>>{}, request_router_);
}

VertexAccessor EdgeAccessor::From() const {
  return VertexAccessor(Vertex{edge.src}, std::vector<std::pair<PropertyId, msgs::Value>>{}, request_router_);
}

VertexAccessor::VertexAccessor(Vertex v, std::vector<std::pair<PropertyId, Value>> props,
                               const RequestRouterInterface *request_router)
    : vertex(std::move(v)), properties(std::move(props)), request_router_(request_router) {}

VertexAccessor::VertexAccessor(Vertex v, std::map<PropertyId, Value> &&props,
                               const RequestRouterInterface *request_router)
    : vertex(std::move(v)), request_router_(request_router) {
  properties.reserve(props.size());
  for (auto &[id, value] : props) {
    properties.emplace_back(std::make_pair(id, std::move(value)));
  }
}

VertexAccessor::VertexAccessor(Vertex v, const std::map<PropertyId, Value> &props,
                               const RequestRouterInterface *request_router)
    : vertex(std::move(v)), request_router_(request_router) {
  properties.reserve(props.size());
  for (const auto &[id, value] : props) {
    properties.emplace_back(std::make_pair(id, value));
  }
}

Label VertexAccessor::PrimaryLabel() const { return vertex.id.first; }

const msgs::VertexId &VertexAccessor::Id() const { return vertex.id; }

std::vector<Label> VertexAccessor::Labels() const { return vertex.labels; }

bool VertexAccessor::HasLabel(Label &label) const {
  return std::find_if(vertex.labels.begin(), vertex.labels.end(),
                      [label](const auto &l) { return l.id == label.id; }) != vertex.labels.end();
}

const std::vector<std::pair<PropertyId, Value>> &VertexAccessor::Properties() const { return properties; }

Value VertexAccessor::GetProperty(PropertyId prop_id) const {
  auto it = std::find_if(properties.begin(), properties.end(), [&](auto &pr) { return prop_id == pr.first; });
  if (it == properties.end()) {
    return {};
  }
  return it->second;
}

// NOLINTNEXTLINE(readability-convert-member-functions-to-static)
Value VertexAccessor::GetProperty(const std::string &prop_name) const {
<<<<<<< HEAD
  return GetProperty(request_router_->NameToProperty(prop_name));
=======
  auto maybe_prop = manager_->MaybeNameToProperty(prop_name);
  if (!maybe_prop) {
    return {};
  }
  return GetProperty(*maybe_prop);
>>>>>>> 4dc639a0
}

msgs::Vertex VertexAccessor::GetVertex() const { return vertex; }

}  // namespace memgraph::query::v2::accessors<|MERGE_RESOLUTION|>--- conflicted
+++ resolved
@@ -23,14 +23,8 @@
 const std::vector<std::pair<PropertyId, Value>> &EdgeAccessor::Properties() const { return edge.properties; }
 
 Value EdgeAccessor::GetProperty(const std::string &prop_name) const {
-<<<<<<< HEAD
-  auto prop_id = request_router_->NameToProperty(prop_name);
-  auto it = std::find_if(edge.properties.begin(), edge.properties.end(), [&](auto &pr) { return prop_id == pr.first; });
-  if (it == edge.properties.end()) {
-=======
-  auto maybe_prop = manager_->MaybeNameToProperty(prop_name);
+  auto maybe_prop = request_router_->MaybeNameToProperty(prop_name);
   if (!maybe_prop) {
->>>>>>> 4dc639a0
     return {};
   }
   const auto prop_id = *maybe_prop;
@@ -97,15 +91,11 @@
 
 // NOLINTNEXTLINE(readability-convert-member-functions-to-static)
 Value VertexAccessor::GetProperty(const std::string &prop_name) const {
-<<<<<<< HEAD
-  return GetProperty(request_router_->NameToProperty(prop_name));
-=======
-  auto maybe_prop = manager_->MaybeNameToProperty(prop_name);
+  auto maybe_prop = request_router_->MaybeNameToProperty(prop_name);
   if (!maybe_prop) {
     return {};
   }
   return GetProperty(*maybe_prop);
->>>>>>> 4dc639a0
 }
 
 msgs::Vertex VertexAccessor::GetVertex() const { return vertex; }
