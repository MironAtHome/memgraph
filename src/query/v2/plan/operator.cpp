// Copyright 2022 Memgraph Ltd.
//
// Use of this software is governed by the Business Source License
// included in the file licenses/BSL.txt; by using this file, you agree to be bound by the terms of the Business Source
// License, and you may not use this file except in compliance with the Business Source License.
//
// As of the Change Date specified in that file, in accordance with
// the Business Source License, use of this software will be governed
// by the Apache License, Version 2.0, included in the file
// licenses/APL.txt.

#include "query/v2/plan/operator.hpp"

#include <algorithm>
#include <cstdint>
#include <limits>
#include <queue>
#include <random>
#include <string>
#include <tuple>
#include <type_traits>
#include <unordered_map>
#include <unordered_set>
#include <utility>

#include <cppitertools/chain.hpp>
#include <cppitertools/imap.hpp>

#include "expr/ast/pretty_print_ast_to_original_expression.hpp"
#include "expr/exceptions.hpp"
#include "query/exceptions.hpp"
#include "query/v2/accessors.hpp"
#include "query/v2/bindings/eval.hpp"
#include "query/v2/bindings/symbol_table.hpp"
#include "query/v2/context.hpp"
#include "query/v2/db_accessor.hpp"
#include "query/v2/exceptions.hpp"
#include "query/v2/frontend/ast/ast.hpp"
#include "query/v2/path.hpp"
#include "query/v2/plan/scoped_profile.hpp"
#include "query/v2/requests.hpp"
#include "query/v2/shard_request_manager.hpp"
#include "storage/v3/conversions.hpp"
#include "storage/v3/property_value.hpp"
#include "utils/algorithm.hpp"
#include "utils/csv_parsing.hpp"
#include "utils/event_counter.hpp"
#include "utils/exceptions.hpp"
#include "utils/fnv.hpp"
#include "utils/likely.hpp"
#include "utils/logging.hpp"
#include "utils/memory.hpp"
#include "utils/message.hpp"
#include "utils/pmr/unordered_map.hpp"
#include "utils/pmr/unordered_set.hpp"
#include "utils/pmr/vector.hpp"
#include "utils/readable_size.hpp"
#include "utils/string.hpp"
#include "utils/temporal.hpp"
#include "utils/variant_helpers.hpp"

using VertexAccessor = memgraph::query::v2::accessors::VertexAccessor;
using EdgeAccessor = memgraph::query::v2::accessors::EdgeAccessor;
using Path = memgraph::query::v2::accessors::Path;

// macro for the default implementation of LogicalOperator::Accept
// that accepts the visitor and visits it's input_ operator
#define ACCEPT_WITH_INPUT(class_name)                                    \
  bool class_name::Accept(HierarchicalLogicalOperatorVisitor &visitor) { \
    if (visitor.PreVisit(*this)) {                                       \
      input_->Accept(visitor);                                           \
    }                                                                    \
    return visitor.PostVisit(*this);                                     \
  }

#define WITHOUT_SINGLE_INPUT(class_name)                         \
  bool class_name::HasSingleInput() const { return false; }      \
  std::shared_ptr<LogicalOperator> class_name::input() const {   \
    LOG_FATAL("Operator " #class_name " has no single input!");  \
  }                                                              \
  void class_name::set_input(std::shared_ptr<LogicalOperator>) { \
    LOG_FATAL("Operator " #class_name " has no single input!");  \
  }

namespace EventCounter {
extern const Event OnceOperator;
extern const Event CreateNodeOperator;
extern const Event CreateExpandOperator;
extern const Event ScanAllOperator;
extern const Event ScanAllByLabelOperator;
extern const Event ScanAllByLabelPropertyRangeOperator;
extern const Event ScanAllByLabelPropertyValueOperator;
extern const Event ScanAllByLabelPropertyOperator;
extern const Event ScanAllByIdOperator;
extern const Event ExpandOperator;
extern const Event ExpandVariableOperator;
extern const Event ConstructNamedPathOperator;
extern const Event FilterOperator;
extern const Event ProduceOperator;
extern const Event DeleteOperator;
extern const Event SetPropertyOperator;
extern const Event SetPropertiesOperator;
extern const Event SetLabelsOperator;
extern const Event RemovePropertyOperator;
extern const Event RemoveLabelsOperator;
extern const Event EdgeUniquenessFilterOperator;
extern const Event AccumulateOperator;
extern const Event AggregateOperator;
extern const Event SkipOperator;
extern const Event LimitOperator;
extern const Event OrderByOperator;
extern const Event MergeOperator;
extern const Event OptionalOperator;
extern const Event UnwindOperator;
extern const Event DistinctOperator;
extern const Event UnionOperator;
extern const Event CartesianOperator;
extern const Event CallProcedureOperator;
extern const Event ForeachOperator;
}  // namespace EventCounter

namespace memgraph::query::v2::plan {

namespace {

// Custom equality function for a vector of typed values.
// Used in unordered_maps in Aggregate and Distinct operators.
struct TypedValueVectorEqual {
  template <class TAllocator>
  bool operator()(const std::vector<TypedValue, TAllocator> &left,
                  const std::vector<TypedValue, TAllocator> &right) const {
    MG_ASSERT(left.size() == right.size(),
              "TypedValueVector comparison should only be done over vectors "
              "of the same size");
    return std::equal(left.begin(), left.end(), right.begin(), TypedValue::BoolEqual{});
  }
};

// Returns boolean result of evaluating filter expression. Null is treated as
// false. Other non boolean values raise a QueryRuntimeException.
bool EvaluateFilter(ExpressionEvaluator &evaluator, Expression *filter) {
  TypedValue result = filter->Accept(evaluator);
  // Null is treated like false.
  if (result.IsNull()) return false;
  if (result.type() != TypedValue::Type::Bool)
    throw QueryRuntimeException("Filter expression must evaluate to bool or null, got {}.", result.type());
  return result.ValueBool();
}

template <typename T>
uint64_t ComputeProfilingKey(const T *obj) {
  static_assert(sizeof(T *) == sizeof(uint64_t));
  return reinterpret_cast<uint64_t>(obj);
}

}  // namespace

// NOLINTNEXTLINE(cppcoreguidelines-macro-usage)
#define SCOPED_PROFILE_OP(name) \
  ScopedProfile profile { ComputeProfilingKey(this), name, &context }

// NOLINTNEXTLINE(cppcoreguidelines-macro-usage)
#define SCOPED_CUSTOM_PROFILE(name) \
  ScopedCustomProfile custom_profile { name, context }

// NOLINTNEXTLINE(cppcoreguidelines-macro-usage)
#define SCOPED_REQUEST_WAIT_PROFILE SCOPED_CUSTOM_PROFILE("request_wait")

class DistributedCreateNodeCursor : public Cursor {
 public:
  using InputOperator = std::shared_ptr<memgraph::query::v2::plan::LogicalOperator>;
  DistributedCreateNodeCursor(const InputOperator &op, utils::MemoryResource *mem,
                              std::vector<const NodeCreationInfo *> nodes_info)
      : input_cursor_(op->MakeCursor(mem)), nodes_info_(std::move(nodes_info)) {}

  bool Pull(Frame &frame, ExecutionContext &context) override {
    SCOPED_PROFILE_OP("CreateNode");
    if (input_cursor_->Pull(frame, context)) {
      auto &shard_manager = context.shard_request_manager;
<<<<<<< HEAD
      {
        SCOPED_REQUEST_WAIT_PROFILE;
        shard_manager->Request(state_, NodeCreationInfoToRequest(context, frame));
      }
=======
      shard_manager->Request(state_, NodeCreationInfoToRequest(context, frame));
      PlaceNodeOnTheFrame(frame, context);
>>>>>>> 59c7d81a
      return true;
    }

    return false;
  }

  void Shutdown() override { input_cursor_->Shutdown(); }

  void Reset() override { state_ = {}; }

  void PlaceNodeOnTheFrame(Frame &frame, ExecutionContext &context) {
    // TODO(kostasrim) Make this work with batching
    const auto primary_label = msgs::Label{.id = nodes_info_[0]->labels[0]};
    msgs::Vertex v{.id = std::make_pair(primary_label, primary_keys_[0])};
    frame[nodes_info_.front()->symbol] = TypedValue(
        query::v2::accessors::VertexAccessor(std::move(v), src_vertex_props_[0], context.shard_request_manager));
  }

  std::vector<msgs::NewVertex> NodeCreationInfoToRequest(ExecutionContext &context, Frame &frame) {
    std::vector<msgs::NewVertex> requests;
    // TODO(kostasrim) this assertion should be removed once we support multiple vertex creation
    MG_ASSERT(nodes_info_.size() == 1);
    msgs::PrimaryKey pk;
    for (const auto &node_info : nodes_info_) {
      msgs::NewVertex rqst;
      MG_ASSERT(!node_info->labels.empty(), "Cannot determine primary label");
      const auto primary_label = node_info->labels[0];
      // TODO(jbajic) Fix properties not send,
      // suggestion: ignore distinction between properties and primary keys
      // since schema validation is done on storage side
      ExpressionEvaluator evaluator(&frame, context.symbol_table, context.evaluation_context, nullptr,
                                    storage::v3::View::NEW);
      if (const auto *node_info_properties = std::get_if<PropertiesMapList>(&node_info->properties)) {
        for (const auto &[key, value_expression] : *node_info_properties) {
          TypedValue val = value_expression->Accept(evaluator);
          if (context.shard_request_manager->IsPrimaryKey(primary_label, key)) {
            rqst.primary_key.push_back(TypedValueToValue(val));
            pk.push_back(TypedValueToValue(val));
          }
        }
      } else {
        auto property_map = evaluator.Visit(*std::get<ParameterLookup *>(node_info->properties)).ValueMap();
        for (const auto &[key, value] : property_map) {
          auto key_str = std::string(key);
          auto property_id = context.shard_request_manager->NameToProperty(key_str);
          if (context.shard_request_manager->IsPrimaryKey(primary_label, property_id)) {
            rqst.primary_key.push_back(TypedValueToValue(value));
            pk.push_back(TypedValueToValue(value));
          }
        }
      }

      if (node_info->labels.empty()) {
        throw QueryRuntimeException("Primary label must be defined!");
      }
      // TODO(kostasrim) Copy non primary labels as well
      rqst.label_ids.push_back(msgs::Label{.id = primary_label});
      src_vertex_props_.push_back(rqst.properties);
      requests.push_back(std::move(rqst));
    }
    primary_keys_.push_back(std::move(pk));
    return requests;
  }

 private:
  const UniqueCursorPtr input_cursor_;
  std::vector<const NodeCreationInfo *> nodes_info_;
  std::vector<std::vector<std::pair<storage::v3::PropertyId, msgs::Value>>> src_vertex_props_;
  std::vector<msgs::PrimaryKey> primary_keys_;
  msgs::ExecutionState<msgs::CreateVerticesRequest> state_;
};

bool Once::OnceCursor::Pull(Frame &, ExecutionContext &context) {
  SCOPED_PROFILE_OP("Once");

  if (!did_pull_) {
    did_pull_ = true;
    return true;
  }
  return false;
}

UniqueCursorPtr Once::MakeCursor(utils::MemoryResource *mem) const {
  EventCounter::IncrementCounter(EventCounter::OnceOperator);

  return MakeUniqueCursorPtr<OnceCursor>(mem);
}

WITHOUT_SINGLE_INPUT(Once);

void Once::OnceCursor::Shutdown() {}

void Once::OnceCursor::Reset() { did_pull_ = false; }

CreateNode::CreateNode(const std::shared_ptr<LogicalOperator> &input, const NodeCreationInfo &node_info)
    : input_(input ? input : std::make_shared<Once>()), node_info_(node_info) {}

ACCEPT_WITH_INPUT(CreateNode)

UniqueCursorPtr CreateNode::MakeCursor(utils::MemoryResource *mem) const {
  EventCounter::IncrementCounter(EventCounter::CreateNodeOperator);

  return MakeUniqueCursorPtr<DistributedCreateNodeCursor>(mem, input_, mem, std::vector{&this->node_info_});
}

std::vector<Symbol> CreateNode::ModifiedSymbols(const SymbolTable &table) const {
  auto symbols = input_->ModifiedSymbols(table);
  symbols.emplace_back(node_info_.symbol);
  return symbols;
}

CreateNode::CreateNodeCursor::CreateNodeCursor(const CreateNode &self, utils::MemoryResource *mem)
    : self_(self), input_cursor_(self.input_->MakeCursor(mem)) {}

bool CreateNode::CreateNodeCursor::Pull(Frame & /*frame*/, ExecutionContext & /*context*/) { return false; }

void CreateNode::CreateNodeCursor::Shutdown() { input_cursor_->Shutdown(); }

void CreateNode::CreateNodeCursor::Reset() { input_cursor_->Reset(); }

CreateExpand::CreateExpand(const NodeCreationInfo &node_info, const EdgeCreationInfo &edge_info,
                           const std::shared_ptr<LogicalOperator> &input, Symbol input_symbol, bool existing_node)
    : node_info_(node_info),
      edge_info_(edge_info),
      input_(input ? input : std::make_shared<Once>()),
      input_symbol_(input_symbol),
      existing_node_(existing_node) {}

ACCEPT_WITH_INPUT(CreateExpand)

class DistributedCreateExpandCursor;

UniqueCursorPtr CreateExpand::MakeCursor(utils::MemoryResource *mem) const {
  EventCounter::IncrementCounter(EventCounter::CreateNodeOperator);

  return MakeUniqueCursorPtr<DistributedCreateExpandCursor>(mem, input_, mem, *this);
}

std::vector<Symbol> CreateExpand::ModifiedSymbols(const SymbolTable &table) const {
  auto symbols = input_->ModifiedSymbols(table);
  symbols.emplace_back(node_info_.symbol);
  symbols.emplace_back(edge_info_.symbol);
  return symbols;
}

CreateExpand::CreateExpandCursor::CreateExpandCursor(const CreateExpand &self, utils::MemoryResource *mem)
    : self_(self), input_cursor_(self.input_->MakeCursor(mem)) {}

bool CreateExpand::CreateExpandCursor::Pull(Frame & /*frame*/, ExecutionContext & /*context*/) { return false; }

void CreateExpand::CreateExpandCursor::Shutdown() { input_cursor_->Shutdown(); }

void CreateExpand::CreateExpandCursor::Reset() { input_cursor_->Reset(); }

template <class TVerticesFun>
class ScanAllCursor : public Cursor {
 public:
  explicit ScanAllCursor(Symbol output_symbol, UniqueCursorPtr input_cursor, TVerticesFun get_vertices,
                         const char *op_name)
      : output_symbol_(output_symbol),
        input_cursor_(std::move(input_cursor)),
        get_vertices_(std::move(get_vertices)),
        op_name_(op_name) {}

  bool Pull(Frame & /*frame*/, ExecutionContext & /*context*/) override { return false; }

  void Shutdown() override { input_cursor_->Shutdown(); }

  void Reset() override {
    input_cursor_->Reset();
    vertices_ = std::nullopt;
    vertices_it_ = std::nullopt;
  }

 private:
  const Symbol output_symbol_;
  const UniqueCursorPtr input_cursor_;
  TVerticesFun get_vertices_;
  std::optional<typename std::result_of<TVerticesFun(Frame &, ExecutionContext &)>::type::value_type> vertices_;
  std::optional<decltype(vertices_.value().begin())> vertices_it_;
  const char *op_name_;
  std::vector<msgs::ScanVerticesResponse> current_batch;
  msgs::ExecutionState<msgs::ScanVerticesRequest> request_state;
};

class DistributedScanAllAndFilterCursor : public Cursor {
 public:
  explicit DistributedScanAllAndFilterCursor(
      Symbol output_symbol, UniqueCursorPtr input_cursor, const char *op_name,
      std::optional<storage::v3::LabelId> label,
      std::optional<std::pair<storage::v3::PropertyId, Expression *>> property_expression_pair,
      std::optional<std::vector<Expression *>> filter_expressions)
      : output_symbol_(output_symbol),
        input_cursor_(std::move(input_cursor)),
        op_name_(op_name),
        label_(label),
        property_expression_pair_(property_expression_pair),
        filter_expressions_(filter_expressions) {
    ResetExecutionState();
  }

  using VertexAccessor = accessors::VertexAccessor;

  bool MakeRequest(msgs::ShardRequestManagerInterface &shard_manager, ExecutionContext &context) {
    {
      SCOPED_REQUEST_WAIT_PROFILE;
      current_batch = shard_manager.Request(request_state_);
    }
    current_vertex_it = current_batch.begin();
    return !current_batch.empty();
  }

  bool Pull(Frame &frame, ExecutionContext &context) override {
    SCOPED_PROFILE_OP(op_name_);

    auto &shard_manager = *context.shard_request_manager;
    while (true) {
      if (MustAbort(context)) {
        throw HintedAbortError();
      }
      using State = msgs::ExecutionState<msgs::ScanVerticesRequest>;

      if (request_state_.state == State::INITIALIZING) {
        if (!input_cursor_->Pull(frame, context)) {
          return false;
        }
      }

      request_state_.label = label_.has_value() ? std::make_optional(shard_manager.LabelToName(*label_)) : std::nullopt;

      if (current_vertex_it == current_batch.end() &&
          (request_state_.state == State::COMPLETED || !MakeRequest(shard_manager, context))) {
        ResetExecutionState();
        continue;
      }

      frame[output_symbol_] = TypedValue(std::move(*current_vertex_it));
      ++current_vertex_it;
      return true;
    }
  }

  void Shutdown() override { input_cursor_->Shutdown(); }

  void ResetExecutionState() {
    current_batch.clear();
    current_vertex_it = current_batch.end();
    request_state_ = msgs::ExecutionState<msgs::ScanVerticesRequest>{};
  }

  void Reset() override {
    input_cursor_->Reset();
    ResetExecutionState();
  }

 private:
  const Symbol output_symbol_;
  const UniqueCursorPtr input_cursor_;
  const char *op_name_;
  std::vector<VertexAccessor> current_batch;
  std::vector<VertexAccessor>::iterator current_vertex_it;
  msgs::ExecutionState<msgs::ScanVerticesRequest> request_state_;
  std::optional<storage::v3::LabelId> label_;
  std::optional<std::pair<storage::v3::PropertyId, Expression *>> property_expression_pair_;
  std::optional<std::vector<Expression *>> filter_expressions_;
};

ScanAll::ScanAll(const std::shared_ptr<LogicalOperator> &input, Symbol output_symbol, storage::v3::View view)
    : input_(input ? input : std::make_shared<Once>()), output_symbol_(output_symbol), view_(view) {}

ACCEPT_WITH_INPUT(ScanAll)

class DistributedScanAllCursor;

UniqueCursorPtr ScanAll::MakeCursor(utils::MemoryResource *mem) const {
  EventCounter::IncrementCounter(EventCounter::ScanAllOperator);

  return MakeUniqueCursorPtr<DistributedScanAllAndFilterCursor>(
      mem, output_symbol_, input_->MakeCursor(mem), "ScanAll", std::nullopt /*label*/,
      std::nullopt /*property_expression_pair*/, std::nullopt /*filter_expressions*/);
}

std::vector<Symbol> ScanAll::ModifiedSymbols(const SymbolTable &table) const {
  auto symbols = input_->ModifiedSymbols(table);
  symbols.emplace_back(output_symbol_);
  return symbols;
}

ScanAllByLabel::ScanAllByLabel(const std::shared_ptr<LogicalOperator> &input, Symbol output_symbol,
                               storage::v3::LabelId label, storage::v3::View view)
    : ScanAll(input, output_symbol, view), label_(label) {}

ACCEPT_WITH_INPUT(ScanAllByLabel)

UniqueCursorPtr ScanAllByLabel::MakeCursor(utils::MemoryResource *mem) const {
  EventCounter::IncrementCounter(EventCounter::ScanAllByLabelOperator);

  return MakeUniqueCursorPtr<DistributedScanAllAndFilterCursor>(
      mem, output_symbol_, input_->MakeCursor(mem), "ScanAllByLabel", label_, std::nullopt /*property_expression_pair*/,
      std::nullopt /*filter_expressions*/);
}

// TODO(buda): Implement ScanAllByLabelProperty operator to iterate over
// vertices that have the label and some value for the given property.

ScanAllByLabelPropertyRange::ScanAllByLabelPropertyRange(const std::shared_ptr<LogicalOperator> &input,
                                                         Symbol output_symbol, storage::v3::LabelId label,
                                                         storage::v3::PropertyId property,
                                                         const std::string &property_name,
                                                         std::optional<Bound> lower_bound,
                                                         std::optional<Bound> upper_bound, storage::v3::View view)
    : ScanAll(input, output_symbol, view),
      label_(label),
      property_(property),
      property_name_(property_name),
      lower_bound_(lower_bound),
      upper_bound_(upper_bound) {
  MG_ASSERT(lower_bound_ || upper_bound_, "Only one bound can be left out");
}

ACCEPT_WITH_INPUT(ScanAllByLabelPropertyRange)

UniqueCursorPtr ScanAllByLabelPropertyRange::MakeCursor(utils::MemoryResource * /*mem*/) const {
  EventCounter::IncrementCounter(EventCounter::ScanAllByLabelPropertyRangeOperator);

  throw QueryRuntimeException("ScanAllByLabelPropertyRange is not supported");
}

ScanAllByLabelPropertyValue::ScanAllByLabelPropertyValue(const std::shared_ptr<LogicalOperator> &input,
                                                         Symbol output_symbol, storage::v3::LabelId label,
                                                         storage::v3::PropertyId property,
                                                         const std::string &property_name, Expression *expression,
                                                         storage::v3::View view)
    : ScanAll(input, output_symbol, view),
      label_(label),
      property_(property),
      property_name_(property_name),
      expression_(expression) {
  DMG_ASSERT(expression, "Expression is not optional.");
}

ACCEPT_WITH_INPUT(ScanAllByLabelPropertyValue)

UniqueCursorPtr ScanAllByLabelPropertyValue::MakeCursor(utils::MemoryResource *mem) const {
  EventCounter::IncrementCounter(EventCounter::ScanAllByLabelPropertyValueOperator);

  return MakeUniqueCursorPtr<DistributedScanAllAndFilterCursor>(
      mem, output_symbol_, input_->MakeCursor(mem), "ScanAllByLabelPropertyValue", label_,
      std::make_pair(property_, expression_), std::nullopt /*filter_expressions*/);
}

ScanAllByLabelProperty::ScanAllByLabelProperty(const std::shared_ptr<LogicalOperator> &input, Symbol output_symbol,
                                               storage::v3::LabelId label, storage::v3::PropertyId property,
                                               const std::string &property_name, storage::v3::View view)
    : ScanAll(input, output_symbol, view), label_(label), property_(property), property_name_(property_name) {}

ACCEPT_WITH_INPUT(ScanAllByLabelProperty)

UniqueCursorPtr ScanAllByLabelProperty::MakeCursor(utils::MemoryResource *mem) const {
  EventCounter::IncrementCounter(EventCounter::ScanAllByLabelPropertyOperator);
  throw QueryRuntimeException("ScanAllByLabelProperty is not supported");
}

ScanAllById::ScanAllById(const std::shared_ptr<LogicalOperator> &input, Symbol output_symbol, Expression *expression,
                         storage::v3::View view)
    : ScanAll(input, output_symbol, view), expression_(expression) {
  MG_ASSERT(expression);
}

ACCEPT_WITH_INPUT(ScanAllById)

UniqueCursorPtr ScanAllById::MakeCursor(utils::MemoryResource *mem) const {
  EventCounter::IncrementCounter(EventCounter::ScanAllByIdOperator);
  // TODO Reimplement when we have reliable conversion between hash value and pk
  auto vertices = [](Frame & /*frame*/, ExecutionContext & /*context*/) -> std::optional<std::vector<VertexAccessor>> {
    return std::nullopt;
  };
  return MakeUniqueCursorPtr<ScanAllCursor<decltype(vertices)>>(mem, output_symbol_, input_->MakeCursor(mem),
                                                                std::move(vertices), "ScanAllById");
}

namespace {

template <class TEdges>
auto UnwrapEdgesResult(storage::v3::Result<TEdges> &&result) {
  if (result.HasError()) {
    switch (result.GetError()) {
      case storage::v3::Error::DELETED_OBJECT:
        throw QueryRuntimeException("Trying to get relationships of a deleted node.");
      case storage::v3::Error::NONEXISTENT_OBJECT:
        throw query::v2::QueryRuntimeException("Trying to get relationships from a node that doesn't exist.");
      case storage::v3::Error::VERTEX_HAS_EDGES:
      case storage::v3::Error::SERIALIZATION_ERROR:
      case storage::v3::Error::PROPERTIES_DISABLED:
        throw QueryRuntimeException("Unexpected error when accessing relationships.");
    }
  }
  return std::move(*result);
}

}  // namespace

Expand::Expand(const std::shared_ptr<LogicalOperator> &input, Symbol input_symbol, Symbol node_symbol,
               Symbol edge_symbol, EdgeAtom::Direction direction,
               const std::vector<storage::v3::EdgeTypeId> &edge_types, bool existing_node, storage::v3::View view)
    : input_(input ? input : std::make_shared<Once>()),
      input_symbol_(input_symbol),
      common_{node_symbol, edge_symbol, direction, edge_types, existing_node},
      view_(view) {}

ACCEPT_WITH_INPUT(Expand)

class DistributedExpandCursor;

UniqueCursorPtr Expand::MakeCursor(utils::MemoryResource *mem) const {
  EventCounter::IncrementCounter(EventCounter::ExpandOperator);

  return MakeUniqueCursorPtr<DistributedExpandCursor>(mem, *this, mem);
}

std::vector<Symbol> Expand::ModifiedSymbols(const SymbolTable &table) const {
  auto symbols = input_->ModifiedSymbols(table);
  symbols.emplace_back(common_.node_symbol);
  symbols.emplace_back(common_.edge_symbol);
  return symbols;
}

Expand::ExpandCursor::ExpandCursor(const Expand &self, utils::MemoryResource *mem)
    : self_(self), input_cursor_(self.input_->MakeCursor(mem)) {}

bool Expand::ExpandCursor::Pull(Frame & /*frame*/, ExecutionContext & /*context*/) { return false; }

void Expand::ExpandCursor::Shutdown() { input_cursor_->Shutdown(); }

void Expand::ExpandCursor::Reset() {
  input_cursor_->Reset();
  in_edges_ = std::nullopt;
  in_edges_it_ = std::nullopt;
  out_edges_ = std::nullopt;
  out_edges_it_ = std::nullopt;
}

// NOLINTNEXTLINE(readability-convert-member-functions-to-static)
bool Expand::ExpandCursor::InitEdges(Frame & /*frame*/, ExecutionContext & /*context*/) { return true; }

ExpandVariable::ExpandVariable(const std::shared_ptr<LogicalOperator> &input, Symbol input_symbol, Symbol node_symbol,
                               Symbol edge_symbol, EdgeAtom::Type type, EdgeAtom::Direction direction,
                               const std::vector<storage::v3::EdgeTypeId> &edge_types, bool is_reverse,
                               Expression *lower_bound, Expression *upper_bound, bool existing_node,
                               ExpansionLambda filter_lambda, std::optional<ExpansionLambda> weight_lambda,
                               std::optional<Symbol> total_weight)
    : input_(input ? input : std::make_shared<Once>()),
      input_symbol_(input_symbol),
      common_{node_symbol, edge_symbol, direction, edge_types, existing_node},
      type_(type),
      is_reverse_(is_reverse),
      lower_bound_(lower_bound),
      upper_bound_(upper_bound),
      filter_lambda_(filter_lambda),
      weight_lambda_(weight_lambda),
      total_weight_(total_weight) {
  DMG_ASSERT(type_ == EdgeAtom::Type::DEPTH_FIRST || type_ == EdgeAtom::Type::BREADTH_FIRST ||
                 type_ == EdgeAtom::Type::WEIGHTED_SHORTEST_PATH,
             "ExpandVariable can only be used with breadth first, depth first or "
             "weighted shortest path type");
  DMG_ASSERT(!(type_ == EdgeAtom::Type::BREADTH_FIRST && is_reverse), "Breadth first expansion can't be reversed");
}

ACCEPT_WITH_INPUT(ExpandVariable)

std::vector<Symbol> ExpandVariable::ModifiedSymbols(const SymbolTable &table) const {
  auto symbols = input_->ModifiedSymbols(table);
  symbols.emplace_back(common_.node_symbol);
  symbols.emplace_back(common_.edge_symbol);
  return symbols;
}

UniqueCursorPtr ExpandVariable::MakeCursor(utils::MemoryResource *mem) const {
  EventCounter::IncrementCounter(EventCounter::ExpandVariableOperator);

  throw QueryRuntimeException("ExpandVariable is not supported");
}

class ConstructNamedPathCursor : public Cursor {
 public:
  ConstructNamedPathCursor(const ConstructNamedPath &self, utils::MemoryResource *mem)
      : self_(self), input_cursor_(self_.input()->MakeCursor(mem)) {}

  bool Pull(Frame & /*frame*/, ExecutionContext & /*context*/) override { return false; }

  void Shutdown() override { input_cursor_->Shutdown(); }

  void Reset() override { input_cursor_->Reset(); }

 private:
  const ConstructNamedPath self_;
  const UniqueCursorPtr input_cursor_;
};

ACCEPT_WITH_INPUT(ConstructNamedPath)

UniqueCursorPtr ConstructNamedPath::MakeCursor(utils::MemoryResource *mem) const {
  EventCounter::IncrementCounter(EventCounter::ConstructNamedPathOperator);

  return MakeUniqueCursorPtr<ConstructNamedPathCursor>(mem, *this, mem);
}

std::vector<Symbol> ConstructNamedPath::ModifiedSymbols(const SymbolTable &table) const {
  auto symbols = input_->ModifiedSymbols(table);
  symbols.emplace_back(path_symbol_);
  return symbols;
}

Filter::Filter(const std::shared_ptr<LogicalOperator> &input, Expression *expression)
    : input_(input ? input : std::make_shared<Once>()), expression_(expression) {}

ACCEPT_WITH_INPUT(Filter)

UniqueCursorPtr Filter::MakeCursor(utils::MemoryResource *mem) const {
  EventCounter::IncrementCounter(EventCounter::FilterOperator);

  return MakeUniqueCursorPtr<FilterCursor>(mem, *this, mem);
}

std::vector<Symbol> Filter::ModifiedSymbols(const SymbolTable &table) const { return input_->ModifiedSymbols(table); }

Filter::FilterCursor::FilterCursor(const Filter &self, utils::MemoryResource *mem)
    : self_(self), input_cursor_(self_.input_->MakeCursor(mem)) {}

bool Filter::FilterCursor::Pull(Frame &frame, ExecutionContext &context) {
  SCOPED_PROFILE_OP("Filter");

  // Like all filters, newly set values should not affect filtering of old
  // nodes and edges.
  ExpressionEvaluator evaluator(&frame, context.symbol_table, context.evaluation_context, context.shard_request_manager,
                                storage::v3::View::OLD);
  while (input_cursor_->Pull(frame, context)) {
    if (EvaluateFilter(evaluator, self_.expression_)) return true;
  }
  return false;
}

void Filter::FilterCursor::Shutdown() { input_cursor_->Shutdown(); }

void Filter::FilterCursor::Reset() { input_cursor_->Reset(); }

Produce::Produce(const std::shared_ptr<LogicalOperator> &input, const std::vector<NamedExpression *> &named_expressions)
    : input_(input ? input : std::make_shared<Once>()), named_expressions_(named_expressions) {}

ACCEPT_WITH_INPUT(Produce)

UniqueCursorPtr Produce::MakeCursor(utils::MemoryResource *mem) const {
  EventCounter::IncrementCounter(EventCounter::ProduceOperator);

  return MakeUniqueCursorPtr<ProduceCursor>(mem, *this, mem);
}

std::vector<Symbol> Produce::OutputSymbols(const SymbolTable &symbol_table) const {
  std::vector<Symbol> symbols;
  for (const auto &named_expr : named_expressions_) {
    symbols.emplace_back(symbol_table.at(*named_expr));
  }
  return symbols;
}

std::vector<Symbol> Produce::ModifiedSymbols(const SymbolTable &table) const { return OutputSymbols(table); }

Produce::ProduceCursor::ProduceCursor(const Produce &self, utils::MemoryResource *mem)
    : self_(self), input_cursor_(self_.input_->MakeCursor(mem)) {}

bool Produce::ProduceCursor::Pull(Frame &frame, ExecutionContext &context) {
  SCOPED_PROFILE_OP("Produce");

  if (input_cursor_->Pull(frame, context)) {
    // Produce should always yield the latest results.
    ExpressionEvaluator evaluator(&frame, context.symbol_table, context.evaluation_context,
                                  context.shard_request_manager, storage::v3::View::NEW);
    for (auto named_expr : self_.named_expressions_) named_expr->Accept(evaluator);

    return true;
  }
  return false;
}

void Produce::ProduceCursor::Shutdown() { input_cursor_->Shutdown(); }

void Produce::ProduceCursor::Reset() { input_cursor_->Reset(); }

Delete::Delete(const std::shared_ptr<LogicalOperator> &input_, const std::vector<Expression *> &expressions,
               bool detach_)
    : input_(input_), expressions_(expressions), detach_(detach_) {}

ACCEPT_WITH_INPUT(Delete)

UniqueCursorPtr Delete::MakeCursor(utils::MemoryResource *mem) const {
  EventCounter::IncrementCounter(EventCounter::DeleteOperator);

  return MakeUniqueCursorPtr<DeleteCursor>(mem, *this, mem);
}

std::vector<Symbol> Delete::ModifiedSymbols(const SymbolTable &table) const { return input_->ModifiedSymbols(table); }

Delete::DeleteCursor::DeleteCursor(const Delete &self, utils::MemoryResource *mem)
    : self_(self), input_cursor_(self_.input_->MakeCursor(mem)) {}

bool Delete::DeleteCursor::Pull(Frame & /*frame*/, ExecutionContext & /*context*/) { return false; }

void Delete::DeleteCursor::Shutdown() { input_cursor_->Shutdown(); }

void Delete::DeleteCursor::Reset() { input_cursor_->Reset(); }

SetProperty::SetProperty(const std::shared_ptr<LogicalOperator> &input, storage::v3::PropertyId property,
                         PropertyLookup *lhs, Expression *rhs)
    : input_(input), property_(property), lhs_(lhs), rhs_(rhs) {}

ACCEPT_WITH_INPUT(SetProperty)

UniqueCursorPtr SetProperty::MakeCursor(utils::MemoryResource *mem) const {
  EventCounter::IncrementCounter(EventCounter::SetPropertyOperator);

  return MakeUniqueCursorPtr<SetPropertyCursor>(mem, *this, mem);
}

std::vector<Symbol> SetProperty::ModifiedSymbols(const SymbolTable &table) const {
  return input_->ModifiedSymbols(table);
}

SetProperty::SetPropertyCursor::SetPropertyCursor(const SetProperty &self, utils::MemoryResource *mem)
    : self_(self), input_cursor_(self.input_->MakeCursor(mem)) {}

bool SetProperty::SetPropertyCursor::Pull(Frame & /*frame*/, ExecutionContext & /*context*/) { return false; }

void SetProperty::SetPropertyCursor::Shutdown() { input_cursor_->Shutdown(); }

void SetProperty::SetPropertyCursor::Reset() { input_cursor_->Reset(); }

SetProperties::SetProperties(const std::shared_ptr<LogicalOperator> &input, Symbol input_symbol, Expression *rhs, Op op)
    : input_(input), input_symbol_(input_symbol), rhs_(rhs), op_(op) {}

ACCEPT_WITH_INPUT(SetProperties)

UniqueCursorPtr SetProperties::MakeCursor(utils::MemoryResource *mem) const {
  EventCounter::IncrementCounter(EventCounter::SetPropertiesOperator);

  return MakeUniqueCursorPtr<SetPropertiesCursor>(mem, *this, mem);
}

std::vector<Symbol> SetProperties::ModifiedSymbols(const SymbolTable &table) const {
  return input_->ModifiedSymbols(table);
}

SetProperties::SetPropertiesCursor::SetPropertiesCursor(const SetProperties &self, utils::MemoryResource *mem)
    : self_(self), input_cursor_(self.input_->MakeCursor(mem)) {}

namespace {

template <typename T>
concept AccessorWithProperties = requires(T value, storage::v3::PropertyId property_id,
                                          storage::v3::PropertyValue property_value) {
  {
    value.ClearProperties()
    } -> std::same_as<storage::v3::Result<std::map<storage::v3::PropertyId, storage::v3::PropertyValue>>>;
  {value.SetProperty(property_id, property_value)};
};

}  // namespace

bool SetProperties::SetPropertiesCursor::Pull(Frame &frame, ExecutionContext &context) {
  SCOPED_PROFILE_OP("SetProperties");
  return false;
  //  if (!input_cursor_->Pull(frame, context)) return false;
  //
  //  TypedValue &lhs = frame[self_.input_symbol_];
  //
  //  // Set, just like Create needs to see the latest changes.
  //  ExpressionEvaluator evaluator(&frame, context.symbol_table, context.evaluation_context, context.db_accessor,
  //                                storage::v3::View::NEW);
  //  TypedValue rhs = self_.rhs_->Accept(evaluator);
  //
  //  switch (lhs.type()) {
  //    case TypedValue::Type::Vertex:
  //      SetPropertiesOnRecord(&lhs.ValueVertex(), rhs, self_.op_, &context);
  //      break;
  //    case TypedValue::Type::Edge:
  //      SetPropertiesOnRecord(&lhs.ValueEdge(), rhs, self_.op_, &context);
  //      break;
  //    case TypedValue::Type::Null:
  //      // Skip setting properties on Null (can occur in optional match).
  //      break;
  //    default:
  //      throw QueryRuntimeException("Properties can only be set on edges and vertices.");
  //  }
  //  return true;
}

void SetProperties::SetPropertiesCursor::Shutdown() { input_cursor_->Shutdown(); }

void SetProperties::SetPropertiesCursor::Reset() { input_cursor_->Reset(); }

SetLabels::SetLabels(const std::shared_ptr<LogicalOperator> &input, Symbol input_symbol,
                     const std::vector<storage::v3::LabelId> &labels)
    : input_(input), input_symbol_(input_symbol), labels_(labels) {}

ACCEPT_WITH_INPUT(SetLabels)

UniqueCursorPtr SetLabels::MakeCursor(utils::MemoryResource *mem) const {
  EventCounter::IncrementCounter(EventCounter::SetLabelsOperator);

  return MakeUniqueCursorPtr<SetLabelsCursor>(mem, *this, mem);
}

std::vector<Symbol> SetLabels::ModifiedSymbols(const SymbolTable &table) const {
  return input_->ModifiedSymbols(table);
}

SetLabels::SetLabelsCursor::SetLabelsCursor(const SetLabels &self, utils::MemoryResource *mem)
    : self_(self), input_cursor_(self.input_->MakeCursor(mem)) {}

bool SetLabels::SetLabelsCursor::Pull(Frame &frame, ExecutionContext &context) {
  SCOPED_PROFILE_OP("SetLabels");
  return false;
}

void SetLabels::SetLabelsCursor::Shutdown() { input_cursor_->Shutdown(); }

void SetLabels::SetLabelsCursor::Reset() { input_cursor_->Reset(); }

RemoveProperty::RemoveProperty(const std::shared_ptr<LogicalOperator> &input, storage::v3::PropertyId property,
                               PropertyLookup *lhs)
    : input_(input), property_(property), lhs_(lhs) {}

ACCEPT_WITH_INPUT(RemoveProperty)

UniqueCursorPtr RemoveProperty::MakeCursor(utils::MemoryResource *mem) const {
  EventCounter::IncrementCounter(EventCounter::RemovePropertyOperator);

  return MakeUniqueCursorPtr<RemovePropertyCursor>(mem, *this, mem);
}

std::vector<Symbol> RemoveProperty::ModifiedSymbols(const SymbolTable &table) const {
  return input_->ModifiedSymbols(table);
}

RemoveProperty::RemovePropertyCursor::RemovePropertyCursor(const RemoveProperty &self, utils::MemoryResource *mem)
    : self_(self), input_cursor_(self.input_->MakeCursor(mem)) {}

bool RemoveProperty::RemovePropertyCursor::Pull(Frame &frame, ExecutionContext &context) {
  SCOPED_PROFILE_OP("RemoveProperty");
  return false;
}

void RemoveProperty::RemovePropertyCursor::Shutdown() { input_cursor_->Shutdown(); }

void RemoveProperty::RemovePropertyCursor::Reset() { input_cursor_->Reset(); }

RemoveLabels::RemoveLabels(const std::shared_ptr<LogicalOperator> &input, Symbol input_symbol,
                           const std::vector<storage::v3::LabelId> &labels)
    : input_(input), input_symbol_(input_symbol), labels_(labels) {}

ACCEPT_WITH_INPUT(RemoveLabels)

UniqueCursorPtr RemoveLabels::MakeCursor(utils::MemoryResource *mem) const {
  EventCounter::IncrementCounter(EventCounter::RemoveLabelsOperator);

  return MakeUniqueCursorPtr<RemoveLabelsCursor>(mem, *this, mem);
}

std::vector<Symbol> RemoveLabels::ModifiedSymbols(const SymbolTable &table) const {
  return input_->ModifiedSymbols(table);
}

RemoveLabels::RemoveLabelsCursor::RemoveLabelsCursor(const RemoveLabels &self, utils::MemoryResource *mem)
    : self_(self), input_cursor_(self.input_->MakeCursor(mem)) {}

bool RemoveLabels::RemoveLabelsCursor::Pull(Frame &frame, ExecutionContext &context) {
  SCOPED_PROFILE_OP("RemoveLabels");
  return false;
}

void RemoveLabels::RemoveLabelsCursor::Shutdown() { input_cursor_->Shutdown(); }

void RemoveLabels::RemoveLabelsCursor::Reset() { input_cursor_->Reset(); }

EdgeUniquenessFilter::EdgeUniquenessFilter(const std::shared_ptr<LogicalOperator> &input, Symbol expand_symbol,
                                           const std::vector<Symbol> &previous_symbols)
    : input_(input), expand_symbol_(expand_symbol), previous_symbols_(previous_symbols) {}

ACCEPT_WITH_INPUT(EdgeUniquenessFilter)

UniqueCursorPtr EdgeUniquenessFilter::MakeCursor(utils::MemoryResource *mem) const {
  EventCounter::IncrementCounter(EventCounter::EdgeUniquenessFilterOperator);

  return MakeUniqueCursorPtr<EdgeUniquenessFilterCursor>(mem, *this, mem);
}

std::vector<Symbol> EdgeUniquenessFilter::ModifiedSymbols(const SymbolTable &table) const {
  return input_->ModifiedSymbols(table);
}

EdgeUniquenessFilter::EdgeUniquenessFilterCursor::EdgeUniquenessFilterCursor(const EdgeUniquenessFilter &self,
                                                                             utils::MemoryResource *mem)
    : self_(self), input_cursor_(self.input_->MakeCursor(mem)) {}

namespace {
/**
 * Returns true if:
 *    - a and b are either edge or edge-list values, and there
 *    is at least one matching edge in the two values
 */
bool ContainsSameEdge(const TypedValue &a, const TypedValue &b) {
  auto compare_to_list = [](const TypedValue &list, const TypedValue &other) {
    for (const TypedValue &list_elem : list.ValueList())
      if (ContainsSameEdge(list_elem, other)) return true;
    return false;
  };

  if (a.type() == TypedValue::Type::List) return compare_to_list(a, b);
  if (b.type() == TypedValue::Type::List) return compare_to_list(b, a);

  return a.ValueEdge() == b.ValueEdge();
}
}  // namespace

bool EdgeUniquenessFilter::EdgeUniquenessFilterCursor::Pull(Frame &frame, ExecutionContext &context) {
  SCOPED_PROFILE_OP("EdgeUniquenessFilter");

  auto expansion_ok = [&]() {
    const auto &expand_value = frame[self_.expand_symbol_];
    for (const auto &previous_symbol : self_.previous_symbols_) {
      const auto &previous_value = frame[previous_symbol];
      // This shouldn't raise a TypedValueException, because the planner
      // makes sure these are all of the expected type. In case they are not
      // an error should be raised long before this code is executed.
      if (ContainsSameEdge(previous_value, expand_value)) return false;
    }
    return true;
  };

  while (input_cursor_->Pull(frame, context))
    if (expansion_ok()) return true;
  return false;
}

void EdgeUniquenessFilter::EdgeUniquenessFilterCursor::Shutdown() { input_cursor_->Shutdown(); }

void EdgeUniquenessFilter::EdgeUniquenessFilterCursor::Reset() { input_cursor_->Reset(); }

Accumulate::Accumulate(const std::shared_ptr<LogicalOperator> &input, const std::vector<Symbol> &symbols,
                       bool advance_command)
    : input_(input), symbols_(symbols), advance_command_(advance_command) {}

ACCEPT_WITH_INPUT(Accumulate)

std::vector<Symbol> Accumulate::ModifiedSymbols(const SymbolTable &) const { return symbols_; }

UniqueCursorPtr Accumulate::MakeCursor(utils::MemoryResource *mem) const {
  EventCounter::IncrementCounter(EventCounter::AccumulateOperator);
  throw QueryRuntimeException("Accumulate is not supported");
}

Aggregate::Aggregate(const std::shared_ptr<LogicalOperator> &input, const std::vector<Aggregate::Element> &aggregations,
                     const std::vector<Expression *> &group_by, const std::vector<Symbol> &remember)
    : input_(input ? input : std::make_shared<Once>()),
      aggregations_(aggregations),
      group_by_(group_by),
      remember_(remember) {}

ACCEPT_WITH_INPUT(Aggregate)

std::vector<Symbol> Aggregate::ModifiedSymbols(const SymbolTable &) const {
  auto symbols = remember_;
  for (const auto &elem : aggregations_) symbols.push_back(elem.output_sym);
  return symbols;
}

namespace {
/** Returns the default TypedValue for an Aggregation element.
 * This value is valid both for returning when where are no inputs
 * to the aggregation op, and for initializing an aggregation result
 * when there are */
TypedValue DefaultAggregationOpValue(const Aggregate::Element &element, utils::MemoryResource *memory) {
  switch (element.op) {
    case Aggregation::Op::COUNT:
      return TypedValue(0, memory);
    case Aggregation::Op::SUM:
    case Aggregation::Op::MIN:
    case Aggregation::Op::MAX:
    case Aggregation::Op::AVG:
      return TypedValue(memory);
    case Aggregation::Op::COLLECT_LIST:
      return TypedValue(TypedValue::TVector(memory));
    case Aggregation::Op::COLLECT_MAP:
      return TypedValue(TypedValue::TMap(memory));
  }
}
}  // namespace

class AggregateCursor : public Cursor {
 public:
  AggregateCursor(const Aggregate &self, utils::MemoryResource *mem)
      : self_(self), input_cursor_(self_.input_->MakeCursor(mem)), aggregation_(mem) {}

  bool Pull(Frame &frame, ExecutionContext &context) override {
    SCOPED_PROFILE_OP("Aggregate");

    if (!pulled_all_input_) {
      ProcessAll(&frame, &context);
      pulled_all_input_ = true;
      aggregation_it_ = aggregation_.begin();

      // in case there is no input and no group_bys we need to return true
      // just this once
      if (aggregation_.empty() && self_.group_by_.empty()) {
        auto *pull_memory = context.evaluation_context.memory;
        // place default aggregation values on the frame
        for (const auto &elem : self_.aggregations_)
          frame[elem.output_sym] = DefaultAggregationOpValue(elem, pull_memory);
        // place null as remember values on the frame
        for (const Symbol &remember_sym : self_.remember_) frame[remember_sym] = TypedValue(pull_memory);
        return true;
      }
    }

    if (aggregation_it_ == aggregation_.end()) return false;

    // place aggregation values on the frame
    auto aggregation_values_it = aggregation_it_->second.values_.begin();
    for (const auto &aggregation_elem : self_.aggregations_)
      frame[aggregation_elem.output_sym] = *aggregation_values_it++;

    // place remember values on the frame
    auto remember_values_it = aggregation_it_->second.remember_.begin();
    for (const Symbol &remember_sym : self_.remember_) frame[remember_sym] = *remember_values_it++;

    aggregation_it_++;
    return true;
  }

  void Shutdown() override { input_cursor_->Shutdown(); }

  void Reset() override {
    input_cursor_->Reset();
    aggregation_.clear();
    aggregation_it_ = aggregation_.begin();
    pulled_all_input_ = false;
  }

 private:
  // Data structure for a single aggregation cache.
  // Does NOT include the group-by values since those are a key in the
  // aggregation map. The vectors in an AggregationValue contain one element for
  // each aggregation in this LogicalOp.
  struct AggregationValue {
    explicit AggregationValue(utils::MemoryResource *mem) : counts_(mem), values_(mem), remember_(mem) {}

    // how many input rows have been aggregated in respective values_ element so
    // far
    // TODO: The counting value type should be changed to an unsigned type once
    // TypedValue can support signed integer values larger than 64bits so that
    // precision isn't lost.
    utils::pmr::vector<int64_t> counts_;
    // aggregated values. Initially Null (until at least one input row with a
    // valid value gets processed)
    utils::pmr::vector<TypedValue> values_;
    // remember values.
    utils::pmr::vector<TypedValue> remember_;
  };

  const Aggregate &self_;
  const UniqueCursorPtr input_cursor_;
  // storage for aggregated data
  // map key is the vector of group-by values
  // map value is an AggregationValue struct
  utils::pmr::unordered_map<utils::pmr::vector<TypedValue>, AggregationValue,
                            // use FNV collection hashing specialized for a
                            // vector of TypedValues
                            utils::FnvCollection<utils::pmr::vector<TypedValue>, TypedValue, TypedValue::Hash>,
                            // custom equality
                            TypedValueVectorEqual>
      aggregation_;
  // iterator over the accumulated cache
  decltype(aggregation_.begin()) aggregation_it_ = aggregation_.begin();
  // this LogicalOp pulls all from the input on it's first pull
  // this switch tracks if this has been performed
  bool pulled_all_input_{false};

  /**
   * Pulls from the input operator until exhausted and aggregates the
   * results. If the input operator is not provided, a single call
   * to ProcessOne is issued.
   *
   * Accumulation automatically groups the results so that `aggregation_`
   * cache cardinality depends on number of
   * aggregation results, and not on the number of inputs.
   */
  void ProcessAll(Frame *frame, ExecutionContext *context) {
    ExpressionEvaluator evaluator(frame, context->symbol_table, context->evaluation_context,
                                  context->shard_request_manager, storage::v3::View::NEW);
    while (input_cursor_->Pull(*frame, *context)) {
      ProcessOne(*frame, &evaluator);
    }

    // calculate AVG aggregations (so far they have only been summed)
    for (size_t pos = 0; pos < self_.aggregations_.size(); ++pos) {
      if (self_.aggregations_[pos].op != Aggregation::Op::AVG) continue;
      for (auto &kv : aggregation_) {
        AggregationValue &agg_value = kv.second;
        auto count = agg_value.counts_[pos];
        auto *pull_memory = context->evaluation_context.memory;
        if (count > 0) {
          agg_value.values_[pos] = agg_value.values_[pos] / TypedValue(static_cast<double>(count), pull_memory);
        }
      }
    }
  }

  /**
   * Performs a single accumulation.
   */
  void ProcessOne(const Frame &frame, ExpressionEvaluator *evaluator) {
    auto *mem = aggregation_.get_allocator().GetMemoryResource();
    utils::pmr::vector<TypedValue> group_by(mem);
    group_by.reserve(self_.group_by_.size());
    for (Expression *expression : self_.group_by_) {
      group_by.emplace_back(expression->Accept(*evaluator));
    }
    auto &agg_value = aggregation_.try_emplace(std::move(group_by), mem).first->second;
    EnsureInitialized(frame, &agg_value);
    Update(evaluator, &agg_value);
  }

  /** Ensures the new AggregationValue has been initialized. This means
   * that the value vectors are filled with an appropriate number of Nulls,
   * counts are set to 0 and remember values are remembered.
   */
  void EnsureInitialized(const Frame &frame, AggregateCursor::AggregationValue *agg_value) const {
    if (!agg_value->values_.empty()) return;

    for (const auto &agg_elem : self_.aggregations_) {
      auto *mem = agg_value->values_.get_allocator().GetMemoryResource();
      agg_value->values_.emplace_back(DefaultAggregationOpValue(agg_elem, mem));
    }
    agg_value->counts_.resize(self_.aggregations_.size(), 0);

    for (const Symbol &remember_sym : self_.remember_) agg_value->remember_.push_back(frame[remember_sym]);
  }

  /** Updates the given AggregationValue with new data. Assumes that
   * the AggregationValue has been initialized */
  void Update(ExpressionEvaluator *evaluator, AggregateCursor::AggregationValue *agg_value) {
    DMG_ASSERT(self_.aggregations_.size() == agg_value->values_.size(),
               "Expected as much AggregationValue.values_ as there are "
               "aggregations.");
    DMG_ASSERT(self_.aggregations_.size() == agg_value->counts_.size(),
               "Expected as much AggregationValue.counts_ as there are "
               "aggregations.");

    // we iterate over counts, values and aggregation info at the same time
    auto count_it = agg_value->counts_.begin();
    auto value_it = agg_value->values_.begin();
    auto agg_elem_it = self_.aggregations_.begin();
    for (; count_it < agg_value->counts_.end(); count_it++, value_it++, agg_elem_it++) {
      // COUNT(*) is the only case where input expression is optional
      // handle it here
      auto input_expr_ptr = agg_elem_it->value;
      if (!input_expr_ptr) {
        *count_it += 1;
        *value_it = *count_it;
        continue;
      }

      TypedValue input_value = input_expr_ptr->Accept(*evaluator);

      // Aggregations skip Null input values.
      if (input_value.IsNull()) continue;
      const auto &agg_op = agg_elem_it->op;
      *count_it += 1;
      if (*count_it == 1) {
        // first value, nothing to aggregate. check type, set and continue.
        switch (agg_op) {
          case Aggregation::Op::MIN:
          case Aggregation::Op::MAX:
            *value_it = input_value;
            EnsureOkForMinMax(input_value);
            break;
          case Aggregation::Op::SUM:
          case Aggregation::Op::AVG:
            *value_it = input_value;
            EnsureOkForAvgSum(input_value);
            break;
          case Aggregation::Op::COUNT:
            *value_it = 1;
            break;
          case Aggregation::Op::COLLECT_LIST:
            value_it->ValueList().push_back(input_value);
            break;
          case Aggregation::Op::COLLECT_MAP:
            auto key = agg_elem_it->key->Accept(*evaluator);
            if (key.type() != TypedValue::Type::String) throw QueryRuntimeException("Map key must be a string.");
            value_it->ValueMap().emplace(key.ValueString(), input_value);
            break;
        }
        continue;
      }

      // aggregation of existing values
      switch (agg_op) {
        case Aggregation::Op::COUNT:
          *value_it = *count_it;
          break;
        case Aggregation::Op::MIN: {
          EnsureOkForMinMax(input_value);
          try {
            TypedValue comparison_result = input_value < *value_it;
            // since we skip nulls we either have a valid comparison, or
            // an exception was just thrown above
            // safe to assume a bool TypedValue
            if (comparison_result.ValueBool()) *value_it = input_value;
          } catch (const expr::TypedValueException &) {
            throw QueryRuntimeException("Unable to get MIN of '{}' and '{}'.", input_value.type(), value_it->type());
          }
          break;
        }
        case Aggregation::Op::MAX: {
          //  all comments as for Op::Min
          EnsureOkForMinMax(input_value);
          try {
            TypedValue comparison_result = input_value > *value_it;
            if (comparison_result.ValueBool()) *value_it = input_value;
          } catch (const expr::TypedValueException &) {
            throw QueryRuntimeException("Unable to get MAX of '{}' and '{}'.", input_value.type(), value_it->type());
          }
          break;
        }
        case Aggregation::Op::AVG:
        // for averaging we sum first and divide by count once all
        // the input has been processed
        case Aggregation::Op::SUM:
          EnsureOkForAvgSum(input_value);
          *value_it = *value_it + input_value;
          break;
        case Aggregation::Op::COLLECT_LIST:
          value_it->ValueList().push_back(input_value);
          break;
        case Aggregation::Op::COLLECT_MAP:
          auto key = agg_elem_it->key->Accept(*evaluator);
          if (key.type() != TypedValue::Type::String) throw QueryRuntimeException("Map key must be a string.");
          value_it->ValueMap().emplace(key.ValueString(), input_value);
          break;
      }  // end switch over Aggregation::Op enum
    }    // end loop over all aggregations
  }

  /** Checks if the given TypedValue is legal in MIN and MAX. If not
   * an appropriate exception is thrown. */
  void EnsureOkForMinMax(const TypedValue &value) const {
    switch (value.type()) {
      case TypedValue::Type::Bool:
      case TypedValue::Type::Int:
      case TypedValue::Type::Double:
      case TypedValue::Type::String:
        return;
      default:
        throw QueryRuntimeException(
            "Only boolean, numeric and string values are allowed in "
            "MIN and MAX aggregations.");
    }
  }

  /** Checks if the given TypedValue is legal in AVG and SUM. If not
   * an appropriate exception is thrown. */
  void EnsureOkForAvgSum(const TypedValue &value) const {
    switch (value.type()) {
      case TypedValue::Type::Int:
      case TypedValue::Type::Double:
        return;
      default:
        throw QueryRuntimeException("Only numeric values allowed in SUM and AVG aggregations.");
    }
  }
};

UniqueCursorPtr Aggregate::MakeCursor(utils::MemoryResource *mem) const {
  EventCounter::IncrementCounter(EventCounter::AggregateOperator);

  return MakeUniqueCursorPtr<AggregateCursor>(mem, *this, mem);
}

Skip::Skip(const std::shared_ptr<LogicalOperator> &input, Expression *expression)
    : input_(input), expression_(expression) {}

ACCEPT_WITH_INPUT(Skip)

UniqueCursorPtr Skip::MakeCursor(utils::MemoryResource *mem) const {
  EventCounter::IncrementCounter(EventCounter::SkipOperator);

  return MakeUniqueCursorPtr<SkipCursor>(mem, *this, mem);
}

std::vector<Symbol> Skip::OutputSymbols(const SymbolTable &symbol_table) const {
  // Propagate this to potential Produce.
  return input_->OutputSymbols(symbol_table);
}

std::vector<Symbol> Skip::ModifiedSymbols(const SymbolTable &table) const { return input_->ModifiedSymbols(table); }

Skip::SkipCursor::SkipCursor(const Skip &self, utils::MemoryResource *mem)
    : self_(self), input_cursor_(self_.input_->MakeCursor(mem)) {}

bool Skip::SkipCursor::Pull(Frame &frame, ExecutionContext &context) {
  SCOPED_PROFILE_OP("Skip");

  while (input_cursor_->Pull(frame, context)) {
    if (to_skip_ == -1) {
      // First successful pull from the input, evaluate the skip expression.
      // The skip expression doesn't contain identifiers so graph view
      // parameter is not important.
      ExpressionEvaluator evaluator(&frame, context.symbol_table, context.evaluation_context,
                                    context.shard_request_manager, storage::v3::View::OLD);
      TypedValue to_skip = self_.expression_->Accept(evaluator);
      if (to_skip.type() != TypedValue::Type::Int)
        throw QueryRuntimeException("Number of elements to skip must be an integer.");

      to_skip_ = to_skip.ValueInt();
      if (to_skip_ < 0) throw QueryRuntimeException("Number of elements to skip must be non-negative.");
    }

    if (skipped_++ < to_skip_) continue;
    return true;
  }
  return false;
}

void Skip::SkipCursor::Shutdown() { input_cursor_->Shutdown(); }

void Skip::SkipCursor::Reset() {
  input_cursor_->Reset();
  to_skip_ = -1;
  skipped_ = 0;
}

Limit::Limit(const std::shared_ptr<LogicalOperator> &input, Expression *expression)
    : input_(input), expression_(expression) {}

ACCEPT_WITH_INPUT(Limit)

UniqueCursorPtr Limit::MakeCursor(utils::MemoryResource *mem) const {
  EventCounter::IncrementCounter(EventCounter::LimitOperator);

  return MakeUniqueCursorPtr<LimitCursor>(mem, *this, mem);
}

std::vector<Symbol> Limit::OutputSymbols(const SymbolTable &symbol_table) const {
  // Propagate this to potential Produce.
  return input_->OutputSymbols(symbol_table);
}

std::vector<Symbol> Limit::ModifiedSymbols(const SymbolTable &table) const { return input_->ModifiedSymbols(table); }

Limit::LimitCursor::LimitCursor(const Limit &self, utils::MemoryResource *mem)
    : self_(self), input_cursor_(self_.input_->MakeCursor(mem)) {}

bool Limit::LimitCursor::Pull(Frame &frame, ExecutionContext &context) {
  SCOPED_PROFILE_OP("Limit");

  // We need to evaluate the limit expression before the first input Pull
  // because it might be 0 and thereby we shouldn't Pull from input at all.
  // We can do this before Pulling from the input because the limit expression
  // is not allowed to contain any identifiers.
  if (limit_ == -1) {
    // Limit expression doesn't contain identifiers so graph view is not
    // important.
    ExpressionEvaluator evaluator(&frame, context.symbol_table, context.evaluation_context,
                                  context.shard_request_manager, storage::v3::View::OLD);
    TypedValue limit = self_.expression_->Accept(evaluator);
    if (limit.type() != TypedValue::Type::Int)
      throw QueryRuntimeException("Limit on number of returned elements must be an integer.");

    limit_ = limit.ValueInt();
    if (limit_ < 0) throw QueryRuntimeException("Limit on number of returned elements must be non-negative.");
  }

  // check we have not exceeded the limit before pulling
  if (pulled_++ >= limit_) return false;

  return input_cursor_->Pull(frame, context);
}

void Limit::LimitCursor::Shutdown() { input_cursor_->Shutdown(); }

void Limit::LimitCursor::Reset() {
  input_cursor_->Reset();
  limit_ = -1;
  pulled_ = 0;
}

OrderBy::OrderBy(const std::shared_ptr<LogicalOperator> &input, const std::vector<SortItem> &order_by,
                 const std::vector<Symbol> &output_symbols)
    : input_(input), output_symbols_(output_symbols) {
  // split the order_by vector into two vectors of orderings and expressions
  std::vector<Ordering> ordering;
  ordering.reserve(order_by.size());
  order_by_.reserve(order_by.size());
  for (const auto &ordering_expression_pair : order_by) {
    ordering.emplace_back(ordering_expression_pair.ordering);
    order_by_.emplace_back(ordering_expression_pair.expression);
  }
  compare_ = TypedValueVectorCompare(ordering);
}

ACCEPT_WITH_INPUT(OrderBy)

std::vector<Symbol> OrderBy::OutputSymbols(const SymbolTable &symbol_table) const {
  // Propagate this to potential Produce.
  return input_->OutputSymbols(symbol_table);
}

std::vector<Symbol> OrderBy::ModifiedSymbols(const SymbolTable &table) const { return input_->ModifiedSymbols(table); }

class OrderByCursor : public Cursor {
 public:
  OrderByCursor(const OrderBy &self, utils::MemoryResource *mem)
      : self_(self), input_cursor_(self_.input_->MakeCursor(mem)), cache_(mem) {}

  bool Pull(Frame &frame, ExecutionContext &context) override {
    SCOPED_PROFILE_OP("OrderBy");

    if (!did_pull_all_) {
      ExpressionEvaluator evaluator(&frame, context.symbol_table, context.evaluation_context,
                                    context.shard_request_manager, storage::v3::View::OLD);
      auto *mem = cache_.get_allocator().GetMemoryResource();
      while (input_cursor_->Pull(frame, context)) {
        // collect the order_by elements
        utils::pmr::vector<TypedValue> order_by(mem);
        order_by.reserve(self_.order_by_.size());
        for (auto expression_ptr : self_.order_by_) {
          order_by.emplace_back(expression_ptr->Accept(evaluator));
        }

        // collect the output elements
        utils::pmr::vector<TypedValue> output(mem);
        output.reserve(self_.output_symbols_.size());
        for (const Symbol &output_sym : self_.output_symbols_) output.emplace_back(frame[output_sym]);

        cache_.push_back(Element{std::move(order_by), std::move(output)});
      }

      std::sort(cache_.begin(), cache_.end(), [this](const auto &pair1, const auto &pair2) {
        return self_.compare_(pair1.order_by, pair2.order_by);
      });

      did_pull_all_ = true;
      cache_it_ = cache_.begin();
    }

    if (cache_it_ == cache_.end()) return false;

    if (MustAbort(context)) throw HintedAbortError();

    // place the output values on the frame
    DMG_ASSERT(self_.output_symbols_.size() == cache_it_->remember.size(),
               "Number of values does not match the number of output symbols "
               "in OrderBy");
    auto output_sym_it = self_.output_symbols_.begin();
    for (const TypedValue &output : cache_it_->remember) frame[*output_sym_it++] = output;

    cache_it_++;
    return true;
  }
  void Shutdown() override { input_cursor_->Shutdown(); }

  void Reset() override {
    input_cursor_->Reset();
    did_pull_all_ = false;
    cache_.clear();
    cache_it_ = cache_.begin();
  }

 private:
  struct Element {
    utils::pmr::vector<TypedValue> order_by;
    utils::pmr::vector<TypedValue> remember;
  };

  const OrderBy &self_;
  const UniqueCursorPtr input_cursor_;
  bool did_pull_all_{false};
  // a cache of elements pulled from the input
  // the cache is filled and sorted (only on first elem) on first Pull
  utils::pmr::vector<Element> cache_;
  // iterator over the cache_, maintains state between Pulls
  decltype(cache_.begin()) cache_it_ = cache_.begin();
};

UniqueCursorPtr OrderBy::MakeCursor(utils::MemoryResource *mem) const {
  EventCounter::IncrementCounter(EventCounter::OrderByOperator);

  return MakeUniqueCursorPtr<OrderByCursor>(mem, *this, mem);
}

Merge::Merge(const std::shared_ptr<LogicalOperator> &input, const std::shared_ptr<LogicalOperator> &merge_match,
             const std::shared_ptr<LogicalOperator> &merge_create)
    : input_(input ? input : std::make_shared<Once>()), merge_match_(merge_match), merge_create_(merge_create) {}

bool Merge::Accept(HierarchicalLogicalOperatorVisitor &visitor) {
  if (visitor.PreVisit(*this)) {
    input_->Accept(visitor) && merge_match_->Accept(visitor) && merge_create_->Accept(visitor);
  }
  return visitor.PostVisit(*this);
}

UniqueCursorPtr Merge::MakeCursor(utils::MemoryResource *mem) const {
  EventCounter::IncrementCounter(EventCounter::MergeOperator);

  return MakeUniqueCursorPtr<MergeCursor>(mem, *this, mem);
}

std::vector<Symbol> Merge::ModifiedSymbols(const SymbolTable &table) const {
  auto symbols = input_->ModifiedSymbols(table);
  // Match and create branches should have the same symbols, so just take one
  // of them.
  auto my_symbols = merge_match_->OutputSymbols(table);
  symbols.insert(symbols.end(), my_symbols.begin(), my_symbols.end());
  return symbols;
}

Merge::MergeCursor::MergeCursor(const Merge &self, utils::MemoryResource *mem)
    : input_cursor_(self.input_->MakeCursor(mem)),
      merge_match_cursor_(self.merge_match_->MakeCursor(mem)),
      merge_create_cursor_(self.merge_create_->MakeCursor(mem)) {}

bool Merge::MergeCursor::Pull(Frame &frame, ExecutionContext &context) {
  SCOPED_PROFILE_OP("Merge");

  while (true) {
    if (pull_input_) {
      if (input_cursor_->Pull(frame, context)) {
        // after a successful input from the input
        // reset merge_match (it's expand iterators maintain state)
        // and merge_create (could have a Once at the beginning)
        merge_match_cursor_->Reset();
        merge_create_cursor_->Reset();
      } else
        // input is exhausted, we're done
        return false;
    }

    // pull from the merge_match cursor
    if (merge_match_cursor_->Pull(frame, context)) {
      // if successful, next Pull from this should not pull_input_
      pull_input_ = false;
      return true;
    } else {
      // failed to Pull from the merge_match cursor
      if (pull_input_) {
        // if we have just now pulled from the input
        // and failed to pull from merge_match, we should create
        __attribute__((unused)) bool merge_create_pull_result = merge_create_cursor_->Pull(frame, context);
        DMG_ASSERT(merge_create_pull_result, "MergeCreate must never fail");
        return true;
      }
      // We have exhausted merge_match_cursor_ after 1 or more successful
      // Pulls. Attempt next input_cursor_ pull
      pull_input_ = true;
      continue;
    }
  }
}

void Merge::MergeCursor::Shutdown() {
  input_cursor_->Shutdown();
  merge_match_cursor_->Shutdown();
  merge_create_cursor_->Shutdown();
}

void Merge::MergeCursor::Reset() {
  input_cursor_->Reset();
  merge_match_cursor_->Reset();
  merge_create_cursor_->Reset();
  pull_input_ = true;
}

Optional::Optional(const std::shared_ptr<LogicalOperator> &input, const std::shared_ptr<LogicalOperator> &optional,
                   const std::vector<Symbol> &optional_symbols)
    : input_(input ? input : std::make_shared<Once>()), optional_(optional), optional_symbols_(optional_symbols) {}

bool Optional::Accept(HierarchicalLogicalOperatorVisitor &visitor) {
  if (visitor.PreVisit(*this)) {
    input_->Accept(visitor) && optional_->Accept(visitor);
  }
  return visitor.PostVisit(*this);
}

UniqueCursorPtr Optional::MakeCursor(utils::MemoryResource *mem) const {
  EventCounter::IncrementCounter(EventCounter::OptionalOperator);

  return MakeUniqueCursorPtr<OptionalCursor>(mem, *this, mem);
}

std::vector<Symbol> Optional::ModifiedSymbols(const SymbolTable &table) const {
  auto symbols = input_->ModifiedSymbols(table);
  auto my_symbols = optional_->ModifiedSymbols(table);
  symbols.insert(symbols.end(), my_symbols.begin(), my_symbols.end());
  return symbols;
}

Optional::OptionalCursor::OptionalCursor(const Optional &self, utils::MemoryResource *mem)
    : self_(self), input_cursor_(self.input_->MakeCursor(mem)), optional_cursor_(self.optional_->MakeCursor(mem)) {}

bool Optional::OptionalCursor::Pull(Frame &frame, ExecutionContext &context) {
  SCOPED_PROFILE_OP("Optional");

  while (true) {
    if (pull_input_) {
      if (input_cursor_->Pull(frame, context)) {
        // after a successful input from the input
        // reset optional_ (it's expand iterators maintain state)
        optional_cursor_->Reset();
      } else
        // input is exhausted, we're done
        return false;
    }

    // pull from the optional_ cursor
    if (optional_cursor_->Pull(frame, context)) {
      // if successful, next Pull from this should not pull_input_
      pull_input_ = false;
      return true;
    } else {
      // failed to Pull from the merge_match cursor
      if (pull_input_) {
        // if we have just now pulled from the input
        // and failed to pull from optional_ so set the
        // optional symbols to Null, ensure next time the
        // input gets pulled and return true
        for (const Symbol &sym : self_.optional_symbols_) frame[sym] = TypedValue(context.evaluation_context.memory);
        pull_input_ = true;
        return true;
      }
      // we have exhausted optional_cursor_ after 1 or more successful Pulls
      // attempt next input_cursor_ pull
      pull_input_ = true;
      continue;
    }
  }
}

void Optional::OptionalCursor::Shutdown() {
  input_cursor_->Shutdown();
  optional_cursor_->Shutdown();
}

void Optional::OptionalCursor::Reset() {
  input_cursor_->Reset();
  optional_cursor_->Reset();
  pull_input_ = true;
}

Unwind::Unwind(const std::shared_ptr<LogicalOperator> &input, Expression *input_expression, Symbol output_symbol)
    : input_(input ? input : std::make_shared<Once>()),
      input_expression_(input_expression),
      output_symbol_(output_symbol) {}

ACCEPT_WITH_INPUT(Unwind)

std::vector<Symbol> Unwind::ModifiedSymbols(const SymbolTable &table) const {
  auto symbols = input_->ModifiedSymbols(table);
  symbols.emplace_back(output_symbol_);
  return symbols;
}

class UnwindCursor : public Cursor {
 public:
  UnwindCursor(const Unwind &self, utils::MemoryResource *mem)
      : self_(self), input_cursor_(self.input_->MakeCursor(mem)), input_value_(mem) {}

  bool Pull(Frame &frame, ExecutionContext &context) override {
    SCOPED_PROFILE_OP("Unwind");
    while (true) {
      if (MustAbort(context)) throw HintedAbortError();
      // if we reached the end of our list of values
      // pull from the input
      if (input_value_it_ == input_value_.end()) {
        if (!input_cursor_->Pull(frame, context)) return false;

        // successful pull from input, initialize value and iterator
        ExpressionEvaluator evaluator(&frame, context.symbol_table, context.evaluation_context,
                                      context.shard_request_manager, storage::v3::View::OLD);
        TypedValue input_value = self_.input_expression_->Accept(evaluator);
        if (input_value.type() != TypedValue::Type::List)
          throw QueryRuntimeException("Argument of UNWIND must be a list, but '{}' was provided.", input_value.type());
        // Copy the evaluted input_value_list to our vector.
        input_value_ = input_value.ValueList();
        input_value_it_ = input_value_.begin();
      }

      // if we reached the end of our list of values goto back to top
      if (input_value_it_ == input_value_.end()) continue;

      frame[self_.output_symbol_] = *input_value_it_++;
      return true;
    }
  }

  void Shutdown() override { input_cursor_->Shutdown(); }

  void Reset() override {
    input_cursor_->Reset();
    input_value_.clear();
    input_value_it_ = input_value_.end();
  }

 private:
  const Unwind &self_;
  const UniqueCursorPtr input_cursor_;
  // typed values we are unwinding and yielding
  utils::pmr::vector<TypedValue> input_value_;
  // current position in input_value_
  decltype(input_value_)::iterator input_value_it_ = input_value_.end();
};

UniqueCursorPtr Unwind::MakeCursor(utils::MemoryResource *mem) const {
  EventCounter::IncrementCounter(EventCounter::UnwindOperator);

  return MakeUniqueCursorPtr<UnwindCursor>(mem, *this, mem);
}

class DistinctCursor : public Cursor {
 public:
  DistinctCursor(const Distinct &self, utils::MemoryResource *mem)
      : self_(self), input_cursor_(self.input_->MakeCursor(mem)), seen_rows_(mem) {}

  bool Pull(Frame &frame, ExecutionContext &context) override {
    SCOPED_PROFILE_OP("Distinct");

    while (true) {
      if (!input_cursor_->Pull(frame, context)) return false;

      utils::pmr::vector<TypedValue> row(seen_rows_.get_allocator().GetMemoryResource());
      row.reserve(self_.value_symbols_.size());
      for (const auto &symbol : self_.value_symbols_) row.emplace_back(frame[symbol]);
      if (seen_rows_.insert(std::move(row)).second) return true;
    }
  }

  void Shutdown() override { input_cursor_->Shutdown(); }

  void Reset() override {
    input_cursor_->Reset();
    seen_rows_.clear();
  }

 private:
  const Distinct &self_;
  const UniqueCursorPtr input_cursor_;
  // a set of already seen rows
  utils::pmr::unordered_set<utils::pmr::vector<TypedValue>,
                            // use FNV collection hashing specialized for a
                            // vector of TypedValue
                            utils::FnvCollection<utils::pmr::vector<TypedValue>, TypedValue, TypedValue::Hash>,
                            TypedValueVectorEqual>
      seen_rows_;
};

Distinct::Distinct(const std::shared_ptr<LogicalOperator> &input, const std::vector<Symbol> &value_symbols)
    : input_(input ? input : std::make_shared<Once>()), value_symbols_(value_symbols) {}

ACCEPT_WITH_INPUT(Distinct)

UniqueCursorPtr Distinct::MakeCursor(utils::MemoryResource *mem) const {
  EventCounter::IncrementCounter(EventCounter::DistinctOperator);

  return MakeUniqueCursorPtr<DistinctCursor>(mem, *this, mem);
}

std::vector<Symbol> Distinct::OutputSymbols(const SymbolTable &symbol_table) const {
  // Propagate this to potential Produce.
  return input_->OutputSymbols(symbol_table);
}

std::vector<Symbol> Distinct::ModifiedSymbols(const SymbolTable &table) const { return input_->ModifiedSymbols(table); }

Union::Union(const std::shared_ptr<LogicalOperator> &left_op, const std::shared_ptr<LogicalOperator> &right_op,
             const std::vector<Symbol> &union_symbols, const std::vector<Symbol> &left_symbols,
             const std::vector<Symbol> &right_symbols)
    : left_op_(left_op),
      right_op_(right_op),
      union_symbols_(union_symbols),
      left_symbols_(left_symbols),
      right_symbols_(right_symbols) {}

UniqueCursorPtr Union::MakeCursor(utils::MemoryResource *mem) const {
  EventCounter::IncrementCounter(EventCounter::UnionOperator);

  return MakeUniqueCursorPtr<Union::UnionCursor>(mem, *this, mem);
}

bool Union::Accept(HierarchicalLogicalOperatorVisitor &visitor) {
  if (visitor.PreVisit(*this)) {
    if (left_op_->Accept(visitor)) {
      right_op_->Accept(visitor);
    }
  }
  return visitor.PostVisit(*this);
}

std::vector<Symbol> Union::OutputSymbols(const SymbolTable &) const { return union_symbols_; }

std::vector<Symbol> Union::ModifiedSymbols(const SymbolTable &) const { return union_symbols_; }

WITHOUT_SINGLE_INPUT(Union);

Union::UnionCursor::UnionCursor(const Union &self, utils::MemoryResource *mem)
    : self_(self), left_cursor_(self.left_op_->MakeCursor(mem)), right_cursor_(self.right_op_->MakeCursor(mem)) {}

bool Union::UnionCursor::Pull(Frame &frame, ExecutionContext &context) {
  SCOPED_PROFILE_OP("Union");

  utils::pmr::unordered_map<std::string, TypedValue> results(context.evaluation_context.memory);
  if (left_cursor_->Pull(frame, context)) {
    // collect values from the left child
    for (const auto &output_symbol : self_.left_symbols_) {
      results[output_symbol.name()] = frame[output_symbol];
    }
  } else if (right_cursor_->Pull(frame, context)) {
    // collect values from the right child
    for (const auto &output_symbol : self_.right_symbols_) {
      results[output_symbol.name()] = frame[output_symbol];
    }
  } else {
    return false;
  }

  // put collected values on frame under union symbols
  for (const auto &symbol : self_.union_symbols_) {
    frame[symbol] = results[symbol.name()];
  }
  return true;
}

void Union::UnionCursor::Shutdown() {
  left_cursor_->Shutdown();
  right_cursor_->Shutdown();
}

void Union::UnionCursor::Reset() {
  left_cursor_->Reset();
  right_cursor_->Reset();
}

std::vector<Symbol> Cartesian::ModifiedSymbols(const SymbolTable &table) const {
  auto symbols = left_op_->ModifiedSymbols(table);
  auto right = right_op_->ModifiedSymbols(table);
  symbols.insert(symbols.end(), right.begin(), right.end());
  return symbols;
}

bool Cartesian::Accept(HierarchicalLogicalOperatorVisitor &visitor) {
  if (visitor.PreVisit(*this)) {
    left_op_->Accept(visitor) && right_op_->Accept(visitor);
  }
  return visitor.PostVisit(*this);
}

WITHOUT_SINGLE_INPUT(Cartesian);

namespace {

class CartesianCursor : public Cursor {
 public:
  CartesianCursor(const Cartesian &self, utils::MemoryResource *mem)
      : self_(self),
        left_op_frames_(mem),
        right_op_frame_(mem),
        left_op_cursor_(self.left_op_->MakeCursor(mem)),
        right_op_cursor_(self_.right_op_->MakeCursor(mem)) {
    MG_ASSERT(left_op_cursor_ != nullptr, "CartesianCursor: Missing left operator cursor.");
    MG_ASSERT(right_op_cursor_ != nullptr, "CartesianCursor: Missing right operator cursor.");
  }

  bool Pull(Frame &frame, ExecutionContext &context) override {
    SCOPED_PROFILE_OP("Cartesian");

    if (!cartesian_pull_initialized_) {
      // Pull all left_op frames.
      while (left_op_cursor_->Pull(frame, context)) {
        left_op_frames_.emplace_back(frame.elems().begin(), frame.elems().end());
      }

      // We're setting the iterator to 'end' here so it pulls the right
      // cursor.
      left_op_frames_it_ = left_op_frames_.end();
      cartesian_pull_initialized_ = true;
    }

    // If left operator yielded zero results there is no cartesian product.
    if (left_op_frames_.empty()) {
      return false;
    }

    auto restore_frame = [&frame](const auto &symbols, const auto &restore_from) {
      for (const auto &symbol : symbols) {
        frame[symbol] = restore_from[symbol.position()];
      }
    };

    if (left_op_frames_it_ == left_op_frames_.end()) {
      // Advance right_op_cursor_.
      if (!right_op_cursor_->Pull(frame, context)) return false;

      right_op_frame_.assign(frame.elems().begin(), frame.elems().end());
      left_op_frames_it_ = left_op_frames_.begin();
    } else {
      // Make sure right_op_cursor last pulled results are on frame.
      restore_frame(self_.right_symbols_, right_op_frame_);
    }

    if (MustAbort(context)) throw HintedAbortError();

    restore_frame(self_.left_symbols_, *left_op_frames_it_);
    left_op_frames_it_++;
    return true;
  }

  void Shutdown() override {
    left_op_cursor_->Shutdown();
    right_op_cursor_->Shutdown();
  }

  void Reset() override {
    left_op_cursor_->Reset();
    right_op_cursor_->Reset();
    right_op_frame_.clear();
    left_op_frames_.clear();
    left_op_frames_it_ = left_op_frames_.end();
    cartesian_pull_initialized_ = false;
  }

 private:
  const Cartesian &self_;
  utils::pmr::vector<utils::pmr::vector<TypedValue>> left_op_frames_;
  utils::pmr::vector<TypedValue> right_op_frame_;
  const UniqueCursorPtr left_op_cursor_;
  const UniqueCursorPtr right_op_cursor_;
  utils::pmr::vector<utils::pmr::vector<TypedValue>>::iterator left_op_frames_it_;
  bool cartesian_pull_initialized_{false};
};

}  // namespace

UniqueCursorPtr Cartesian::MakeCursor(utils::MemoryResource *mem) const {
  EventCounter::IncrementCounter(EventCounter::CartesianOperator);

  return MakeUniqueCursorPtr<CartesianCursor>(mem, *this, mem);
}

OutputTable::OutputTable(std::vector<Symbol> output_symbols, std::vector<std::vector<TypedValue>> rows)
    : output_symbols_(std::move(output_symbols)), callback_([rows](Frame *, ExecutionContext *) { return rows; }) {}

OutputTable::OutputTable(std::vector<Symbol> output_symbols,
                         std::function<std::vector<std::vector<TypedValue>>(Frame *, ExecutionContext *)> callback)
    : output_symbols_(std::move(output_symbols)), callback_(std::move(callback)) {}

WITHOUT_SINGLE_INPUT(OutputTable);

class OutputTableCursor : public Cursor {
 public:
  OutputTableCursor(const OutputTable &self) : self_(self) {}

  bool Pull(Frame &frame, ExecutionContext &context) override {
    if (!pulled_) {
      rows_ = self_.callback_(&frame, &context);
      for (const auto &row : rows_) {
        MG_ASSERT(row.size() == self_.output_symbols_.size(), "Wrong number of columns in row!");
      }
      pulled_ = true;
    }
    if (current_row_ < rows_.size()) {
      for (size_t i = 0; i < self_.output_symbols_.size(); ++i) {
        frame[self_.output_symbols_[i]] = rows_[current_row_][i];
      }
      current_row_++;
      return true;
    }
    return false;
  }

  void Reset() override {
    pulled_ = false;
    current_row_ = 0;
    rows_.clear();
  }

  void Shutdown() override {}

 private:
  const OutputTable &self_;
  size_t current_row_{0};
  std::vector<std::vector<TypedValue>> rows_;
  bool pulled_{false};
};

UniqueCursorPtr OutputTable::MakeCursor(utils::MemoryResource *mem) const {
  return MakeUniqueCursorPtr<OutputTableCursor>(mem, *this);
}

OutputTableStream::OutputTableStream(
    std::vector<Symbol> output_symbols,
    std::function<std::optional<std::vector<TypedValue>>(Frame *, ExecutionContext *)> callback)
    : output_symbols_(std::move(output_symbols)), callback_(std::move(callback)) {}

WITHOUT_SINGLE_INPUT(OutputTableStream);

class OutputTableStreamCursor : public Cursor {
 public:
  explicit OutputTableStreamCursor(const OutputTableStream *self) : self_(self) {}

  bool Pull(Frame &frame, ExecutionContext &context) override {
    const auto row = self_->callback_(&frame, &context);
    if (row) {
      MG_ASSERT(row->size() == self_->output_symbols_.size(), "Wrong number of columns in row!");
      for (size_t i = 0; i < self_->output_symbols_.size(); ++i) {
        frame[self_->output_symbols_[i]] = row->at(i);
      }
      return true;
    }
    return false;
  }

  // TODO(tsabolcec): Come up with better approach for handling `Reset()`.
  // One possibility is to implement a custom closure utility class with
  // `Reset()` method.
  void Reset() override { throw utils::NotYetImplemented("OutputTableStreamCursor::Reset"); }

  void Shutdown() override {}

 private:
  const OutputTableStream *self_;
};

UniqueCursorPtr OutputTableStream::MakeCursor(utils::MemoryResource *mem) const {
  return MakeUniqueCursorPtr<OutputTableStreamCursor>(mem, this);
}

CallProcedure::CallProcedure(std::shared_ptr<LogicalOperator> input, std::string name, std::vector<Expression *> args,
                             std::vector<std::string> fields, std::vector<Symbol> symbols, Expression *memory_limit,
                             size_t memory_scale, bool is_write)
    : input_(input ? input : std::make_shared<Once>()),
      procedure_name_(name),
      arguments_(args),
      result_fields_(fields),
      result_symbols_(symbols),
      memory_limit_(memory_limit),
      memory_scale_(memory_scale),
      is_write_(is_write) {}

ACCEPT_WITH_INPUT(CallProcedure);

std::vector<Symbol> CallProcedure::OutputSymbols(const SymbolTable &) const { return result_symbols_; }

std::vector<Symbol> CallProcedure::ModifiedSymbols(const SymbolTable &table) const {
  auto symbols = input_->ModifiedSymbols(table);
  symbols.insert(symbols.end(), result_symbols_.begin(), result_symbols_.end());
  return symbols;
}

void CallProcedure::IncrementCounter(const std::string &procedure_name) {
  procedure_counters_.WithLock([&](auto &counters) { ++counters[procedure_name]; });
}

std::unordered_map<std::string, int64_t> CallProcedure::GetAndResetCounters() {
  auto counters = procedure_counters_.Lock();
  auto ret = std::move(*counters);
  counters->clear();
  return ret;
}

UniqueCursorPtr CallProcedure::MakeCursor(utils::MemoryResource *mem) const {
  throw QueryRuntimeException("Procedure call is not supported!");
}

LoadCsv::LoadCsv(std::shared_ptr<LogicalOperator> input, Expression *file, bool with_header, bool ignore_bad,
                 Expression *delimiter, Expression *quote, Symbol row_var)
    : input_(input ? input : (std::make_shared<Once>())),
      file_(file),
      with_header_(with_header),
      ignore_bad_(ignore_bad),
      delimiter_(delimiter),
      quote_(quote),
      row_var_(row_var) {
  MG_ASSERT(file_, "Something went wrong - '{}' member file_ shouldn't be a nullptr", __func__);
}

bool LoadCsv::Accept(HierarchicalLogicalOperatorVisitor &visitor) { return false; };

class LoadCsvCursor;

std::vector<Symbol> LoadCsv::OutputSymbols(const SymbolTable &sym_table) const { return {row_var_}; };

std::vector<Symbol> LoadCsv::ModifiedSymbols(const SymbolTable &sym_table) const {
  auto symbols = input_->ModifiedSymbols(sym_table);
  symbols.push_back(row_var_);
  return symbols;
};

namespace {
// copy-pasted from interpreter.cpp
TypedValue EvaluateOptionalExpression(Expression *expression, ExpressionEvaluator *eval) {
  return expression ? expression->Accept(*eval) : TypedValue();
}

auto ToOptionalString(ExpressionEvaluator *evaluator, Expression *expression) -> std::optional<utils::pmr::string> {
  const auto evaluated_expr = EvaluateOptionalExpression(expression, evaluator);
  if (evaluated_expr.IsString()) {
    return utils::pmr::string(evaluated_expr.ValueString(), utils::NewDeleteResource());
  }
  return std::nullopt;
};

TypedValue CsvRowToTypedList(csv::Reader::Row row) {
  auto *mem = row.get_allocator().GetMemoryResource();
  auto typed_columns = utils::pmr::vector<TypedValue>(mem);
  typed_columns.reserve(row.size());
  for (auto &column : row) {
    typed_columns.emplace_back(std::move(column));
  }
  return TypedValue(typed_columns, mem);
}

TypedValue CsvRowToTypedMap(csv::Reader::Row row, csv::Reader::Header header) {
  // a valid row has the same number of elements as the header
  auto *mem = row.get_allocator().GetMemoryResource();
  utils::pmr::map<utils::pmr::string, TypedValue> m(mem);
  for (auto i = 0; i < row.size(); ++i) {
    m.emplace(std::move(header[i]), std::move(row[i]));
  }
  return TypedValue(m, mem);
}

}  // namespace

class LoadCsvCursor : public Cursor {
  const LoadCsv *self_;
  const UniqueCursorPtr input_cursor_;
  bool input_is_once_;
  std::optional<csv::Reader> reader_{};

 public:
  LoadCsvCursor(const LoadCsv *self, utils::MemoryResource *mem)
      : self_(self), input_cursor_(self_->input_->MakeCursor(mem)) {
    input_is_once_ = dynamic_cast<Once *>(self_->input_.get());
  }

  bool Pull(Frame &frame, ExecutionContext &context) override {
    SCOPED_PROFILE_OP("LoadCsv");

    if (MustAbort(context)) throw HintedAbortError();

    // ToDo(the-joksim):
    //  - this is an ungodly hack because the pipeline of creating a plan
    //  doesn't allow evaluating the expressions contained in self_->file_,
    //  self_->delimiter_, and self_->quote_ earlier (say, in the interpreter.cpp)
    //  without massacring the code even worse than I did here
    if (UNLIKELY(!reader_)) {
      reader_ = MakeReader(context);
    }

    bool input_pulled = input_cursor_->Pull(frame, context);

    // If the input is Once, we have to keep going until we read all the rows,
    // regardless of whether the pull on Once returned false.
    // If we have e.g. MATCH(n) LOAD CSV ... AS x SET n.name = x.name, then we
    // have to read at most cardinality(n) rows (but we can read less and stop
    // pulling MATCH).
    if (!input_is_once_ && !input_pulled) return false;

    if (auto row = reader_->GetNextRow(context.evaluation_context.memory)) {
      if (!reader_->HasHeader()) {
        frame[self_->row_var_] = CsvRowToTypedList(std::move(*row));
      } else {
        frame[self_->row_var_] = CsvRowToTypedMap(
            std::move(*row), csv::Reader::Header(reader_->GetHeader(), context.evaluation_context.memory));
      }
      return true;
    }

    return false;
  }

  void Reset() override { input_cursor_->Reset(); }
  void Shutdown() override { input_cursor_->Shutdown(); }

 private:
  csv::Reader MakeReader(ExecutionContext &context) {
    auto &eval_context = context.evaluation_context;
    Frame frame(0);
    SymbolTable symbol_table;
    auto evaluator =
        ExpressionEvaluator(&frame, symbol_table, eval_context, context.shard_request_manager, storage::v3::View::OLD);

    auto maybe_file = ToOptionalString(&evaluator, self_->file_);
    auto maybe_delim = ToOptionalString(&evaluator, self_->delimiter_);
    auto maybe_quote = ToOptionalString(&evaluator, self_->quote_);

    // No need to check if maybe_file is std::nullopt, as the parser makes sure
    // we can't get a nullptr for the 'file_' member in the LoadCsv clause.
    // Note that the reader has to be given its own memory resource, as it
    // persists between pulls, so it can't use the evalutation context memory
    // resource.
    return csv::Reader(
        *maybe_file,
        csv::Reader::Config(self_->with_header_, self_->ignore_bad_, std::move(maybe_delim), std::move(maybe_quote)),
        utils::NewDeleteResource());
  }
};

UniqueCursorPtr LoadCsv::MakeCursor(utils::MemoryResource *mem) const {
  return MakeUniqueCursorPtr<LoadCsvCursor>(mem, this, mem);
};

class ForeachCursor : public Cursor {
 public:
  explicit ForeachCursor(const Foreach &foreach, utils::MemoryResource *mem)
      : loop_variable_symbol_(foreach.loop_variable_symbol_),
        input_(foreach.input_->MakeCursor(mem)),
        updates_(foreach.update_clauses_->MakeCursor(mem)),
        expression(foreach.expression_) {}

  bool Pull(Frame &frame, ExecutionContext &context) override {
    SCOPED_PROFILE_OP(op_name_);

    if (!input_->Pull(frame, context)) {
      return false;
    }

    ExpressionEvaluator evaluator(&frame, context.symbol_table, context.evaluation_context,
                                  context.shard_request_manager, storage::v3::View::NEW);
    TypedValue expr_result = expression->Accept(evaluator);

    if (expr_result.IsNull()) {
      return true;
    }

    if (!expr_result.IsList()) {
      throw QueryRuntimeException("FOREACH expression must resolve to a list, but got '{}'.", expr_result.type());
    }

    const auto &cache_ = expr_result.ValueList();
    for (const auto &index : cache_) {
      frame[loop_variable_symbol_] = index;
      while (updates_->Pull(frame, context)) {
      }
      ResetUpdates();
    }

    return true;
  }

  void Shutdown() override { input_->Shutdown(); }

  void ResetUpdates() { updates_->Reset(); }

  void Reset() override {
    input_->Reset();
    ResetUpdates();
  }

 private:
  const Symbol loop_variable_symbol_;
  const UniqueCursorPtr input_;
  const UniqueCursorPtr updates_;
  Expression *expression;
  const char *op_name_{"Foreach"};
};

Foreach::Foreach(std::shared_ptr<LogicalOperator> input, std::shared_ptr<LogicalOperator> updates, Expression *expr,
                 Symbol loop_variable_symbol)
    : input_(input ? std::move(input) : std::make_shared<Once>()),
      update_clauses_(std::move(updates)),
      expression_(expr),
      loop_variable_symbol_(loop_variable_symbol) {}

UniqueCursorPtr Foreach::MakeCursor(utils::MemoryResource *mem) const {
  EventCounter::IncrementCounter(EventCounter::ForeachOperator);
  return MakeUniqueCursorPtr<ForeachCursor>(mem, *this, mem);
}

std::vector<Symbol> Foreach::ModifiedSymbols(const SymbolTable &table) const {
  auto symbols = input_->ModifiedSymbols(table);
  symbols.emplace_back(loop_variable_symbol_);
  return symbols;
}

bool Foreach::Accept(HierarchicalLogicalOperatorVisitor &visitor) {
  if (visitor.PreVisit(*this)) {
    input_->Accept(visitor);
    update_clauses_->Accept(visitor);
  }
  return visitor.PostVisit(*this);
}

class DistributedCreateExpandCursor : public Cursor {
 public:
  using InputOperator = std::shared_ptr<memgraph::query::v2::plan::LogicalOperator>;
  DistributedCreateExpandCursor(const InputOperator &op, utils::MemoryResource *mem, const CreateExpand &self)
      : input_cursor_{op->MakeCursor(mem)}, self_{self} {}

  bool Pull(Frame &frame, ExecutionContext &context) override {
    SCOPED_PROFILE_OP("CreateExpand");
    if (!input_cursor_->Pull(frame, context)) {
      return false;
    }
    auto &shard_manager = context.shard_request_manager;
    ResetExecutionState();
    {
      SCOPED_REQUEST_WAIT_PROFILE;
      shard_manager->Request(state_, ExpandCreationInfoToRequest(context, frame));
    }
    return true;
  }

  void Shutdown() override { input_cursor_->Shutdown(); }

  void Reset() override {
    input_cursor_->Reset();
    ResetExecutionState();
  }

  // Get the existing node other vertex
  accessors::VertexAccessor &OtherVertex(Frame &frame) const {
    // This assumes that vertex exists
    MG_ASSERT(self_.existing_node_, "Vertex creating with edge not supported!");
    TypedValue &dest_node_value = frame[self_.node_info_.symbol];
    ExpectType(self_.node_info_.symbol, dest_node_value, TypedValue::Type::Vertex);
    return dest_node_value.ValueVertex();
  }

  std::vector<msgs::NewExpand> ExpandCreationInfoToRequest(ExecutionContext &context, Frame &frame) const {
    std::vector<msgs::NewExpand> edge_requests;
    for (const auto &edge_info : std::vector{self_.edge_info_}) {
      msgs::NewExpand request{.id = {context.edge_ids_alloc.AllocateId()}};
      ExpressionEvaluator evaluator(&frame, context.symbol_table, context.evaluation_context, nullptr,
                                    storage::v3::View::NEW);
      request.type = {edge_info.edge_type};
      if (const auto *edge_info_properties = std::get_if<PropertiesMapList>(&edge_info.properties)) {
        for (const auto &[property, value_expression] : *edge_info_properties) {
          TypedValue val = value_expression->Accept(evaluator);
          request.properties.emplace_back(property, storage::v3::TypedValueToValue(val));
        }
      } else {
        // handle parameter
        auto property_map = evaluator.Visit(*std::get<ParameterLookup *>(edge_info.properties)).ValueMap();
        for (const auto &[property, value] : property_map) {
          const auto property_id = context.shard_request_manager->NameToProperty(std::string(property));
          request.properties.emplace_back(property_id, storage::v3::TypedValueToValue(value));
        }
      }
      // src, dest
      TypedValue &v1_value = frame[self_.input_symbol_];
      const auto &v1 = v1_value.ValueVertex();
      const auto &v2 = OtherVertex(frame);

      // Set src and dest vertices
      // TODO(jbajic) Currently we are only handling scenario where vertices
      // are matched
      const auto set_vertex = [&context](const auto &vertex, auto &vertex_id) {
        vertex_id.first = vertex.PrimaryLabel();
        for (const auto &[key, val] : vertex.Properties()) {
          if (context.shard_request_manager->IsPrimaryKey(vertex_id.first.id, key)) {
            vertex_id.second.push_back(val);
          }
        }
      };
      std::invoke([&]() {
        switch (edge_info.direction) {
          case EdgeAtom::Direction::IN: {
            set_vertex(v1, request.src_vertex);
            set_vertex(v2, request.dest_vertex);
            break;
          }
          case EdgeAtom::Direction::OUT: {
            set_vertex(v1, request.dest_vertex);
            set_vertex(v2, request.src_vertex);
            break;
          }
          case EdgeAtom::Direction::BOTH:
            LOG_FATAL("Must indicate exact expansion direction here");
        }
      });

      edge_requests.push_back(std::move(request));
    }
    return edge_requests;
  }

 private:
  void ResetExecutionState() { state_ = {}; }

  const UniqueCursorPtr input_cursor_;
  const CreateExpand &self_;
  msgs::ExecutionState<msgs::CreateExpandRequest> state_;
};

class DistributedExpandCursor : public Cursor {
 public:
  explicit DistributedExpandCursor(const Expand &self, utils::MemoryResource *mem)
      : self_(self),
        input_cursor_(self.input_->MakeCursor(mem)),
        current_in_edge_it_(current_in_edges_.begin()),
        current_out_edge_it_(current_out_edges_.begin()) {}

  using VertexAccessor = accessors::VertexAccessor;
  using EdgeAccessor = accessors::EdgeAccessor;

  static constexpr auto DirectionToMsgsDirection(const auto direction) {
    switch (direction) {
      case EdgeAtom::Direction::IN:
        return msgs::EdgeDirection::IN;
      case EdgeAtom::Direction::OUT:
        return msgs::EdgeDirection::OUT;
      case EdgeAtom::Direction::BOTH:
        return msgs::EdgeDirection::BOTH;
    }
  };

  void PullDstVertex(Frame &frame, ExecutionContext &context, const EdgeAtom::Direction direction) {
    if (self_.common_.existing_node) {
      return;
    }
    MG_ASSERT(direction != EdgeAtom::Direction::BOTH);
    const auto &edge = frame[self_.common_.edge_symbol].ValueEdge();
    static auto get_dst_vertex = [&edge](const EdgeAtom::Direction direction) {
      switch (direction) {
        case EdgeAtom::Direction::IN:
          return edge.From().Id();
        case EdgeAtom::Direction::OUT:
          return edge.To().Id();
        case EdgeAtom::Direction::BOTH:
          throw std::runtime_error("EdgeDirection Both not implemented");
      }
    };
    msgs::ExpandOneRequest request;
    // to not fetch any properties of the edges
    request.edge_properties.emplace();
    request.src_vertices.push_back(get_dst_vertex(direction));
    request.direction = (direction == EdgeAtom::Direction::IN) ? msgs::EdgeDirection::OUT : msgs::EdgeDirection::IN;
    msgs::ExecutionState<msgs::ExpandOneRequest> request_state;
    auto result_rows = context.shard_request_manager->Request(request_state, std::move(request));
    MG_ASSERT(result_rows.size() == 1);
    auto &result_row = result_rows.front();
    frame[self_.common_.node_symbol] = accessors::VertexAccessor(
        msgs::Vertex{result_row.src_vertex}, result_row.src_vertex_properties, context.shard_request_manager);
  }

  bool InitEdges(Frame &frame, ExecutionContext &context) {
    // Input Vertex could be null if it is created by a failed optional match. In
    // those cases we skip that input pull and continue with the next.

    while (true) {
      if (!input_cursor_->Pull(frame, context)) return false;
      TypedValue &vertex_value = frame[self_.input_symbol_];

      // Null check due to possible failed optional match.
      if (vertex_value.IsNull()) continue;

      ExpectType(self_.input_symbol_, vertex_value, TypedValue::Type::Vertex);
      auto &vertex = vertex_value.ValueVertex();
      msgs::ExpandOneRequest request;
      request.direction = DirectionToMsgsDirection(self_.common_.direction);
      // to not fetch any properties of the edges
      request.edge_properties.emplace();
      request.src_vertices.push_back(vertex.Id());
      msgs::ExecutionState<msgs::ExpandOneRequest> request_state;
<<<<<<< HEAD
      auto result_rows = std::invoke([&context, &request_state, &request]() mutable {
        SCOPED_REQUEST_WAIT_PROFILE;
        return context.shard_request_manager->Request(request_state, std::move(request));
      });
      MG_ASSERT(result_rows.size() == 1);
=======
      auto result_rows = context.shard_request_manager->Request(request_state, std::move(request));
>>>>>>> 59c7d81a
      auto &result_row = result_rows.front();

      if (self_.common_.existing_node) {
        const auto &node = frame[self_.common_.node_symbol].ValueVertex().Id();
        auto &in = result_row.in_edges_with_specific_properties;
        std::erase_if(in, [&node](auto &edge) { return edge.other_end != node; });
        auto &out = result_row.out_edges_with_specific_properties;
        std::erase_if(out, [&node](auto &edge) { return edge.other_end != node; });
      }

      const auto convert_edges = [&vertex, &context](
                                     std::vector<msgs::ExpandOneResultRow::EdgeWithSpecificProperties> &&edge_messages,
                                     const EdgeAtom::Direction direction) {
        std::vector<EdgeAccessor> edge_accessors;
        edge_accessors.reserve(edge_messages.size());

        switch (direction) {
          case EdgeAtom::Direction::IN: {
            for (auto &edge : edge_messages) {
              edge_accessors.emplace_back(msgs::Edge{std::move(edge.other_end), vertex.Id(), {}, {edge.gid}, edge.type},
                                          context.shard_request_manager);
            }
            break;
          }
          case EdgeAtom::Direction::OUT: {
            for (auto &edge : edge_messages) {
              edge_accessors.emplace_back(msgs::Edge{vertex.Id(), std::move(edge.other_end), {}, {edge.gid}, edge.type},
                                          context.shard_request_manager);
            }
            break;
          }
          case EdgeAtom::Direction::BOTH: {
            LOG_FATAL("Must indicate exact expansion direction here");
          }
        }
        return edge_accessors;
      };

      current_in_edges_ =
          convert_edges(std::move(result_row.in_edges_with_specific_properties), EdgeAtom::Direction::IN);
      current_in_edge_it_ = current_in_edges_.begin();
      current_out_edges_ =
          convert_edges(std::move(result_row.out_edges_with_specific_properties), EdgeAtom::Direction::OUT);
      current_out_edge_it_ = current_out_edges_.begin();
      return true;
    }
  }

  bool Pull(Frame &frame, ExecutionContext &context) override {
    SCOPED_PROFILE_OP("DistributedExpand");
    // A helper function for expanding a node from an edge.

    while (true) {
      if (MustAbort(context)) throw HintedAbortError();
      // attempt to get a value from the incoming edges
      if (current_in_edge_it_ != current_in_edges_.end()) {
        auto &edge = *current_in_edge_it_;
        ++current_in_edge_it_;
        frame[self_.common_.edge_symbol] = edge;
        PullDstVertex(frame, context, EdgeAtom::Direction::IN);
        return true;
      }

      // attempt to get a value from the outgoing edges
      if (current_out_edge_it_ != current_out_edges_.end()) {
        auto &edge = *current_out_edge_it_;
        ++current_out_edge_it_;
        if (self_.common_.direction == EdgeAtom::Direction::BOTH && edge.IsCycle()) {
          continue;
        };
        frame[self_.common_.edge_symbol] = edge;
        PullDstVertex(frame, context, EdgeAtom::Direction::OUT);
        return true;
      }

      // If we are here, either the edges have not been initialized,
      // or they have been exhausted. Attempt to initialize the edges.
      if (!InitEdges(frame, context)) return false;

      // we have re-initialized the edges, continue with the loop
    }
  }

  void Shutdown() override { input_cursor_->Shutdown(); }

  void Reset() override {
    input_cursor_->Reset();
    current_in_edges_.clear();
    current_out_edges_.clear();
    current_in_edge_it_ = current_in_edges_.end();
    current_out_edge_it_ = current_out_edges_.end();
  }

 private:
  const Expand &self_;
  const UniqueCursorPtr input_cursor_;
  std::vector<EdgeAccessor> current_in_edges_;
  std::vector<EdgeAccessor> current_out_edges_;
  std::vector<EdgeAccessor>::iterator current_in_edge_it_;
  std::vector<EdgeAccessor>::iterator current_out_edge_it_;
};

}  // namespace memgraph::query::v2::plan<|MERGE_RESOLUTION|>--- conflicted
+++ resolved
@@ -177,15 +177,11 @@
     SCOPED_PROFILE_OP("CreateNode");
     if (input_cursor_->Pull(frame, context)) {
       auto &shard_manager = context.shard_request_manager;
-<<<<<<< HEAD
       {
         SCOPED_REQUEST_WAIT_PROFILE;
         shard_manager->Request(state_, NodeCreationInfoToRequest(context, frame));
       }
-=======
-      shard_manager->Request(state_, NodeCreationInfoToRequest(context, frame));
       PlaceNodeOnTheFrame(frame, context);
->>>>>>> 59c7d81a
       return true;
     }
 
@@ -2559,15 +2555,11 @@
       request.edge_properties.emplace();
       request.src_vertices.push_back(vertex.Id());
       msgs::ExecutionState<msgs::ExpandOneRequest> request_state;
-<<<<<<< HEAD
       auto result_rows = std::invoke([&context, &request_state, &request]() mutable {
         SCOPED_REQUEST_WAIT_PROFILE;
         return context.shard_request_manager->Request(request_state, std::move(request));
       });
       MG_ASSERT(result_rows.size() == 1);
-=======
-      auto result_rows = context.shard_request_manager->Request(request_state, std::move(request));
->>>>>>> 59c7d81a
       auto &result_row = result_rows.front();
 
       if (self_.common_.existing_node) {
