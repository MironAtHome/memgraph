--- conflicted
+++ resolved
@@ -45,11 +45,7 @@
 add_executable(memgraph ${mg_single_node_v2_sources})
 target_include_directories(memgraph PUBLIC ${CMAKE_SOURCE_DIR}/include)
 target_link_libraries(memgraph stdc++fs Threads::Threads
-<<<<<<< HEAD
-        mg-telemetry mgcxx_text_search tantivy_text_search mg-communication mg-communication-metrics mg-memory mg-utils mg-license mg-settings mg-glue mg-flags)
-=======
-        mg-telemetry mg-communication mg-communication-metrics mg-memory mg-utils mg-license mg-settings mg-glue mg-flags mg::system mg::replication_handler)
->>>>>>> 7ead00f2
+        mg-telemetry mgcxx_text_search tantivy_text_search mg-communication mg-communication-metrics mg-memory mg-utils mg-license mg-settings mg-glue mg-flags mg::system mg::replication_handler)
 
 # NOTE: `include/mg_procedure.syms` describes a pattern match for symbols which
 # should be dynamically exported, so that `dlopen` can correctly link th
