// Copyright 2023 Memgraph Ltd.
//
// Use of this software is governed by the Business Source License
// included in the file licenses/BSL.txt; by using this file, you agree to be bound by the terms of the Business Source
// License, and you may not use this file except in compliance with the Business Source License.
//
// As of the Change Date specified in that file, in accordance with
// the Business Source License, use of this software will be governed
// by the Apache License, Version 2.0, included in the file
// licenses/APL.txt.

#include "storage/v3/shard.hpp"

#include <algorithm>
#include <cstddef>
#include <cstdint>
#include <iterator>
#include <memory>
#include <mutex>
#include <optional>

<<<<<<< HEAD
=======
#include <bits/ranges_algo.h>
>>>>>>> a3009585
#include <spdlog/spdlog.h>

#include "io/network/endpoint.hpp"
#include "io/time.hpp"
#include "storage/v3/delta.hpp"
#include "storage/v3/edge.hpp"
#include "storage/v3/edge_accessor.hpp"
#include "storage/v3/id_types.hpp"
#include "storage/v3/indices.hpp"
#include "storage/v3/key_store.hpp"
#include "storage/v3/mvcc.hpp"
#include "storage/v3/name_id_mapper.hpp"
#include "storage/v3/property_value.hpp"
#include "storage/v3/result.hpp"
#include "storage/v3/schema_validator.hpp"
#include "storage/v3/transaction.hpp"
#include "storage/v3/vertex.hpp"
#include "storage/v3/vertex_accessor.hpp"
#include "storage/v3/view.hpp"
#include "utils/exceptions.hpp"
#include "utils/file.hpp"
#include "utils/logging.hpp"
#include "utils/memory_tracker.hpp"
#include "utils/message.hpp"
#include "utils/result.hpp"
#include "utils/rw_lock.hpp"
#include "utils/skip_list.hpp"
#include "utils/spin_lock.hpp"
#include "utils/stat.hpp"
#include "utils/uuid.hpp"

namespace memgraph::storage::v3 {

using OOMExceptionEnabler = utils::MemoryTracker::OutOfMemoryExceptionEnabler;

namespace {
uint64_t GetCleanupBeforeTimestamp(const std::map<uint64_t, std::unique_ptr<Transaction>> &transactions,
                                   const io::Time clean_up_before) {
  MG_ASSERT(!transactions.empty(), "There are no transactions!");
  const auto it = std::lower_bound(
      transactions.begin(), transactions.end(), clean_up_before,
      // A different comparator has to be used here as this function translates the wall clock time into a logical id
      // NOLINTNEXTLINE(performance-inefficient-algorithm)
      [](const std::pair<const uint64_t, std::unique_ptr<Transaction>> &trans, const io::Time clean_up_before) {
        return trans.second->start_timestamp.coordinator_wall_clock < clean_up_before;
      });
  if (it == transactions.end()) {
    // all of the transaction are old enough to be cleaned up, return a timestamp that is higher than all of them
    return transactions.rbegin()->first + 1;
  }
  return it->first;
}

}  // namespace

auto AdvanceToVisibleVertex(VertexContainer::iterator it, VertexContainer::iterator end,
                            std::optional<VertexAccessor> *vertex, Transaction *tx, View view, Indices *indices,
                            Config::Items config, const VertexValidator &vertex_validator) {
  while (it != end) {
    *vertex = VertexAccessor::Create(&*it, tx, indices, config, vertex_validator, view);
    if (!*vertex) {
      ++it;
      continue;
    }
    break;
  }
  return it;
}

AllVerticesIterable::Iterator::Iterator(AllVerticesIterable *self, VertexContainer::iterator it)
    : self_(self),
      it_(AdvanceToVisibleVertex(it, self->vertices_accessor_->end(), &self->vertex_, self->transaction_, self->view_,
                                 self->indices_, self->config_, *self_->vertex_validator_)) {}

VertexAccessor AllVerticesIterable::Iterator::operator*() const { return *self_->vertex_; }

AllVerticesIterable::Iterator &AllVerticesIterable::Iterator::operator++() {
  ++it_;
  it_ = AdvanceToVisibleVertex(it_, self_->vertices_accessor_->end(), &self_->vertex_, self_->transaction_,
                               self_->view_, self_->indices_, self_->config_, *self_->vertex_validator_);
  return *this;
}

VerticesIterable::VerticesIterable(AllVerticesIterable vertices) : type_(Type::ALL) {
  new (&all_vertices_) AllVerticesIterable(std::move(vertices));
}

VerticesIterable::VerticesIterable(LabelIndex::Iterable vertices) : type_(Type::BY_LABEL) {
  new (&vertices_by_label_) LabelIndex::Iterable(std::move(vertices));
}

VerticesIterable::VerticesIterable(LabelPropertyIndex::Iterable vertices) : type_(Type::BY_LABEL_PROPERTY) {
  new (&vertices_by_label_property_) LabelPropertyIndex::Iterable(std::move(vertices));
}

VerticesIterable::VerticesIterable(VerticesIterable &&other) noexcept : type_(other.type_) {
  switch (other.type_) {
    case Type::ALL:
      new (&all_vertices_) AllVerticesIterable(std::move(other.all_vertices_));
      break;
    case Type::BY_LABEL:
      new (&vertices_by_label_) LabelIndex::Iterable(std::move(other.vertices_by_label_));
      break;
    case Type::BY_LABEL_PROPERTY:
      new (&vertices_by_label_property_) LabelPropertyIndex::Iterable(std::move(other.vertices_by_label_property_));
      break;
  }
}

VerticesIterable &VerticesIterable::operator=(VerticesIterable &&other) noexcept {
  switch (type_) {
    case Type::ALL:
      all_vertices_.AllVerticesIterable::~AllVerticesIterable();
      break;
    case Type::BY_LABEL:
      vertices_by_label_.LabelIndex::Iterable::~Iterable();
      break;
    case Type::BY_LABEL_PROPERTY:
      vertices_by_label_property_.LabelPropertyIndex::Iterable::~Iterable();
      break;
  }
  type_ = other.type_;
  switch (other.type_) {
    case Type::ALL:
      new (&all_vertices_) AllVerticesIterable(std::move(other.all_vertices_));
      break;
    case Type::BY_LABEL:
      new (&vertices_by_label_) LabelIndex::Iterable(std::move(other.vertices_by_label_));
      break;
    case Type::BY_LABEL_PROPERTY:
      new (&vertices_by_label_property_) LabelPropertyIndex::Iterable(std::move(other.vertices_by_label_property_));
      break;
  }
  return *this;
}

VerticesIterable::~VerticesIterable() {
  switch (type_) {
    case Type::ALL:
      all_vertices_.AllVerticesIterable::~AllVerticesIterable();
      break;
    case Type::BY_LABEL:
      vertices_by_label_.LabelIndex::Iterable::~Iterable();
      break;
    case Type::BY_LABEL_PROPERTY:
      vertices_by_label_property_.LabelPropertyIndex::Iterable::~Iterable();
      break;
  }
}

VerticesIterable::Iterator VerticesIterable::begin() {
  switch (type_) {
    case Type::ALL:
      return Iterator(all_vertices_.begin());
    case Type::BY_LABEL:
      return Iterator(vertices_by_label_.begin());
    case Type::BY_LABEL_PROPERTY:
      return Iterator(vertices_by_label_property_.begin());
  }
}

VerticesIterable::Iterator VerticesIterable::end() {
  switch (type_) {
    case Type::ALL:
      return Iterator(all_vertices_.end());
    case Type::BY_LABEL:
      return Iterator(vertices_by_label_.end());
    case Type::BY_LABEL_PROPERTY:
      return Iterator(vertices_by_label_property_.end());
  }
}

VerticesIterable::Iterator::Iterator(AllVerticesIterable::Iterator it) : type_(Type::ALL) {
  new (&all_it_) AllVerticesIterable::Iterator(it);
}

VerticesIterable::Iterator::Iterator(LabelIndex::Iterable::Iterator it) : type_(Type::BY_LABEL) {
  new (&by_label_it_) LabelIndex::Iterable::Iterator(it);
}

VerticesIterable::Iterator::Iterator(LabelPropertyIndex::Iterable::Iterator it) : type_(Type::BY_LABEL_PROPERTY) {
  new (&by_label_property_it_) LabelPropertyIndex::Iterable::Iterator(it);
}

VerticesIterable::Iterator::Iterator(const VerticesIterable::Iterator &other) : type_(other.type_) {
  switch (other.type_) {
    case Type::ALL:
      new (&all_it_) AllVerticesIterable::Iterator(other.all_it_);
      break;
    case Type::BY_LABEL:
      new (&by_label_it_) LabelIndex::Iterable::Iterator(other.by_label_it_);
      break;
    case Type::BY_LABEL_PROPERTY:
      new (&by_label_property_it_) LabelPropertyIndex::Iterable::Iterator(other.by_label_property_it_);
      break;
  }
}

VerticesIterable::Iterator &VerticesIterable::Iterator::operator=(const VerticesIterable::Iterator &other) {
  if (this == &other) {
    return *this;
  }
  Destroy();
  type_ = other.type_;
  switch (other.type_) {
    case Type::ALL:
      new (&all_it_) AllVerticesIterable::Iterator(other.all_it_);
      break;
    case Type::BY_LABEL:
      new (&by_label_it_) LabelIndex::Iterable::Iterator(other.by_label_it_);
      break;
    case Type::BY_LABEL_PROPERTY:
      new (&by_label_property_it_) LabelPropertyIndex::Iterable::Iterator(other.by_label_property_it_);
      break;
  }
  return *this;
}

VerticesIterable::Iterator::Iterator(VerticesIterable::Iterator &&other) noexcept : type_(other.type_) {
  switch (other.type_) {
    case Type::ALL:
      new (&all_it_) AllVerticesIterable::Iterator(other.all_it_);
      break;
    case Type::BY_LABEL:
      new (&by_label_it_) LabelIndex::Iterable::Iterator(other.by_label_it_);
      break;
    case Type::BY_LABEL_PROPERTY:
      new (&by_label_property_it_) LabelPropertyIndex::Iterable::Iterator(other.by_label_property_it_);
      break;
  }
}

VerticesIterable::Iterator &VerticesIterable::Iterator::operator=(VerticesIterable::Iterator &&other) noexcept {
  Destroy();
  type_ = other.type_;
  switch (other.type_) {
    case Type::ALL:
      new (&all_it_) AllVerticesIterable::Iterator(other.all_it_);
      break;
    case Type::BY_LABEL:
      new (&by_label_it_) LabelIndex::Iterable::Iterator(other.by_label_it_);
      break;
    case Type::BY_LABEL_PROPERTY:
      new (&by_label_property_it_) LabelPropertyIndex::Iterable::Iterator(other.by_label_property_it_);
      break;
  }
  return *this;
}

VerticesIterable::Iterator::~Iterator() { Destroy(); }

void VerticesIterable::Iterator::Destroy() noexcept {
  switch (type_) {
    case Type::ALL:
      all_it_.AllVerticesIterable::Iterator::~Iterator();
      break;
    case Type::BY_LABEL:
      by_label_it_.LabelIndex::Iterable::Iterator::~Iterator();
      break;
    case Type::BY_LABEL_PROPERTY:
      by_label_property_it_.LabelPropertyIndex::Iterable::Iterator::~Iterator();
      break;
  }
}

VertexAccessor VerticesIterable::Iterator::operator*() const {
  switch (type_) {
    case Type::ALL:
      return *all_it_;
    case Type::BY_LABEL:
      return *by_label_it_;
    case Type::BY_LABEL_PROPERTY:
      return *by_label_property_it_;
  }
}

VerticesIterable::Iterator &VerticesIterable::Iterator::operator++() {
  switch (type_) {
    case Type::ALL:
      ++all_it_;
      break;
    case Type::BY_LABEL:
      ++by_label_it_;
      break;
    case Type::BY_LABEL_PROPERTY:
      ++by_label_property_it_;
      break;
  }
  return *this;
}

bool VerticesIterable::Iterator::operator==(const Iterator &other) const {
  switch (type_) {
    case Type::ALL:
      return all_it_ == other.all_it_;
    case Type::BY_LABEL:
      return by_label_it_ == other.by_label_it_;
    case Type::BY_LABEL_PROPERTY:
      return by_label_property_it_ == other.by_label_property_it_;
  }
}

Shard::Shard(const LabelId primary_label, const PrimaryKey min_primary_key,
             const std::optional<PrimaryKey> max_primary_key, std::vector<SchemaProperty> schema, Config config,
             std::unordered_map<uint64_t, std::string> id_to_name)
    : primary_label_{primary_label},
      min_primary_key_{min_primary_key},
      max_primary_key_{max_primary_key},
      schema_validator_{schemas_, name_id_mapper_},
      vertex_validator_{schema_validator_, primary_label},
      indices_{config.items, vertex_validator_},
      isolation_level_{config.transaction.isolation_level},
<<<<<<< HEAD
      config_{config} {
=======
      config_{config},
      shard_splitter_(primary_label, vertices_, edges_, start_logical_id_to_transaction_, indices_, config_, schema,
                      name_id_mapper_) {
>>>>>>> a3009585
  CreateSchema(primary_label_, schema);
  StoreMapping(std::move(id_to_name));
}

Shard::Shard(LabelId primary_label, PrimaryKey min_primary_key, std::optional<PrimaryKey> max_primary_key,
             std::vector<SchemaProperty> schema, VertexContainer &&vertices, EdgeContainer &&edges,
             std::map<uint64_t, std::unique_ptr<Transaction>> &&start_logical_id_to_transaction, const Config &config,
             const std::unordered_map<uint64_t, std::string> &id_to_name, const uint64_t shard_version)
    : primary_label_{primary_label},
      min_primary_key_{min_primary_key},
      max_primary_key_{max_primary_key},
      vertices_(std::move(vertices)),
      edges_(std::move(edges)),
      shard_version_(shard_version),
      schema_validator_{schemas_, name_id_mapper_},
      vertex_validator_{schema_validator_, primary_label},
      indices_{config.items, vertex_validator_},
      isolation_level_{config.transaction.isolation_level},
      config_{config},
      start_logical_id_to_transaction_(std::move(start_logical_id_to_transaction)),
      shard_splitter_(primary_label, vertices_, edges_, start_logical_id_to_transaction_, indices_, config_, schema,
                      name_id_mapper_) {
  CreateSchema(primary_label_, schema);
  StoreMapping(id_to_name);
}

Shard::Shard(LabelId primary_label, PrimaryKey min_primary_key, std::optional<PrimaryKey> max_primary_key,
             std::vector<SchemaProperty> schema, VertexContainer &&vertices,
             std::map<uint64_t, std::unique_ptr<Transaction>> &&start_logical_id_to_transaction, const Config &config,
             const std::unordered_map<uint64_t, std::string> &id_to_name, const uint64_t shard_version)
    : primary_label_{primary_label},
      min_primary_key_{min_primary_key},
      max_primary_key_{max_primary_key},
      vertices_(std::move(vertices)),
      shard_version_(shard_version),
      schema_validator_{schemas_, name_id_mapper_},
      vertex_validator_{schema_validator_, primary_label},
      indices_{config.items, vertex_validator_},
      isolation_level_{config.transaction.isolation_level},
      config_{config},
      start_logical_id_to_transaction_(std::move(start_logical_id_to_transaction)),
      shard_splitter_(primary_label, vertices_, edges_, start_logical_id_to_transaction_, indices_, config_, schema,
                      name_id_mapper_) {
  CreateSchema(primary_label_, schema);
  StoreMapping(id_to_name);
}

Shard::~Shard() {}

std::unique_ptr<Shard> Shard::FromSplitData(SplitData &&split_data) {
  if (split_data.config.items.properties_on_edges) [[likely]] {
    return std::make_unique<Shard>(split_data.primary_label, split_data.min_primary_key, split_data.min_primary_key,
                                   split_data.schema, std::move(split_data.vertices), std::move(*split_data.edges),
                                   std::move(split_data.transactions), split_data.config, split_data.id_to_name,
                                   split_data.shard_version);
  }
  return std::make_unique<Shard>(split_data.primary_label, split_data.min_primary_key, split_data.min_primary_key,
                                 split_data.schema, std::move(split_data.vertices), std::move(split_data.transactions),
                                 split_data.config, split_data.id_to_name, split_data.shard_version);
}

Shard::Accessor::Accessor(Shard &shard, Transaction &transaction)
    : shard_(&shard), transaction_(&transaction), config_(shard_->config_.items) {}

ShardResult<VertexAccessor> Shard::Accessor::CreateVertexAndValidate(
    const std::vector<LabelId> &labels, const PrimaryKey &primary_properties,
    const std::vector<std::pair<PropertyId, PropertyValue>> &properties) {
  OOMExceptionEnabler oom_exception;
  const auto schema = shard_->GetSchema(shard_->primary_label_)->second;

  auto maybe_schema_violation =
      GetSchemaValidator().ValidateVertexCreate(shard_->primary_label_, labels, primary_properties);
  if (maybe_schema_violation.HasError()) {
    return {std::move(maybe_schema_violation.GetError())};
  }

  auto *delta = CreateDeleteObjectDelta(transaction_);
  auto [it, inserted] = shard_->vertices_.emplace(primary_properties, VertexData{delta});
  delta->prev.Set(&*it);

  VertexAccessor vertex_acc{&*it, transaction_, &shard_->indices_, config_, shard_->vertex_validator_};
  if (!inserted) {
    return SHARD_ERROR(ErrorCode::VERTEX_ALREADY_INSERTED);
  }
  MG_ASSERT(it != shard_->vertices_.end(), "Invalid Vertex accessor!");

  // TODO(jbajic) Improve, maybe delay index update
  for (const auto &[property_id, property_value] : properties) {
    if (!shard_->schemas_.IsPropertyKey(shard_->primary_label_, property_id)) {
      if (const auto err = vertex_acc.SetProperty(property_id, property_value); err.HasError()) {
        return {err.GetError()};
      }
    }
  }
  // Set secondary labels
  for (auto label : labels) {
    if (const auto err = vertex_acc.AddLabel(label); err.HasError()) {
      return {err.GetError()};
    }
  }
  return vertex_acc;
}

std::optional<VertexAccessor> Shard::Accessor::FindVertex(std::vector<PropertyValue> primary_key, View view) {
  auto it = shard_->vertices_.find(primary_key);
  if (it == shard_->vertices_.end()) {
    return std::nullopt;
  }
  return VertexAccessor::Create(&*it, transaction_, &shard_->indices_, config_, shard_->vertex_validator_, view);
}

ShardResult<std::optional<VertexAccessor>> Shard::Accessor::DeleteVertex(VertexAccessor *vertex) {
  MG_ASSERT(vertex->transaction_ == transaction_,
            "VertexAccessor must be from the same transaction as the storage "
            "accessor when deleting a vertex!");
  auto *vertex_ptr = vertex->vertex_;

  if (!PrepareForWrite(transaction_, vertex_ptr)) return SHARD_ERROR(ErrorCode::SERIALIZATION_ERROR);

  if (vertex_ptr->second.deleted) {
    return std::optional<VertexAccessor>{};
  }

  if (!vertex_ptr->second.in_edges.empty() || !vertex_ptr->second.out_edges.empty())
    return SHARD_ERROR(ErrorCode::VERTEX_HAS_EDGES);

  CreateAndLinkDelta(transaction_, vertex_ptr, Delta::RecreateObjectTag());
  vertex_ptr->second.deleted = true;

  return std::make_optional<VertexAccessor>(vertex_ptr, transaction_, &shard_->indices_, config_,
                                            shard_->vertex_validator_, true);
}

ShardResult<std::optional<std::pair<VertexAccessor, std::vector<EdgeAccessor>>>> Shard::Accessor::DetachDeleteVertex(
    VertexAccessor *vertex) {
  using ReturnType = std::pair<VertexAccessor, std::vector<EdgeAccessor>>;

  MG_ASSERT(vertex->transaction_ == transaction_,
            "VertexAccessor must be from the same transaction as the storage "
            "accessor when deleting a vertex!");
  auto *vertex_ptr = vertex->vertex_;

  std::vector<VertexData::EdgeLink> in_edges;
  std::vector<VertexData::EdgeLink> out_edges;

  {
    if (!PrepareForWrite(transaction_, vertex_ptr)) return SHARD_ERROR(ErrorCode::SERIALIZATION_ERROR);

    if (vertex_ptr->second.deleted) return std::optional<ReturnType>{};

    in_edges = vertex_ptr->second.in_edges;
    out_edges = vertex_ptr->second.out_edges;
  }

  std::vector<EdgeAccessor> deleted_edges;
  const VertexId vertex_id{shard_->primary_label_, *vertex->PrimaryKey(View::OLD)};
  for (const auto &item : in_edges) {
    auto [edge_type, from_vertex, edge] = item;
    EdgeAccessor e(edge, edge_type, from_vertex, vertex_id, transaction_, &shard_->indices_, config_);
    auto ret = DeleteEdge(e.From(), e.To(), e.Gid());
    if (ret.HasError()) {
      MG_ASSERT(ret.GetError() == common::ErrorCode::SERIALIZATION_ERROR, "Invalid database state!");
      return ret.GetError();
    }

    if (ret.GetValue()) {
      deleted_edges.push_back(*ret.GetValue());
    }
  }
  for (const auto &item : out_edges) {
    auto [edge_type, to_vertex, edge] = item;
    EdgeAccessor e(edge, edge_type, vertex_id, to_vertex, transaction_, &shard_->indices_, config_);
    auto ret = DeleteEdge(e.From(), e.To(), e.Gid());
    if (ret.HasError()) {
      MG_ASSERT(ret.GetError() == common::ErrorCode::SERIALIZATION_ERROR, "Invalid database state!");
      return ret.GetError();
    }

    if (ret.GetValue()) {
      deleted_edges.push_back(*ret.GetValue());
    }
  }

  // We need to check again for serialization errors because we unlocked the
  // vertex. Some other transaction could have modified the vertex in the
  // meantime if we didn't have any edges to delete.

  if (!PrepareForWrite(transaction_, vertex_ptr)) return SHARD_ERROR(ErrorCode::SERIALIZATION_ERROR);

  MG_ASSERT(!vertex_ptr->second.deleted, "Invalid database state!");

  CreateAndLinkDelta(transaction_, vertex_ptr, Delta::RecreateObjectTag());
  vertex_ptr->second.deleted = true;

  return std::make_optional<ReturnType>(
      VertexAccessor{vertex_ptr, transaction_, &shard_->indices_, config_, shard_->vertex_validator_, true},
      std::move(deleted_edges));
}

ShardResult<EdgeAccessor> Shard::Accessor::CreateEdge(VertexId from_vertex_id, VertexId to_vertex_id,
                                                      const EdgeTypeId edge_type, const Gid gid) {
  OOMExceptionEnabler oom_exception;
  Vertex *from_vertex{nullptr};
  Vertex *to_vertex{nullptr};

  auto &vertices = shard_->vertices_;

  const auto from_is_local = shard_->IsVertexBelongToShard(from_vertex_id);
  const auto to_is_local = shard_->IsVertexBelongToShard(to_vertex_id);
  MG_ASSERT(from_is_local || to_is_local, "Trying to create an edge without having a local vertex");

  if (from_is_local) {
    auto it = vertices.find(from_vertex_id.primary_key);
    MG_ASSERT(it != vertices.end(), "Cannot find local vertex");
    from_vertex = &*it;
  }

  if (to_is_local) {
    auto it = vertices.find(to_vertex_id.primary_key);
    MG_ASSERT(it != vertices.end(), "Cannot find local vertex");
    to_vertex = &*it;
  }

  if (from_is_local) {
    if (!PrepareForWrite(transaction_, from_vertex)) return SHARD_ERROR(ErrorCode::SERIALIZATION_ERROR);
    if (from_vertex->second.deleted) return SHARD_ERROR(ErrorCode::DELETED_OBJECT);
  }
  if (to_is_local && to_vertex != from_vertex) {
    if (!PrepareForWrite(transaction_, to_vertex)) return SHARD_ERROR(ErrorCode::SERIALIZATION_ERROR);
    if (to_vertex->second.deleted) return SHARD_ERROR(ErrorCode::DELETED_OBJECT);
  }

  EdgeRef edge(gid);
  if (config_.properties_on_edges) {
    auto *delta = CreateDeleteObjectDelta(transaction_);
    auto [it, inserted] = shard_->edges_.emplace(gid, Edge{gid, delta});
    MG_ASSERT(inserted, "The edge must be inserted here!");
    MG_ASSERT(it != shard_->edges_.end(), "Invalid Edge accessor!");
    edge = EdgeRef(&it->second);
    delta->prev.Set(&it->second);
  }

  if (from_is_local) {
    CreateAndLinkDelta(transaction_, from_vertex, Delta::RemoveOutEdgeTag(), edge_type, to_vertex_id, edge);
    from_vertex->second.out_edges.emplace_back(edge_type, to_vertex_id, edge);
  }
  if (to_is_local) {
    CreateAndLinkDelta(transaction_, to_vertex, Delta::RemoveInEdgeTag(), edge_type, from_vertex_id, edge);
    to_vertex->second.in_edges.emplace_back(edge_type, from_vertex_id, edge);
  }
  // Increment edge count.
  ++shard_->edge_count_;

  return EdgeAccessor(edge, edge_type, std::move(from_vertex_id), std::move(to_vertex_id), transaction_,
                      &shard_->indices_, config_);
}

ShardResult<std::optional<EdgeAccessor>> Shard::Accessor::DeleteEdge(VertexId from_vertex_id, VertexId to_vertex_id,
                                                                     const Gid edge_id) {
  VertexContainer::value_type *from_vertex{nullptr};
  VertexContainer::value_type *to_vertex{nullptr};

  auto &vertices = shard_->vertices_;

  const auto from_is_local = shard_->IsVertexBelongToShard(from_vertex_id);
  const auto to_is_local = shard_->IsVertexBelongToShard(to_vertex_id);

  if (from_is_local) {
    auto it = vertices.find(from_vertex_id.primary_key);
    MG_ASSERT(it != vertices.end(), "Cannot find local vertex");
    from_vertex = &*it;
  }

  if (to_is_local) {
    auto it = vertices.find(to_vertex_id.primary_key);
    MG_ASSERT(it != vertices.end(), "Cannot find local vertex");
    to_vertex = &*it;
  }

  MG_ASSERT(from_is_local || to_is_local, "Trying to delete an edge without having a local vertex");

  if (from_is_local) {
    if (!PrepareForWrite(transaction_, from_vertex)) {
      return SHARD_ERROR(ErrorCode::SERIALIZATION_ERROR);
    }
    MG_ASSERT(!from_vertex->second.deleted, "Invalid database state!");
  }
  if (to_is_local && to_vertex != from_vertex) {
    if (!PrepareForWrite(transaction_, to_vertex)) {
      return SHARD_ERROR(ErrorCode::SERIALIZATION_ERROR);
    }
    MG_ASSERT(!to_vertex->second.deleted, "Invalid database state!");
  }

  const auto edge_ref = std::invoke([edge_id, this]() -> EdgeRef {
    if (!config_.properties_on_edges) {
      return EdgeRef(edge_id);
    }
    auto res = shard_->edges_.find(edge_id);
    MG_ASSERT(res != shard_->edges_.end(), "Cannot find edge");
    return EdgeRef(&res->second);
  });

  std::optional<EdgeTypeId> edge_type{};
  auto delete_edge_from_storage = [&edge_type, &edge_ref, this](std::vector<VertexData::EdgeLink> &edges) mutable {
    auto it = std::find_if(edges.begin(), edges.end(),
                           [&edge_ref](const VertexData::EdgeLink &link) { return std::get<2>(link) == edge_ref; });
    if (config_.properties_on_edges) {
      MG_ASSERT(it != edges.end(), "Invalid database state!");
    } else if (it == edges.end()) {
      return false;
    }
    edge_type = std::get<0>(*it);
    std::swap(*it, *edges.rbegin());
    edges.pop_back();
    return true;
  };
  // NOLINTNEXTLINE(clang-analyzer-core.NonNullParamChecker)
  auto success_on_to = to_is_local ? delete_edge_from_storage(to_vertex->second.in_edges) : false;
  auto success_on_from = from_is_local ? delete_edge_from_storage(from_vertex->second.out_edges) : false;

  if (config_.properties_on_edges) {
    // Because of the check above, we are sure that the vertex exists.
    // One vertex is always local to the shard, so at least one of the operation should always succeed
    MG_ASSERT((to_is_local == success_on_to) && (from_is_local == success_on_from), "Invalid database state!");
  } else {
    // We might get here with self-edges, because without the edge object we cannot detect already deleted edges, thus
    // it is possible that both of the operation fails
    if (!success_on_to && !success_on_from) {
      // The edge is already deleted.
      return std::optional<EdgeAccessor>{};
    }

    MG_ASSERT((!to_is_local || !from_is_local) || (success_on_to == success_on_from), "Invalid database state!");
  }

  if (config_.properties_on_edges) {
    auto *edge_ptr = edge_ref.ptr;
    CreateAndLinkDelta(transaction_, edge_ptr, Delta::RecreateObjectTag());
    edge_ptr->deleted = true;
  }

  MG_ASSERT(edge_type.has_value(), "Edge type is not determined");

  if (from_is_local) {
    CreateAndLinkDelta(transaction_, &*from_vertex, Delta::AddOutEdgeTag(), *edge_type, to_vertex_id, edge_ref);
  }
  if (to_is_local) {
    CreateAndLinkDelta(transaction_, &*to_vertex, Delta::AddInEdgeTag(), *edge_type, from_vertex_id, edge_ref);
  }

  // Decrement edge count.
  --shard_->edge_count_;

  return std::make_optional<EdgeAccessor>(edge_ref, *edge_type, std::move(from_vertex_id), std::move(to_vertex_id),
                                          transaction_, &shard_->indices_, config_, true);
}

LabelId Shard::Accessor::NameToLabel(std::string_view name) const { return shard_->NameToLabel(name); }

PropertyId Shard::Accessor::NameToProperty(std::string_view name) const { return shard_->NameToProperty(name); }

EdgeTypeId Shard::Accessor::NameToEdgeType(std::string_view name) const { return shard_->NameToEdgeType(name); }

const std::string &Shard::Accessor::LabelToName(LabelId label) const { return shard_->LabelToName(label); }

const std::string &Shard::Accessor::PropertyToName(PropertyId property) const {
  return shard_->PropertyToName(property);
}

const std::string &Shard::Accessor::EdgeTypeToName(EdgeTypeId edge_type) const {
  return shard_->EdgeTypeToName(edge_type);
}

LabelId Shard::PrimaryLabel() const { return primary_label_; }

void Shard::Accessor::AdvanceCommand() { ++transaction_->command_id; }

void Shard::Accessor::Commit(coordinator::Hlc commit_timestamp) {
  MG_ASSERT(!transaction_->is_aborted, "The transaction is already aborted!");
  MG_ASSERT(!transaction_->must_abort, "The transaction can't be committed!");
  MG_ASSERT(transaction_->start_timestamp.logical_id < commit_timestamp.logical_id,
            "Commit timestamp must be older than start timestamp!");
  MG_ASSERT(!transaction_->commit_info->is_locally_committed, "The transaction is already committed!");
  transaction_->commit_info->start_or_commit_timestamp = commit_timestamp;
  transaction_->commit_info->is_locally_committed = true;
}

void Shard::Accessor::Abort() {
  MG_ASSERT(!transaction_->is_aborted, "The transaction is already aborted!");
  MG_ASSERT(!transaction_->commit_info->is_locally_committed, "The transaction is already committed!");

  // Here we walk the delta chain from the beginning for each object. That means we only have to start the walking of
  // the delta chain when we find a delta which previous pointer points to a vertex or an edge. Every delta will be
  // visited by the walks initiated from such deltas.
  // This has to be true in all circumstances, as the current transaction is not committed, therefore no other
  // transaction can modify the object if this transaction already modified it, thus we can be sure that for each object
  // (vertex or edge) that this transaction modified, the deltas will be in the beginning of the delta chain:
  //  * If an uncommitted transaction has two or more deltas for an object, then those deltas are always strictly
  //  following each other without having deltas from other transactions among themself, otherwise there will be a
  //  serialization error between the two transaction.
  //  * If there would be another delta in front of the deltas of this transactions, that would mean a serialization
  //  error as the current transaction is not yet committed, thus the deltas of any uncommitted transactions are always
  //  the first in the chain.
  //  * There might be deltas and the end of the delta chain though, but only from transactions that are committed
  //  before the transaction that is being cleaned up.
  for (const auto &delta : transaction_->deltas) {
    auto prev = delta.prev.Get();
    switch (prev.type) {
      case PreviousPtr::Type::VERTEX: {
        auto &[pk, vertex] = *prev.vertex;
        Delta *current = vertex.delta;
        while (current != nullptr && current->commit_info->start_or_commit_timestamp == transaction_->start_timestamp) {
          switch (current->action) {
            case Delta::Action::REMOVE_LABEL: {
              auto it = std::find(vertex.labels.begin(), vertex.labels.end(), current->label);
              MG_ASSERT(it != vertex.labels.end(), "Invalid database state!");
              std::swap(*it, *vertex.labels.rbegin());
              vertex.labels.pop_back();
              break;
            }
            case Delta::Action::ADD_LABEL: {
              auto it = std::find(vertex.labels.begin(), vertex.labels.end(), current->label);
              MG_ASSERT(it == vertex.labels.end(), "Invalid database state!");
              vertex.labels.push_back(current->label);
              break;
            }
            case Delta::Action::SET_PROPERTY: {
              vertex.properties.SetProperty(current->property.key, current->property.value);
              break;
            }
            case Delta::Action::ADD_IN_EDGE: {
              VertexData::EdgeLink link{current->vertex_edge.edge_type, current->vertex_edge.vertex_id,
                                        current->vertex_edge.edge};
              auto it = std::find(vertex.in_edges.begin(), vertex.in_edges.end(), link);
              MG_ASSERT(it == vertex.in_edges.end(), "Invalid database state!");
              vertex.in_edges.push_back(link);
              break;
            }
            case Delta::Action::ADD_OUT_EDGE: {
              VertexData::EdgeLink link{current->vertex_edge.edge_type, current->vertex_edge.vertex_id,
                                        current->vertex_edge.edge};
              auto it = std::find(vertex.out_edges.begin(), vertex.out_edges.end(), link);
              MG_ASSERT(it == vertex.out_edges.end(), "Invalid database state!");
              vertex.out_edges.push_back(link);
              // Increment edge count. We only increment the count here because
              // the information in `ADD_IN_EDGE` and `Edge/RECREATE_OBJECT` is
              // redundant. Also, `Edge/RECREATE_OBJECT` isn't available when
              // edge properties are disabled.
              ++shard_->edge_count_;
              break;
            }
            case Delta::Action::REMOVE_IN_EDGE: {
              VertexData::EdgeLink link{current->vertex_edge.edge_type, current->vertex_edge.vertex_id,
                                        current->vertex_edge.edge};
              auto it = std::find(vertex.in_edges.begin(), vertex.in_edges.end(), link);
              MG_ASSERT(it != vertex.in_edges.end(), "Invalid database state!");
              std::swap(*it, *vertex.in_edges.rbegin());
              vertex.in_edges.pop_back();
              break;
            }
            case Delta::Action::REMOVE_OUT_EDGE: {
              VertexData::EdgeLink link{current->vertex_edge.edge_type, current->vertex_edge.vertex_id,
                                        current->vertex_edge.edge};
              auto it = std::find(vertex.out_edges.begin(), vertex.out_edges.end(), link);
              MG_ASSERT(it != vertex.out_edges.end(), "Invalid database state!");
              std::swap(*it, *vertex.out_edges.rbegin());
              vertex.out_edges.pop_back();
              // Decrement edge count. We only decrement the count here because
              // the information in `REMOVE_IN_EDGE` and `Edge/DELETE_OBJECT` is
              // redundant. Also, `Edge/DELETE_OBJECT` isn't available when edge
              // properties are disabled.
              --shard_->edge_count_;
              break;
            }
            case Delta::Action::DELETE_OBJECT: {
              vertex.deleted = true;
              shard_->deleted_vertices_.push_back(&pk);
              break;
            }
            case Delta::Action::RECREATE_OBJECT: {
              vertex.deleted = false;
              break;
            }
          }
          current = current->next;
        }
        vertex.delta = current;
        if (current != nullptr) {
          current->prev.Set(prev.vertex);
        }

        break;
      }
      case PreviousPtr::Type::EDGE: {
        auto *edge = prev.edge;
        Delta *current = edge->delta;
        while (current != nullptr && current->commit_info->start_or_commit_timestamp == transaction_->start_timestamp) {
          switch (current->action) {
            case Delta::Action::SET_PROPERTY: {
              edge->properties.SetProperty(current->property.key, current->property.value);
              break;
            }
            case Delta::Action::DELETE_OBJECT: {
              edge->deleted = true;
              shard_->deleted_edges_.push_back(edge->gid);
              break;
            }
            case Delta::Action::RECREATE_OBJECT: {
              edge->deleted = false;
              break;
            }
            case Delta::Action::REMOVE_LABEL:
            case Delta::Action::ADD_LABEL:
            case Delta::Action::ADD_IN_EDGE:
            case Delta::Action::ADD_OUT_EDGE:
            case Delta::Action::REMOVE_IN_EDGE:
            case Delta::Action::REMOVE_OUT_EDGE: {
              LOG_FATAL("Invalid database state!");
              break;
            }
          }
          current = current->next;
        }
        edge->delta = current;
        if (current != nullptr) {
          current->prev.Set(edge);
        }

        break;
      }
      case PreviousPtr::Type::DELTA:
      // pointer probably couldn't be set because allocation failed
      case PreviousPtr::Type::NULLPTR:
        break;
    }
  }

  transaction_->deltas.clear();

  transaction_->is_aborted = true;
  shard_->has_any_transaction_aborted_since_last_gc = true;
}

LabelId Shard::NameToLabel(std::string_view name) const { return LabelId::FromUint(name_id_mapper_.NameToId(name)); }

PropertyId Shard::NameToProperty(std::string_view name) const {
  return PropertyId::FromUint(name_id_mapper_.NameToId(name));
}

EdgeTypeId Shard::NameToEdgeType(std::string_view name) const {
  return EdgeTypeId::FromUint(name_id_mapper_.NameToId(name));
}

const std::string &Shard::LabelToName(LabelId label) const { return name_id_mapper_.IdToName(label.AsUint()); }

const std::string &Shard::PropertyToName(PropertyId property) const {
  return name_id_mapper_.IdToName(property.AsUint());
}

const std::string &Shard::EdgeTypeToName(EdgeTypeId edge_type) const {
  return name_id_mapper_.IdToName(edge_type.AsUint());
}

bool Shard::CreateIndex(LabelId label, const std::optional<uint64_t> /*desired_commit_timestamp*/) {
  // TODO(jbajic) response should be different when label == primary_label
  return !(label == primary_label_ || !indices_.label_index.CreateIndex(label, vertices_));
}

bool Shard::CreateIndex(LabelId label, PropertyId property,
                        const std::optional<uint64_t> /*desired_commit_timestamp*/) {
  // TODO(jbajic) response should be different when index conflicts with schema
  if (label == primary_label_ && schemas_.GetSchema(primary_label_)->second.size() == 1 &&
      schemas_.GetSchema(primary_label_)->second[0].property_id == property) {
    // Index already exists on primary key
    return false;
  }
  if (!indices_.label_property_index.CreateIndex(label, property, vertices_)) {
    return false;
  }
  return true;
}

bool Shard::DropIndex(LabelId label, const std::optional<uint64_t> /*desired_commit_timestamp*/) {
  return indices_.label_index.DropIndex(label);
}

bool Shard::DropIndex(LabelId label, PropertyId property, const std::optional<uint64_t> /*desired_commit_timestamp*/) {
  return indices_.label_property_index.DropIndex(label, property);
}

IndicesInfo Shard::ListAllIndices() const {
  return {indices_.label_index.ListIndices(), indices_.label_property_index.ListIndices()};
}

const SchemaValidator &Shard::Accessor::GetSchemaValidator() const { return shard_->schema_validator_; }

SchemasInfo Shard::ListAllSchemas() const { return {schemas_.ListSchemas()}; }

const Schemas::Schema *Shard::GetSchema(const LabelId primary_label) const { return schemas_.GetSchema(primary_label); }

bool Shard::CreateSchema(const LabelId primary_label, const std::vector<SchemaProperty> &schemas_types) {
  return schemas_.CreateSchema(primary_label, schemas_types);
}

bool Shard::DropSchema(const LabelId primary_label) { return schemas_.DropSchema(primary_label); }

StorageInfo Shard::GetInfo() const {
  auto vertex_count = vertices_.size();
  double average_degree = 0.0;
  if (vertex_count) {
    average_degree = 2.0 * static_cast<double>(edge_count_) / static_cast<double>(vertex_count);
  }
  return {vertex_count, edge_count_, average_degree, utils::GetMemoryUsage()};
}

VerticesIterable Shard::Accessor::Vertices(LabelId label, View view) {
  return VerticesIterable(shard_->indices_.label_index.Vertices(label, view, transaction_));
}

VerticesIterable Shard::Accessor::Vertices(LabelId label, PropertyId property, View view) {
  return VerticesIterable(
      shard_->indices_.label_property_index.Vertices(label, property, std::nullopt, std::nullopt, view, transaction_));
}

VerticesIterable Shard::Accessor::Vertices(LabelId label, PropertyId property, const PropertyValue &value, View view) {
  return VerticesIterable(shard_->indices_.label_property_index.Vertices(
      label, property, utils::MakeBoundInclusive(value), utils::MakeBoundInclusive(value), view, transaction_));
}

VerticesIterable Shard::Accessor::Vertices(LabelId label, PropertyId property,
                                           const std::optional<utils::Bound<PropertyValue>> &lower_bound,
                                           const std::optional<utils::Bound<PropertyValue>> &upper_bound, View view) {
  return VerticesIterable(
      shard_->indices_.label_property_index.Vertices(label, property, lower_bound, upper_bound, view, transaction_));
}

void Shard::CollectGarbage(const io::Time current_time) {
  if (start_logical_id_to_transaction_.empty()) {
    // There is no transactions that the shard is aware of, thus no aborted or committed transactions, there is nothing
    // to clean up
    return;
  }

  const auto clean_up_before_wall_clock = current_time - config_.gc.reclamation_interval;

  /// The clean up must happen based on the start timestamp and not on the commit timestamp, thus we have to make sure
  /// that we only compare this timestamp to the start timestamp of the transactions and not to the commit timestamp.
  const auto clean_up_before_timestamp =
      GetCleanupBeforeTimestamp(start_logical_id_to_transaction_, clean_up_before_wall_clock);

  auto cleaned_up_committed_transaction = false;

  for (auto it = start_logical_id_to_transaction_.begin();
       it != start_logical_id_to_transaction_.end() &&
       it->second->start_timestamp.logical_id < clean_up_before_timestamp;) {
    auto &transaction = *it->second;

    if (transaction.commit_info->is_locally_committed) {
      cleaned_up_committed_transaction = true;
      auto commit_timestamp = transaction.commit_info->start_or_commit_timestamp;

      // Two important notes here:
      // 1. Deltas of the transaction in an object's deltachain are always strictly following each other without having
      // deltas from other transactions between them.
      // 2. While the deltas are cleaned up, we can be sure the deltas of the actually cleaned up transaction is always
      // the last deltas in the delta chain.
      // Reasoning:
      // 1. Once a delta is added to the delta chain of the object, no other transaction can add a delta to that
      // deltachain until the transaction which just installed the delta is aborted or committed.
      // 2. The deltas are sorted by start timestamp and cleaned up in that order. This means it is enough to prove that
      // in case of any two deltas from two transactions, the one with smaller start timestamp will be later in the
      // deltachain (starting from the object) compared to the one with greater start timestamp. Let's assume two
      // transactions, t1 and t2 that are started in this order. If t2 modifies an object first, then it will put its
      // delta in the beginning of the deltachain. If t1 tries to modify the same object, a serialization error must
      // happen regardless whether t2 committed or not, as the first delta in the deltachain has a bigger timestamp than
      // the start timestamp of t1, because both the start and commit timestamp of t2 is larger than the start timestamp
      // of t1. Thus the only way t1 can modify the same object after t2 modified it, if t2 aborts. In that case the
      // deltas of t2 are cleaned up during abort.
      for (Delta &delta : transaction.deltas) {
        while (true) {
          auto prev = delta.prev.Get();
          switch (prev.type) {
            case PreviousPtr::Type::VERTEX: {
              // Here we need to get pk from prev pointer, and that is why change
              // to the PrevPtr so it points to pair of pk and vertex
              auto &[pk, vertex] = *prev.vertex;
              vertex.delta = nullptr;
              if (vertex.deleted) {
                deleted_vertices_.push_back(&pk);
              }
              break;
            }
            case PreviousPtr::Type::EDGE: {
              Edge *edge = prev.edge;

              edge->delta = nullptr;
              if (edge->deleted) {
                deleted_edges_.push_back(edge->gid);
              }
              break;
            }
            case PreviousPtr::Type::DELTA: {
              if (prev.delta->commit_info->start_or_commit_timestamp == commit_timestamp) {
                // The delta that is newer than this one is also a delta from this
                // transaction. We skip the current delta and will unlink it as a
                // part of the suffix later.
                break;
              }
              Delta *prev_delta = prev.delta;
              prev_delta->next = nullptr;
              break;
            }
            case PreviousPtr::Type::NULLPTR: {
              LOG_FATAL("Invalid pointer!");
            }
          }
          break;
        }
      }
    } else if (!transaction.is_aborted) {
      Accessor(*this, transaction).Abort();
    }
    it = start_logical_id_to_transaction_.erase(it);
  }

  // After unlinking deltas from vertices, we refresh the indices. That way
  // we're sure that none of the vertices from `current_deleted_vertices`
  // appears in an index, and we can safely remove the from the main storage
  // after the last currently active transaction is finished.
  if (cleaned_up_committed_transaction || has_any_transaction_aborted_since_last_gc) {
    // This operation is very expensive as it traverses through all of the items
    // in every index every time.
    RemoveObsoleteEntries(&indices_, clean_up_before_timestamp);
  }

  for (const auto *vertex : deleted_vertices_) {
    MG_ASSERT(vertices_.erase(*vertex), "Invalid database state!");
  }
  deleted_vertices_.clear();
  {
    for (auto edge : deleted_edges_) {
      MG_ASSERT(edges_.erase(edge), "Invalid database state!");
    }
  }
  deleted_edges_.clear();
}

Transaction &Shard::GetTransaction(const coordinator::Hlc start_timestamp, IsolationLevel isolation_level) {
  if (const auto it = start_logical_id_to_transaction_.find(start_timestamp.logical_id);
      it != start_logical_id_to_transaction_.end()) {
    MG_ASSERT(it->second->start_timestamp.coordinator_wall_clock == start_timestamp.coordinator_wall_clock,
              "Logical id and wall clock don't match in already seen hybrid logical clock!");
    MG_ASSERT(it->second->isolation_level == isolation_level,
              "Isolation level doesn't match in already existing transaction!");
    return *it->second;
  }
  const auto insert_result = start_logical_id_to_transaction_.emplace(
      start_timestamp.logical_id, std::make_unique<Transaction>(start_timestamp, isolation_level));
  MG_ASSERT(insert_result.second, "Transaction creation failed!");
  return *insert_result.first->second;
}

void Shard::StoreMapping(std::unordered_map<uint64_t, std::string> id_to_name) {
  name_id_mapper_.StoreMapping(std::move(id_to_name));
}

std::optional<SplitInfo> Shard::ShouldSplit() const noexcept {
<<<<<<< HEAD
  if (vertices_.size() > 10000000) {
    // Why should we care if the selected vertex is deleted
    auto mid_elem = vertices_.begin();
    // mid_elem->first
    std::ranges::advance(mid_elem, static_cast<VertexContainer::difference_type>(vertices_.size() / 2));
    return SplitInfo{shard_version_, mid_elem->first};
=======
  if (vertices_.size() > config_.split.max_shard_vertex_size) {
    auto mid_elem = vertices_.begin();
    std::ranges::advance(mid_elem, static_cast<VertexContainer::difference_type>(vertices_.size() / 2));
    return SplitInfo{mid_elem->first, shard_version_};
>>>>>>> a3009585
  }
  return std::nullopt;
}

<<<<<<< HEAD
SplitData Shard::PerformSplit(const PrimaryKey &split_key) {
  SplitData data;
  data.vertices = std::map(vertices_.find(split_key), vertices_.end());
  data.indices_info = {indices_.label_index.ListIndices(), indices_.label_property_index.ListIndices()};

  // Get all edges related with those vertices
  if (config_.items.properties_on_edges) {
    data.edges = std::invoke([&split_vertices = data.vertices]() {
      // How to reserve?
      EdgeContainer split_edges;
      for (const auto &vertex : split_vertices) {
        for (const auto &in_edge : vertex.second.in_edges) {
          auto edge = std::get<2>(in_edge).ptr;
          split_edges.insert(edge->gid, Edge{.gid = edge->gid, .delta = edge->delta, .properties = edge->properties});
        }
      }
      return split_edges;
    });
  }
  // TODO We also need to send ongoing transactions to the shard
  // since they own deltas

  return data;
=======
SplitData Shard::PerformSplit(const PrimaryKey &split_key, const uint64_t shard_version) {
  shard_version_ = shard_version;
  max_primary_key_ = split_key;
  return shard_splitter_.SplitShard(split_key, max_primary_key_, shard_version);
>>>>>>> a3009585
}

bool Shard::IsVertexBelongToShard(const VertexId &vertex_id) const {
  return vertex_id.primary_label == primary_label_ && vertex_id.primary_key >= min_primary_key_ &&
         (!max_primary_key_.has_value() || vertex_id.primary_key < *max_primary_key_);
}

void Shard::SetIsolationLevel(IsolationLevel isolation_level) { isolation_level_ = isolation_level; }

}  // namespace memgraph::storage::v3<|MERGE_RESOLUTION|>--- conflicted
+++ resolved
@@ -19,10 +19,7 @@
 #include <mutex>
 #include <optional>
 
-<<<<<<< HEAD
-=======
 #include <bits/ranges_algo.h>
->>>>>>> a3009585
 #include <spdlog/spdlog.h>
 
 #include "io/network/endpoint.hpp"
@@ -335,13 +332,9 @@
       vertex_validator_{schema_validator_, primary_label},
       indices_{config.items, vertex_validator_},
       isolation_level_{config.transaction.isolation_level},
-<<<<<<< HEAD
-      config_{config} {
-=======
       config_{config},
       shard_splitter_(primary_label, vertices_, edges_, start_logical_id_to_transaction_, indices_, config_, schema,
                       name_id_mapper_) {
->>>>>>> a3009585
   CreateSchema(primary_label_, schema);
   StoreMapping(std::move(id_to_name));
 }
@@ -1110,53 +1103,18 @@
 }
 
 std::optional<SplitInfo> Shard::ShouldSplit() const noexcept {
-<<<<<<< HEAD
-  if (vertices_.size() > 10000000) {
-    // Why should we care if the selected vertex is deleted
-    auto mid_elem = vertices_.begin();
-    // mid_elem->first
-    std::ranges::advance(mid_elem, static_cast<VertexContainer::difference_type>(vertices_.size() / 2));
-    return SplitInfo{shard_version_, mid_elem->first};
-=======
   if (vertices_.size() > config_.split.max_shard_vertex_size) {
     auto mid_elem = vertices_.begin();
     std::ranges::advance(mid_elem, static_cast<VertexContainer::difference_type>(vertices_.size() / 2));
     return SplitInfo{mid_elem->first, shard_version_};
->>>>>>> a3009585
   }
   return std::nullopt;
 }
 
-<<<<<<< HEAD
-SplitData Shard::PerformSplit(const PrimaryKey &split_key) {
-  SplitData data;
-  data.vertices = std::map(vertices_.find(split_key), vertices_.end());
-  data.indices_info = {indices_.label_index.ListIndices(), indices_.label_property_index.ListIndices()};
-
-  // Get all edges related with those vertices
-  if (config_.items.properties_on_edges) {
-    data.edges = std::invoke([&split_vertices = data.vertices]() {
-      // How to reserve?
-      EdgeContainer split_edges;
-      for (const auto &vertex : split_vertices) {
-        for (const auto &in_edge : vertex.second.in_edges) {
-          auto edge = std::get<2>(in_edge).ptr;
-          split_edges.insert(edge->gid, Edge{.gid = edge->gid, .delta = edge->delta, .properties = edge->properties});
-        }
-      }
-      return split_edges;
-    });
-  }
-  // TODO We also need to send ongoing transactions to the shard
-  // since they own deltas
-
-  return data;
-=======
 SplitData Shard::PerformSplit(const PrimaryKey &split_key, const uint64_t shard_version) {
   shard_version_ = shard_version;
   max_primary_key_ = split_key;
   return shard_splitter_.SplitShard(split_key, max_primary_key_, shard_version);
->>>>>>> a3009585
 }
 
 bool Shard::IsVertexBelongToShard(const VertexId &vertex_id) const {
