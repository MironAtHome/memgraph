--- conflicted
+++ resolved
@@ -56,422 +56,6 @@
 using conversions::ToMsgsVertexId;
 using conversions::ToPropertyValue;
 
-<<<<<<< HEAD
-=======
-namespace {
-namespace msgs = msgs;
-
-using AllEdgePropertyDataStructure = std::map<PropertyId, msgs::Value>;
-using SpecificEdgePropertyDataStructure = std::vector<msgs::Value>;
-
-using AllEdgeProperties = std::tuple<msgs::VertexId, msgs::Gid, AllEdgePropertyDataStructure>;
-using SpecificEdgeProperties = std::tuple<msgs::VertexId, msgs::Gid, SpecificEdgePropertyDataStructure>;
-
-using SpecificEdgePropertiesVector = std::vector<SpecificEdgeProperties>;
-using AllEdgePropertiesVector = std::vector<AllEdgeProperties>;
-
-using EdgeAccessors = std::vector<storage::v3::EdgeAccessor>;
-
-using EdgeFiller = std::function<bool(const EdgeAccessor &edge, bool is_in_edge, msgs::ExpandOneResultRow &result_row)>;
-using EdgeUniquenessFunction = std::function<EdgeAccessors(EdgeAccessors &&, msgs::EdgeDirection)>;
-
-struct VertexIdCmpr {
-  bool operator()(const storage::v3::VertexId *lhs, const storage::v3::VertexId *rhs) const { return *lhs < *rhs; }
-};
-
-std::vector<std::pair<PropertyId, PropertyValue>> ConvertPropertyMap(
-    std::vector<std::pair<PropertyId, Value>> &&properties) {
-  std::vector<std::pair<PropertyId, PropertyValue>> ret;
-  ret.reserve(properties.size());
-
-  std::transform(std::make_move_iterator(properties.begin()), std::make_move_iterator(properties.end()),
-                 std::back_inserter(ret), [](std::pair<PropertyId, Value> &&property) {
-                   return std::make_pair(property.first, ToPropertyValue(std::move(property.second)));
-                 });
-
-  return ret;
-}
-
-std::vector<std::pair<PropertyId, Value>> FromMap(const std::map<PropertyId, Value> &properties) {
-  std::vector<std::pair<PropertyId, Value>> ret;
-  ret.reserve(properties.size());
-
-  std::transform(properties.begin(), properties.end(), std::back_inserter(ret),
-                 [](const auto &property) { return std::make_pair(property.first, property.second); });
-
-  return ret;
-}
-
-std::optional<std::map<PropertyId, Value>> CollectSpecificPropertiesFromAccessor(const VertexAccessor &acc,
-                                                                                 const std::vector<PropertyId> &props,
-                                                                                 View view) {
-  std::map<PropertyId, Value> ret;
-
-  for (const auto &prop : props) {
-    auto result = acc.GetProperty(prop, view);
-    if (result.HasError()) {
-      spdlog::debug("Encountered an Error while trying to get a vertex property.");
-      return std::nullopt;
-    }
-    auto &value = result.GetValue();
-    ret.emplace(std::make_pair(prop, FromPropertyValueToValue(std::move(value))));
-  }
-
-  return ret;
-}
-
-std::optional<std::map<PropertyId, Value>> PrimaryKeysFromAccessor(const VertexAccessor &acc, View view,
-                                                                   const Schemas::Schema *schema) {
-  std::map<PropertyId, Value> ret;
-  auto props = acc.Properties(view);
-  auto maybe_pk = acc.PrimaryKey(view);
-  if (maybe_pk.HasError()) {
-    spdlog::debug("Encountered an error while trying to get vertex primary key.");
-    return std::nullopt;
-  }
-  auto &pk = maybe_pk.GetValue();
-  MG_ASSERT(schema->second.size() == pk.size(), "PrimaryKey size does not match schema!");
-  for (size_t i{0}; i < schema->second.size(); ++i) {
-    ret.emplace(schema->second[i].property_id, FromPropertyValueToValue(std::move(pk[i])));
-  }
-
-  return ret;
-}
-
-std::optional<std::map<PropertyId, Value>> CollectAllPropertiesFromAccessor(const VertexAccessor &acc, View view,
-                                                                            const Schemas::Schema *schema) {
-  std::map<PropertyId, Value> ret;
-  auto props = acc.Properties(view);
-  if (props.HasError()) {
-    spdlog::debug("Encountered an error while trying to get vertex properties.");
-    return std::nullopt;
-  }
-
-  auto &properties = props.GetValue();
-  std::transform(properties.begin(), properties.end(), std::inserter(ret, ret.begin()),
-                 [](std::pair<const PropertyId, PropertyValue> &pair) {
-                   return std::make_pair(pair.first, FromPropertyValueToValue(std::move(pair.second)));
-                 });
-  properties.clear();
-
-  auto pks = PrimaryKeysFromAccessor(acc, view, schema);
-  if (pks) {
-    ret.merge(*pks);
-  }
-
-  return ret;
-}
-
-bool FilterOnVertex(DbAccessor &dba, const storage::v3::VertexAccessor &v_acc, const std::vector<std::string> &filters,
-                    const std::string_view node_name) {
-  return std::ranges::all_of(filters, [&node_name, &dba, &v_acc](const auto &filter_expr) {
-    auto res = ComputeExpression(dba, v_acc, std::nullopt, filter_expr, node_name, "");
-    return res.IsBool() && res.ValueBool();
-  });
-}
-
-std::vector<TypedValue> EvaluateVertexExpressions(DbAccessor &dba, const VertexAccessor &v_acc,
-                                                  const std::vector<std::string> &expressions,
-                                                  std::string_view node_name) {
-  std::vector<TypedValue> evaluated_expressions;
-  evaluated_expressions.reserve(expressions.size());
-
-  std::transform(expressions.begin(), expressions.end(), std::back_inserter(evaluated_expressions),
-                 [&dba, &v_acc, &node_name](const auto &expression) {
-                   return ComputeExpression(dba, v_acc, std::nullopt, expression, node_name, "");
-                 });
-
-  return evaluated_expressions;
-}
-
-std::optional<std::vector<msgs::Label>> FillUpSourceVertexSecondaryLabels(const std::optional<VertexAccessor> &v_acc,
-                                                                          const msgs::ExpandOneRequest &req) {
-  auto secondary_labels = v_acc->Labels(View::NEW);
-  if (secondary_labels.HasError()) {
-    spdlog::debug("Encountered an error while trying to get the secondary labels of a vertex. Transaction id: {}",
-                  req.transaction_id.logical_id);
-    return std::nullopt;
-  }
-
-  auto &sec_labels = secondary_labels.GetValue();
-  std::vector<msgs::Label> msgs_secondary_labels;
-  msgs_secondary_labels.reserve(sec_labels.size());
-
-  std::transform(sec_labels.begin(), sec_labels.end(), std::back_inserter(msgs_secondary_labels),
-                 [](auto label_id) { return msgs::Label{.id = label_id}; });
-
-  return msgs_secondary_labels;
-}
-
-std::optional<std::map<PropertyId, Value>> FillUpSourceVertexProperties(const std::optional<VertexAccessor> &v_acc,
-                                                                        const msgs::ExpandOneRequest &req,
-                                                                        storage::v3::View view,
-                                                                        const Schemas::Schema *schema) {
-  std::map<PropertyId, Value> src_vertex_properties;
-
-  if (!req.src_vertex_properties) {
-    auto props = v_acc->Properties(View::NEW);
-    if (props.HasError()) {
-      spdlog::debug("Encountered an error while trying to access vertex properties. Transaction id: {}",
-                    req.transaction_id.logical_id);
-      return std::nullopt;
-    }
-
-    for (auto &[key, val] : props.GetValue()) {
-      src_vertex_properties.insert(std::make_pair(key, FromPropertyValueToValue(std::move(val))));
-    }
-    auto pks = PrimaryKeysFromAccessor(*v_acc, view, schema);
-    if (pks) {
-      src_vertex_properties.merge(*pks);
-    }
-
-  } else if (req.src_vertex_properties.value().empty()) {
-    // NOOP
-  } else {
-    for (const auto &prop : req.src_vertex_properties.value()) {
-      auto prop_val = v_acc->GetProperty(prop, View::OLD);
-      if (prop_val.HasError()) {
-        spdlog::debug("Encountered an error while trying to access vertex properties. Transaction id: {}",
-                      req.transaction_id.logical_id);
-        return std::nullopt;
-      }
-      src_vertex_properties.insert(std::make_pair(prop, FromPropertyValueToValue(std::move(prop_val.GetValue()))));
-    }
-  }
-
-  return src_vertex_properties;
-}
-
-std::optional<std::array<std::vector<EdgeAccessor>, 2>> FillUpConnectingEdges(
-    const std::optional<VertexAccessor> &v_acc, const msgs::ExpandOneRequest &req,
-    const EdgeUniquenessFunction &maybe_filter_based_on_edge_uniquness) {
-  std::vector<EdgeTypeId> edge_types{};
-  edge_types.reserve(req.edge_types.size());
-  std::transform(req.edge_types.begin(), req.edge_types.end(), std::back_inserter(edge_types),
-                 [](const msgs::EdgeType &edge_type) { return edge_type.id; });
-
-  std::vector<EdgeAccessor> in_edges;
-  std::vector<EdgeAccessor> out_edges;
-
-  switch (req.direction) {
-    case msgs::EdgeDirection::OUT: {
-      auto out_edges_result = v_acc->OutEdges(View::NEW, edge_types);
-      if (out_edges_result.HasError()) {
-        spdlog::debug("Encountered an error while trying to get out-going EdgeAccessors. Transaction id: {}",
-                      req.transaction_id.logical_id);
-        return std::nullopt;
-      }
-      out_edges =
-          maybe_filter_based_on_edge_uniquness(std::move(out_edges_result.GetValue()), msgs::EdgeDirection::OUT);
-      break;
-    }
-    case msgs::EdgeDirection::IN: {
-      auto in_edges_result = v_acc->InEdges(View::NEW, edge_types);
-      if (in_edges_result.HasError()) {
-        spdlog::debug(
-            "Encountered an error while trying to get in-going EdgeAccessors. Transaction id: {}"[req.transaction_id
-                                                                                                      .logical_id]);
-        return std::nullopt;
-      }
-      in_edges = maybe_filter_based_on_edge_uniquness(std::move(in_edges_result.GetValue()), msgs::EdgeDirection::IN);
-      break;
-    }
-    case msgs::EdgeDirection::BOTH: {
-      auto in_edges_result = v_acc->InEdges(View::NEW, edge_types);
-      if (in_edges_result.HasError()) {
-        spdlog::debug("Encountered an error while trying to get in-going EdgeAccessors. Transaction id: {}",
-                      req.transaction_id.logical_id);
-        return std::nullopt;
-      }
-      in_edges = maybe_filter_based_on_edge_uniquness(std::move(in_edges_result.GetValue()), msgs::EdgeDirection::IN);
-      auto out_edges_result = v_acc->OutEdges(View::NEW, edge_types);
-      if (out_edges_result.HasError()) {
-        spdlog::debug("Encountered an error while trying to get out-going EdgeAccessors. Transaction id: {}",
-                      req.transaction_id.logical_id);
-        return std::nullopt;
-      }
-      out_edges =
-          maybe_filter_based_on_edge_uniquness(std::move(out_edges_result.GetValue()), msgs::EdgeDirection::OUT);
-      break;
-    }
-  }
-  return std::array<std::vector<EdgeAccessor>, 2>{in_edges, out_edges};
-}
-
-using AllEdgePropertyDataStructure = std::map<PropertyId, msgs::Value>;
-using SpecificEdgePropertyDataStructure = std::vector<msgs::Value>;
-
-using AllEdgeProperties = std::tuple<msgs::VertexId, msgs::Gid, AllEdgePropertyDataStructure>;
-using SpecificEdgeProperties = std::tuple<msgs::VertexId, msgs::Gid, SpecificEdgePropertyDataStructure>;
-
-using SpecificEdgePropertiesVector = std::vector<SpecificEdgeProperties>;
-using AllEdgePropertiesVector = std::vector<AllEdgeProperties>;
-
-using EdgeFiller = std::function<bool(const EdgeAccessor &edge, bool is_in_edge, msgs::ExpandOneResultRow &result_row)>;
-
-template <bool are_in_edges>
-bool FillEdges(const std::vector<EdgeAccessor> &edges, msgs::ExpandOneResultRow &row, const EdgeFiller &edge_filler) {
-  for (const auto &edge : edges) {
-    if (!edge_filler(edge, are_in_edges, row)) {
-      return false;
-    }
-  }
-
-  return true;
-}
-
-std::optional<msgs::ExpandOneResultRow> GetExpandOneResult(
-    Shard::Accessor &acc, msgs::VertexId src_vertex, const msgs::ExpandOneRequest &req,
-    const EdgeUniquenessFunction &maybe_filter_based_on_edge_uniquness, const EdgeFiller &edge_filler,
-    const Schemas::Schema *schema) {
-  /// Fill up source vertex
-  const auto primary_key = ConvertPropertyVector(src_vertex.second);
-  auto v_acc = acc.FindVertex(primary_key, View::NEW);
-
-  msgs::Vertex source_vertex = {.id = src_vertex};
-  if (const auto maybe_secondary_labels = FillUpSourceVertexSecondaryLabels(v_acc, req); maybe_secondary_labels) {
-    source_vertex.labels = *maybe_secondary_labels;
-  } else {
-    return std::nullopt;
-  }
-
-  std::optional<std::map<PropertyId, Value>> src_vertex_properties;
-  src_vertex_properties = FillUpSourceVertexProperties(v_acc, req, storage::v3::View::NEW, schema);
-
-  if (!src_vertex_properties) {
-    return std::nullopt;
-  }
-
-  /// Fill up connecting edges
-  auto fill_up_connecting_edges = FillUpConnectingEdges(v_acc, req, maybe_filter_based_on_edge_uniquness);
-  if (!fill_up_connecting_edges) {
-    return std::nullopt;
-  }
-
-  auto [in_edges, out_edges] = fill_up_connecting_edges.value();
-
-  msgs::ExpandOneResultRow result_row;
-  result_row.src_vertex = std::move(source_vertex);
-  result_row.src_vertex_properties = std::move(*src_vertex_properties);
-  static constexpr bool kInEdges = true;
-  static constexpr bool kOutEdges = false;
-  if (!in_edges.empty() && !FillEdges<kInEdges>(in_edges, result_row, edge_filler)) {
-    return std::nullopt;
-  }
-  if (!out_edges.empty() && !FillEdges<kOutEdges>(out_edges, result_row, edge_filler)) {
-    return std::nullopt;
-  }
-
-  return result_row;
-}
-
-EdgeUniquenessFunction InitializeEdgeUniquenessFunction(bool only_unique_neighbor_rows) {
-  // Functions to select connecting edges based on uniquness
-  EdgeUniquenessFunction maybe_filter_based_on_edge_uniquness;
-
-  if (only_unique_neighbor_rows) {
-    maybe_filter_based_on_edge_uniquness = [](EdgeAccessors &&edges,
-                                              msgs::EdgeDirection edge_direction) -> EdgeAccessors {
-      std::function<bool(std::set<const storage::v3::VertexId *, VertexIdCmpr> &, const storage::v3::EdgeAccessor &)>
-          is_edge_unique;
-      switch (edge_direction) {
-        case msgs::EdgeDirection::OUT: {
-          is_edge_unique = [](std::set<const storage::v3::VertexId *, VertexIdCmpr> &other_vertex_set,
-                              const storage::v3::EdgeAccessor &edge_acc) {
-            auto [it, insertion_happened] = other_vertex_set.insert(&edge_acc.ToVertex());
-            return insertion_happened;
-          };
-          break;
-        }
-        case msgs::EdgeDirection::IN: {
-          is_edge_unique = [](std::set<const storage::v3::VertexId *, VertexIdCmpr> &other_vertex_set,
-                              const storage::v3::EdgeAccessor &edge_acc) {
-            auto [it, insertion_happened] = other_vertex_set.insert(&edge_acc.FromVertex());
-            return insertion_happened;
-          };
-          break;
-        }
-        case msgs::EdgeDirection::BOTH:
-          MG_ASSERT(false, "This is should never happen, msgs::EdgeDirection::BOTH should not be passed here.");
-      }
-
-      EdgeAccessors ret;
-      std::set<const storage::v3::VertexId *, VertexIdCmpr> other_vertex_set;
-
-      for (const auto &edge : edges) {
-        if (is_edge_unique(other_vertex_set, edge)) {
-          ret.emplace_back(edge);
-        }
-      }
-
-      return ret;
-    };
-  } else {
-    maybe_filter_based_on_edge_uniquness =
-        [](EdgeAccessors &&edges, msgs::EdgeDirection /*edge_direction*/) -> EdgeAccessors { return std::move(edges); };
-  }
-
-  return maybe_filter_based_on_edge_uniquness;
-}
-
-EdgeFiller InitializeEdgeFillerFunction(const msgs::ExpandOneRequest &req) {
-  EdgeFiller edge_filler;
-
-  if (!req.edge_properties) {
-    edge_filler = [transaction_id = req.transaction_id.logical_id](const EdgeAccessor &edge, const bool is_in_edge,
-                                                                   msgs::ExpandOneResultRow &result_row) -> bool {
-      auto properties_results = edge.Properties(View::NEW);
-      if (properties_results.HasError()) {
-        spdlog::debug("Encountered an error while trying to get edge properties. Transaction id: {}", transaction_id);
-        return false;
-      }
-
-      std::map<PropertyId, msgs::Value> value_properties;
-      for (auto &[prop_key, prop_val] : properties_results.GetValue()) {
-        value_properties.insert(std::make_pair(prop_key, FromPropertyValueToValue(std::move(prop_val))));
-      }
-      using EdgeWithAllProperties = msgs::ExpandOneResultRow::EdgeWithAllProperties;
-      EdgeWithAllProperties edges{ToMsgsVertexId(edge.FromVertex()), msgs::EdgeType{edge.EdgeType()},
-                                  edge.Gid().AsUint(), std::move(value_properties)};
-      if (is_in_edge) {
-        result_row.in_edges_with_all_properties.push_back(std::move(edges));
-      } else {
-        result_row.out_edges_with_all_properties.push_back(std::move(edges));
-      }
-      return true;
-    };
-  } else {
-    // TODO(gvolfing) - do we want to set the action_successful here?
-    edge_filler = [&req](const EdgeAccessor &edge, const bool is_in_edge,
-                         msgs::ExpandOneResultRow &result_row) -> bool {
-      std::vector<msgs::Value> value_properties;
-      value_properties.reserve(req.edge_properties.value().size());
-      for (const auto &edge_prop : req.edge_properties.value()) {
-        auto property_result = edge.GetProperty(edge_prop, View::NEW);
-        if (property_result.HasError()) {
-          spdlog::debug("Encountered an error while trying to get edge properties. Transaction id: {}",
-                        req.transaction_id.logical_id);
-          return false;
-        }
-        value_properties.emplace_back(FromPropertyValueToValue(std::move(property_result.GetValue())));
-      }
-      using EdgeWithSpecificProperties = msgs::ExpandOneResultRow::EdgeWithSpecificProperties;
-      EdgeWithSpecificProperties edges{ToMsgsVertexId(edge.FromVertex()), msgs::EdgeType{edge.EdgeType()},
-                                       edge.Gid().AsUint(), std::move(value_properties)};
-      if (is_in_edge) {
-        result_row.in_edges_with_specific_properties.push_back(std::move(edges));
-      } else {
-        result_row.out_edges_with_specific_properties.push_back(std::move(edges));
-      }
-      return true;
-    };
-  }
-
-  return edge_filler;
-}
-
-};  // namespace
->>>>>>> 40e145e7
 msgs::WriteResponses ShardRsm::ApplyWrite(msgs::CreateVerticesRequest &&req) {
   auto acc = shard_->Access(req.transaction_id);
 
@@ -845,7 +429,7 @@
   const auto batch_limit = req.limit;
   auto dba = DbAccessor{&acc};
 
-  auto maybe_filter_based_on_edge_uniquness = InitializeEdgeUniquenessFunction(req.only_unique_neighbor_rows);
+  auto maybe_filter_based_on_edge_uniquness = InitializeEdgeUniqunessFunction(req.only_unique_neighbor_rows);
   auto edge_filler = InitializeEdgeFillerFunction(req);
 
   std::vector<VertexAccessor> vertex_accessors;
