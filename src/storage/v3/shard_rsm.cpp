// Copyright 2022 Memgraph Ltd.
//
// Use of this software is governed by the Business Source License
// included in the file licenses/BSL.txt; by using this file, you agree to be bound by the terms of the Business Source
// License, and you may not use this file except in compliance with the Business Source License.
//
// As of the Change Date specified in that file, in accordance with
// the Business Source License, use of this software will be governed
// by the Apache License, Version 2.0, included in the file
// licenses/APL.txt.

#include <algorithm>
#include <functional>
#include <iterator>
#include <unordered_set>
#include <utility>

#include "parser/opencypher/parser.hpp"
#include "query/v2/requests.hpp"
#include "storage/v2/view.hpp"
#include "storage/v3/bindings/ast/ast.hpp"
#include "storage/v3/bindings/cypher_main_visitor.hpp"
#include "storage/v3/bindings/db_accessor.hpp"
#include "storage/v3/bindings/eval.hpp"
#include "storage/v3/bindings/frame.hpp"
#include "storage/v3/bindings/pretty_print_ast_to_original_expression.hpp"
#include "storage/v3/bindings/symbol_generator.hpp"
#include "storage/v3/bindings/symbol_table.hpp"
#include "storage/v3/bindings/typed_value.hpp"
#include "storage/v3/expr.hpp"
#include "storage/v3/id_types.hpp"
#include "storage/v3/key_store.hpp"
#include "storage/v3/property_value.hpp"
#include "storage/v3/request_helper.hpp"
#include "storage/v3/schemas.hpp"
#include "storage/v3/shard.hpp"
#include "storage/v3/shard_rsm.hpp"
#include "storage/v3/storage.hpp"
#include "storage/v3/value_conversions.hpp"
#include "storage/v3/vertex_accessor.hpp"
#include "storage/v3/vertex_id.hpp"
#include "storage/v3/view.hpp"

namespace memgraph::storage::v3 {
using msgs::Label;
using msgs::PropertyId;
using msgs::Value;

using conversions::ConvertPropertyVector;
using conversions::ConvertValueVector;
using conversions::FromPropertyValueToValue;
using conversions::ToMsgsVertexId;
using conversions::ToPropertyValue;

namespace {
namespace msgs = msgs;

using AllEdgePropertyDataSructure = std::map<PropertyId, msgs::Value>;
using SpecificEdgePropertyDataSructure = std::vector<msgs::Value>;

using AllEdgeProperties = std::tuple<msgs::VertexId, msgs::Gid, AllEdgePropertyDataSructure>;
using SpecificEdgeProperties = std::tuple<msgs::VertexId, msgs::Gid, SpecificEdgePropertyDataSructure>;

using SpecificEdgePropertiesVector = std::vector<SpecificEdgeProperties>;
using AllEdgePropertiesVector = std::vector<AllEdgeProperties>;

using EdgeAccessors = std::vector<storage::v3::EdgeAccessor>;

using EdgeFiller = std::function<bool(const EdgeAccessor &edge, bool is_in_edge, msgs::ExpandOneResultRow &result_row)>;
using EdgeUniqunessFunction = std::function<EdgeAccessors(EdgeAccessors &&, msgs::EdgeDirection)>;

struct VertexIdCmpr {
  bool operator()(const storage::v3::VertexId *lhs, const storage::v3::VertexId *rhs) const { return *lhs < *rhs; }
};

std::vector<std::pair<PropertyId, PropertyValue>> ConvertPropertyMap(
    std::vector<std::pair<PropertyId, Value>> &&properties) {
  std::vector<std::pair<PropertyId, PropertyValue>> ret;
  ret.reserve(properties.size());

  std::transform(std::make_move_iterator(properties.begin()), std::make_move_iterator(properties.end()),
                 std::back_inserter(ret), [](std::pair<PropertyId, Value> &&property) {
                   return std::make_pair(property.first, ToPropertyValue(std::move(property.second)));
                 });

  return ret;
}

std::vector<std::pair<PropertyId, Value>> FromMap(const std::map<PropertyId, Value> &properties) {
  std::vector<std::pair<PropertyId, Value>> ret;
  ret.reserve(properties.size());

  std::transform(properties.begin(), properties.end(), std::back_inserter(ret),
                 [](const auto &property) { return std::make_pair(property.first, property.second); });

  return ret;
}

std::optional<std::map<PropertyId, Value>> CollectSpecificPropertiesFromAccessor(const VertexAccessor &acc,
                                                                                 const std::vector<PropertyId> &props,
                                                                                 View view) {
  std::map<PropertyId, Value> ret;

  for (const auto &prop : props) {
    auto result = acc.GetProperty(prop, view);
    if (result.HasError()) {
      spdlog::debug("Encountered an Error while trying to get a vertex property.");
      return std::nullopt;
    }
    auto &value = result.GetValue();
    ret.emplace(std::make_pair(prop, FromPropertyValueToValue(std::move(value))));
  }

  return ret;
}

std::optional<std::map<PropertyId, Value>> PrimaryKeysFromAccessor(const VertexAccessor &acc, View view,
                                                                   const Schemas::Schema *schema) {
  std::map<PropertyId, Value> ret;
  auto props = acc.Properties(view);
  auto maybe_pk = acc.PrimaryKey(view);
  if (maybe_pk.HasError()) {
    spdlog::debug("Encountered an error while trying to get vertex primary key.");
    return std::nullopt;
  }
  auto &pk = maybe_pk.GetValue();
  MG_ASSERT(schema->second.size() == pk.size(), "PrimaryKey size does not match schema!");
  for (size_t i{0}; i < schema->second.size(); ++i) {
    ret.emplace(schema->second[i].property_id, FromPropertyValueToValue(std::move(pk[i])));
  }

  return ret;
}

std::optional<std::map<PropertyId, Value>> CollectAllPropertiesFromAccessor(const VertexAccessor &acc, View view,
                                                                            const Schemas::Schema *schema) {
  std::map<PropertyId, Value> ret;
  auto props = acc.Properties(view);
  if (props.HasError()) {
    spdlog::debug("Encountered an error while trying to get vertex properties.");
    return std::nullopt;
  }

  auto &properties = props.GetValue();
  std::transform(properties.begin(), properties.end(), std::inserter(ret, ret.begin()),
                 [](std::pair<const PropertyId, PropertyValue> &pair) {
                   return std::make_pair(pair.first, FromPropertyValueToValue(std::move(pair.second)));
                 });
  properties.clear();

  auto pks = PrimaryKeysFromAccessor(acc, view, schema);
  if (pks) {
    ret.merge(*pks);
  }

  return ret;
}

bool FilterOnVertex(DbAccessor &dba, const storage::v3::VertexAccessor &v_acc, const std::vector<std::string> &filters,
                    const std::string_view node_name) {
  return std::ranges::all_of(filters, [&node_name, &dba, &v_acc](const auto &filter_expr) {
    auto res = ComputeExpression(dba, v_acc, std::nullopt, filter_expr, node_name, "");
    return res.IsBool() && res.ValueBool();
  });
}

std::vector<TypedValue> EvaluateVertexExpressions(DbAccessor &dba, const VertexAccessor &v_acc,
                                                  const std::vector<std::string> &expressions,
                                                  std::string_view node_name) {
  std::vector<TypedValue> evaluated_expressions;
  evaluated_expressions.reserve(expressions.size());

  std::transform(expressions.begin(), expressions.end(), std::back_inserter(evaluated_expressions),
                 [&dba, &v_acc, &node_name](const auto &expression) {
                   return ComputeExpression(dba, v_acc, std::nullopt, expression, node_name, "");
                 });

  return evaluated_expressions;
}

struct LocalError {};

std::optional<msgs::Vertex> FillUpSourceVertex(const std::optional<VertexAccessor> &v_acc,
                                               const msgs::ExpandOneRequest &req, msgs::VertexId src_vertex) {
  auto secondary_labels = v_acc->Labels(View::NEW);
  if (secondary_labels.HasError()) {
    spdlog::debug("Encountered an error while trying to get the secondary labels of a vertex. Transaction id: {}",
                  req.transaction_id.logical_id);
    return std::nullopt;
  }

  auto &sec_labels = secondary_labels.GetValue();
  msgs::Vertex source_vertex;
  source_vertex.id = src_vertex;
  source_vertex.labels.reserve(sec_labels.size());

  std::transform(sec_labels.begin(), sec_labels.end(), std::back_inserter(source_vertex.labels),
                 [](auto label_id) { return msgs::Label{.id = label_id}; });

  return source_vertex;
}

std::optional<std::map<PropertyId, Value>> FillUpSourceVertexProperties(const std::optional<VertexAccessor> &v_acc,
                                                                        const msgs::ExpandOneRequest &req,
                                                                        storage::v3::View view,
                                                                        const Schemas::Schema *schema) {
  std::map<PropertyId, Value> src_vertex_properties;

  if (!req.src_vertex_properties) {
    auto props = v_acc->Properties(View::NEW);
    if (props.HasError()) {
      spdlog::debug("Encountered an error while trying to access vertex properties. Transaction id: {}",
                    req.transaction_id.logical_id);
      return std::nullopt;
    }

    for (auto &[key, val] : props.GetValue()) {
      src_vertex_properties.insert(std::make_pair(key, FromPropertyValueToValue(std::move(val))));
    }
    auto pks = PrimaryKeysFromAccessor(*v_acc, view, schema);
    if (pks) {
      src_vertex_properties.merge(*pks);
    }

  } else if (req.src_vertex_properties.value().empty()) {
    // NOOP
  } else {
    for (const auto &prop : req.src_vertex_properties.value()) {
      auto prop_val = v_acc->GetProperty(prop, View::OLD);
      if (prop_val.HasError()) {
        spdlog::debug("Encountered an error while trying to access vertex properties. Transaction id: {}",
                      req.transaction_id.logical_id);
        return std::nullopt;
      }
      src_vertex_properties.insert(std::make_pair(prop, FromPropertyValueToValue(std::move(prop_val.GetValue()))));
    }
  }

  return src_vertex_properties;
}

std::optional<std::array<std::vector<EdgeAccessor>, 2>> FillUpConnectingEdges(
    const std::optional<VertexAccessor> &v_acc, const msgs::ExpandOneRequest &req,
    const EdgeUniqunessFunction &maybe_filter_based_on_edge_uniquness) {
  std::vector<EdgeTypeId> edge_types{};
  edge_types.reserve(req.edge_types.size());
  std::transform(req.edge_types.begin(), req.edge_types.end(), std::back_inserter(edge_types),
                 [](const msgs::EdgeType &edge_type) { return edge_type.id; });

  std::vector<EdgeAccessor> in_edges;
  std::vector<EdgeAccessor> out_edges;

  switch (req.direction) {
    case msgs::EdgeDirection::OUT: {
      auto out_edges_result = v_acc->OutEdges(View::NEW, edge_types);
      if (out_edges_result.HasError()) {
        spdlog::debug("Encountered an error while trying to get out-going EdgeAccessors. Transaction id: {}",
                      req.transaction_id.logical_id);
        return std::nullopt;
      }
      out_edges =
          maybe_filter_based_on_edge_uniquness(std::move(out_edges_result.GetValue()), msgs::EdgeDirection::OUT);
      break;
    }
    case msgs::EdgeDirection::IN: {
      auto in_edges_result = v_acc->InEdges(View::NEW, edge_types);
      if (in_edges_result.HasError()) {
        spdlog::debug(
            "Encountered an error while trying to get in-going EdgeAccessors. Transaction id: {}"[req.transaction_id
                                                                                                      .logical_id]);
        return std::nullopt;
      }
      in_edges = maybe_filter_based_on_edge_uniquness(std::move(in_edges_result.GetValue()), msgs::EdgeDirection::IN);
      break;
    }
    case msgs::EdgeDirection::BOTH: {
      auto in_edges_result = v_acc->InEdges(View::NEW, edge_types);
      if (in_edges_result.HasError()) {
        spdlog::debug("Encountered an error while trying to get in-going EdgeAccessors. Transaction id: {}",
                      req.transaction_id.logical_id);
        return std::nullopt;
      }
      in_edges = maybe_filter_based_on_edge_uniquness(std::move(in_edges_result.GetValue()), msgs::EdgeDirection::IN);
      auto out_edges_result = v_acc->OutEdges(View::NEW, edge_types);
      if (out_edges_result.HasError()) {
        spdlog::debug("Encountered an error while trying to get out-going EdgeAccessors. Transaction id: {}",
                      req.transaction_id.logical_id);
        return std::nullopt;
      }
      out_edges =
          maybe_filter_based_on_edge_uniquness(std::move(out_edges_result.GetValue()), msgs::EdgeDirection::OUT);
      break;
    }
  }
  return std::array<std::vector<EdgeAccessor>, 2>{std::move(in_edges), std::move(out_edges)};
}

using AllEdgePropertyDataSructure = std::map<PropertyId, msgs::Value>;
using SpecificEdgePropertyDataSructure = std::vector<msgs::Value>;

using AllEdgeProperties = std::tuple<msgs::VertexId, msgs::Gid, AllEdgePropertyDataSructure>;
using SpecificEdgeProperties = std::tuple<msgs::VertexId, msgs::Gid, SpecificEdgePropertyDataSructure>;

using SpecificEdgePropertiesVector = std::vector<SpecificEdgeProperties>;
using AllEdgePropertiesVector = std::vector<AllEdgeProperties>;

using EdgeFiller = std::function<bool(const EdgeAccessor &edge, bool is_in_edge, msgs::ExpandOneResultRow &result_row)>;

template <bool are_in_edges>
bool FillEdges(const std::vector<EdgeAccessor> &edges, msgs::ExpandOneResultRow &row, const EdgeFiller &edge_filler) {
  for (const auto &edge : edges) {
    if (!edge_filler(edge, are_in_edges, row)) {
      return false;
    }
  }

  return true;
}

std::optional<msgs::ExpandOneResultRow> GetExpandOneResult(
    Shard::Accessor &acc, msgs::VertexId src_vertex, const msgs::ExpandOneRequest &req,
    const EdgeUniqunessFunction &maybe_filter_based_on_edge_uniquness, const EdgeFiller &edge_filler,
    const Schemas::Schema *schema) {
  /// Fill up source vertex
  const auto primary_key = ConvertPropertyVector(std::move(src_vertex.second));
  auto v_acc = acc.FindVertex(primary_key, View::NEW);

  auto source_vertex = FillUpSourceVertex(v_acc, req, src_vertex);
  if (!source_vertex) {
    return std::nullopt;
  }
  std::optional<std::map<PropertyId, Value>> src_vertex_properties;
  src_vertex_properties = FillUpSourceVertexProperties(v_acc, req, storage::v3::View::NEW, schema);

  if (!src_vertex_properties) {
    return std::nullopt;
  }

  /// Fill up connecting edges
  auto fill_up_connecting_edges = FillUpConnectingEdges(v_acc, req, maybe_filter_based_on_edge_uniquness);
  if (!fill_up_connecting_edges) {
    return std::nullopt;
  }

  auto [in_edges, out_edges] = fill_up_connecting_edges.value();

  msgs::ExpandOneResultRow result_row;
  result_row.src_vertex = std::move(*source_vertex);
  result_row.src_vertex_properties = std::move(*src_vertex_properties);
  static constexpr bool kInEdges = true;
  static constexpr bool kOutEdges = false;
  if (!in_edges.empty() && !FillEdges<kInEdges>(in_edges, result_row, edge_filler)) {
    return std::nullopt;
  }
  if (!out_edges.empty() && !FillEdges<kOutEdges>(out_edges, result_row, edge_filler)) {
    return std::nullopt;
  }

  return result_row;
}

std::optional<msgs::ExpandOneResultRow> GetExpandOneResult(
    VertexAccessor v_acc, msgs::VertexId src_vertex, const msgs::ExpandOneRequest &req,
    std::vector<EdgeAccessor> in_edge_accessors, std::vector<EdgeAccessor> out_edge_accessors,
    const EdgeUniqunessFunction &maybe_filter_based_on_edge_uniquness, const EdgeFiller &edge_filler) {
  /// Fill up source vertex
  auto source_vertex = FillUpSourceVertex(v_acc, req, src_vertex);
  if (!source_vertex) {
    return std::nullopt;
  }

  /// Fill up source vertex properties
  auto src_vertex_properties = FillUpSourceVertexProperties(v_acc, req);
  if (!src_vertex_properties) {
    return std::nullopt;
  }

  /// Fill up connecting edges
  auto in_edges = maybe_filter_based_on_edge_uniquness(std::move(in_edge_accessors), msgs::EdgeDirection::IN);
  auto out_edges = maybe_filter_based_on_edge_uniquness(std::move(out_edge_accessors), msgs::EdgeDirection::OUT);

  msgs::ExpandOneResultRow result_row;
  result_row.src_vertex = std::move(*source_vertex);
  result_row.src_vertex_properties = std::move(*src_vertex_properties);
  static constexpr bool kInEdges = true;
  static constexpr bool kOutEdges = false;
  if (!in_edges.empty() && !FillEdges<kInEdges>(in_edges, result_row, edge_filler)) {
    return std::nullopt;
  }
  if (!out_edges.empty() && !FillEdges<kOutEdges>(out_edges, result_row, edge_filler)) {
    return std::nullopt;
  }

  return result_row;
}

EdgeUniqunessFunction InitializeEdgeUniqunessFunction(bool only_unique_neighbor_rows) {
  // Functions to select connecting edges based on uniquness
  EdgeUniqunessFunction maybe_filter_based_on_edge_uniquness;

  if (only_unique_neighbor_rows) {
    maybe_filter_based_on_edge_uniquness = [](EdgeAccessors &&edges,
                                              msgs::EdgeDirection edge_direction) -> EdgeAccessors {
      std::function<bool(std::set<const storage::v3::VertexId *, VertexIdCmpr> &, const storage::v3::EdgeAccessor &)>
          is_edge_unique;
      switch (edge_direction) {
        case msgs::EdgeDirection::OUT: {
          is_edge_unique = [](std::set<const storage::v3::VertexId *, VertexIdCmpr> &other_vertex_set,
                              const storage::v3::EdgeAccessor &edge_acc) {
            auto [it, insertion_happened] = other_vertex_set.insert(&edge_acc.ToVertex());
            return insertion_happened;
          };
          break;
        }
        case msgs::EdgeDirection::IN: {
          is_edge_unique = [](std::set<const storage::v3::VertexId *, VertexIdCmpr> &other_vertex_set,
                              const storage::v3::EdgeAccessor &edge_acc) {
            auto [it, insertion_happened] = other_vertex_set.insert(&edge_acc.FromVertex());
            return insertion_happened;
          };
          break;
        }
        case msgs::EdgeDirection::BOTH:
          MG_ASSERT(false, "This is should never happen, msgs::EdgeDirection::BOTH should not be passed here.");
      }

      EdgeAccessors ret;
      std::set<const storage::v3::VertexId *, VertexIdCmpr> other_vertex_set;

      for (const auto &edge : edges) {
        if (is_edge_unique(other_vertex_set, edge)) {
          ret.emplace_back(edge);
        }
      }

      return ret;
    };
  } else {
    maybe_filter_based_on_edge_uniquness =
        [](EdgeAccessors &&edges, msgs::EdgeDirection /*edge_direction*/) -> EdgeAccessors { return std::move(edges); };
  }

  return maybe_filter_based_on_edge_uniquness;
}

EdgeFiller InitializeEdgeFillerFunction(const msgs::ExpandOneRequest &req) {
  EdgeFiller edge_filler;

  if (!req.edge_properties) {
    edge_filler = [transaction_id = req.transaction_id.logical_id](const EdgeAccessor &edge, const bool is_in_edge,
                                                                   msgs::ExpandOneResultRow &result_row) -> bool {
      auto properties_results = edge.Properties(View::NEW);
      if (properties_results.HasError()) {
        spdlog::debug("Encountered an error while trying to get edge properties. Transaction id: {}", transaction_id);
        return false;
      }

      std::map<PropertyId, msgs::Value> value_properties;
      for (auto &[prop_key, prop_val] : properties_results.GetValue()) {
        value_properties.insert(std::make_pair(prop_key, FromPropertyValueToValue(std::move(prop_val))));
      }
      using EdgeWithAllProperties = msgs::ExpandOneResultRow::EdgeWithAllProperties;
      EdgeWithAllProperties edges{ToMsgsVertexId(edge.FromVertex()), msgs::EdgeType{edge.EdgeType()},
                                  edge.Gid().AsUint(), std::move(value_properties)};
      if (is_in_edge) {
        result_row.in_edges_with_all_properties.push_back(std::move(edges));
      } else {
        result_row.out_edges_with_all_properties.push_back(std::move(edges));
      }
      return true;
    };
  } else {
    // TODO(gvolfing) - do we want to set the action_successful here?
    edge_filler = [&req](const EdgeAccessor &edge, const bool is_in_edge,
                         msgs::ExpandOneResultRow &result_row) -> bool {
      std::vector<msgs::Value> value_properties;
      value_properties.reserve(req.edge_properties.value().size());
      for (const auto &edge_prop : req.edge_properties.value()) {
        auto property_result = edge.GetProperty(edge_prop, View::NEW);
        if (property_result.HasError()) {
          spdlog::debug("Encountered an error while trying to get edge properties. Transaction id: {}",
                        req.transaction_id.logical_id);
          return false;
        }
        value_properties.emplace_back(FromPropertyValueToValue(std::move(property_result.GetValue())));
      }
      using EdgeWithSpecificProperties = msgs::ExpandOneResultRow::EdgeWithSpecificProperties;
      EdgeWithSpecificProperties edges{ToMsgsVertexId(edge.FromVertex()), msgs::EdgeType{edge.EdgeType()},
                                       edge.Gid().AsUint(), std::move(value_properties)};
      if (is_in_edge) {
        result_row.in_edges_with_specific_properties.push_back(std::move(edges));
      } else {
        result_row.out_edges_with_specific_properties.push_back(std::move(edges));
      }
      return true;
    };
  }

  return edge_filler;
}

};  // namespace
msgs::WriteResponses ShardRsm::ApplyWrite(msgs::CreateVerticesRequest &&req) {
  auto acc = shard_->Access(req.transaction_id);

  bool action_successful = true;

  for (auto &new_vertex : req.new_vertices) {
    /// TODO(gvolfing) Consider other methods than converting. Change either
    /// the way that the property map is stored in the messages, or the
    /// signature of CreateVertexAndValidate.
    auto converted_property_map = ConvertPropertyMap(std::move(new_vertex.properties));

    // TODO(gvolfing) make sure if this conversion is actually needed.
    std::vector<LabelId> converted_label_ids;
    converted_label_ids.reserve(new_vertex.label_ids.size());

    std::transform(new_vertex.label_ids.begin(), new_vertex.label_ids.end(), std::back_inserter(converted_label_ids),
                   [](const auto &label_id) { return label_id.id; });

    PrimaryKey transformed_pk;
    std::transform(new_vertex.primary_key.begin(), new_vertex.primary_key.end(), std::back_inserter(transformed_pk),
                   [](msgs::Value &val) { return ToPropertyValue(std::move(val)); });
    auto result_schema = acc.CreateVertexAndValidate(converted_label_ids, transformed_pk, converted_property_map);

    if (result_schema.HasError()) {
      auto &error = result_schema.GetError();

      std::visit(
          []<typename T>(T &&) {
            using ErrorType = std::remove_cvref_t<T>;
            if constexpr (std::is_same_v<ErrorType, SchemaViolation>) {
              spdlog::debug("Creating vertex failed with error: SchemaViolation");
            } else if constexpr (std::is_same_v<ErrorType, Error>) {
              spdlog::debug("Creating vertex failed with error: Error");
            } else {
              static_assert(kAlwaysFalse<T>, "Missing type from variant visitor");
            }
          },
          error);

      action_successful = false;
      break;
    }
  }

  return msgs::CreateVerticesResponse{.success = action_successful};
}

msgs::WriteResponses ShardRsm::ApplyWrite(msgs::UpdateVerticesRequest &&req) {
  auto acc = shard_->Access(req.transaction_id);

  bool action_successful = true;

  for (auto &vertex : req.new_properties) {
    if (!action_successful) {
      break;
    }

    auto vertex_to_update = acc.FindVertex(ConvertPropertyVector(std::move(vertex.primary_key)), View::OLD);
    if (!vertex_to_update) {
      action_successful = false;
      spdlog::debug("Vertex could not be found while trying to update its properties. Transaction id: {}",
                    req.transaction_id.logical_id);
      continue;
    }

    for (auto &update_prop : vertex.property_updates) {
      auto result_schema =
          vertex_to_update->SetPropertyAndValidate(update_prop.first, ToPropertyValue(std::move(update_prop.second)));
      if (result_schema.HasError()) {
        auto &error = result_schema.GetError();

        std::visit(
            [&action_successful]<typename T>(T &&) {
              using ErrorType = std::remove_cvref_t<T>;
              if constexpr (std::is_same_v<ErrorType, SchemaViolation>) {
                action_successful = false;
                spdlog::debug("Updating vertex failed with error: SchemaViolation");
              } else if constexpr (std::is_same_v<ErrorType, Error>) {
                action_successful = false;
                spdlog::debug("Updating vertex failed with error: Error");
              } else {
                static_assert(kAlwaysFalse<T>, "Missing type from variant visitor");
              }
            },
            error);

        break;
      }
    }
  }

  return msgs::UpdateVerticesResponse{.success = action_successful};
}

msgs::WriteResponses ShardRsm::ApplyWrite(msgs::DeleteVerticesRequest &&req) {
  bool action_successful = true;
  auto acc = shard_->Access(req.transaction_id);

  for (auto &propval : req.primary_keys) {
    if (!action_successful) {
      break;
    }

    auto vertex_acc = acc.FindVertex(ConvertPropertyVector(std::move(propval)), View::OLD);

    if (!vertex_acc) {
      spdlog::debug("Error while trying to delete vertex. Vertex to delete does not exist. Transaction id: {}",
                    req.transaction_id.logical_id);
      action_successful = false;
    } else {
      // TODO(gvolfing)
      // Since we will not have different kinds of deletion types in one transaction,
      // we dont have to enter the switch statement on every iteration. Optimize this.
      switch (req.deletion_type) {
        case msgs::DeleteVerticesRequest::DeletionType::DELETE: {
          auto result = acc.DeleteVertex(&vertex_acc.value());
          if (result.HasError() || !(result.GetValue().has_value())) {
            action_successful = false;
            spdlog::debug("Error while trying to delete vertex. Transaction id: {}", req.transaction_id.logical_id);
          }

          break;
        }
        case msgs::DeleteVerticesRequest::DeletionType::DETACH_DELETE: {
          auto result = acc.DetachDeleteVertex(&vertex_acc.value());
          if (result.HasError() || !(result.GetValue().has_value())) {
            action_successful = false;
            spdlog::debug("Error while trying to detach and delete vertex. Transaction id: {}",
                          req.transaction_id.logical_id);
          }

          break;
        }
      }
    }
  }

  return msgs::DeleteVerticesResponse{.success = action_successful};
}

msgs::WriteResponses ShardRsm::ApplyWrite(msgs::CreateExpandRequest &&req) {
  auto acc = shard_->Access(req.transaction_id);
  bool action_successful = true;

  for (auto &new_expand : req.new_expands) {
    const auto from_vertex_id =
        v3::VertexId{new_expand.src_vertex.first.id, ConvertPropertyVector(std::move(new_expand.src_vertex.second))};

    const auto to_vertex_id =
        VertexId{new_expand.dest_vertex.first.id, ConvertPropertyVector(std::move(new_expand.dest_vertex.second))};

    if (!(shard_->IsVertexBelongToShard(from_vertex_id) || shard_->IsVertexBelongToShard(to_vertex_id))) {
      action_successful = false;
      spdlog::debug("Error while trying to insert edge, none of the vertices belong to this shard. Transaction id: {}",
                    req.transaction_id.logical_id);
      break;
    }

    auto edge_acc = acc.CreateEdge(from_vertex_id, to_vertex_id, new_expand.type.id, Gid::FromUint(new_expand.id.gid));
    if (edge_acc.HasValue()) {
      auto edge = edge_acc.GetValue();
      if (!new_expand.properties.empty()) {
        for (const auto &[property, value] : new_expand.properties) {
          if (const auto maybe_error = edge.SetProperty(property, ToPropertyValue(value)); maybe_error.HasError()) {
            action_successful = false;
            spdlog::debug("Setting edge property was not successful. Transaction id: {}",
                          req.transaction_id.logical_id);
            break;
          }
          if (!action_successful) {
            break;
          }
        }
      }
    } else {
      action_successful = false;
      spdlog::debug("Creating edge was not successful. Transaction id: {}", req.transaction_id.logical_id);
      break;
    }

    // Add properties to the edge if there is any
    if (!new_expand.properties.empty()) {
      for (auto &[edge_prop_key, edge_prop_val] : new_expand.properties) {
        auto set_result = edge_acc->SetProperty(edge_prop_key, ToPropertyValue(std::move(edge_prop_val)));
        if (set_result.HasError()) {
          action_successful = false;
          spdlog::debug("Adding property to edge was not successful. Transaction id: {}",
                        req.transaction_id.logical_id);
          break;
        }
      }
    }
  }

  return msgs::CreateExpandResponse{.success = action_successful};
}

msgs::WriteResponses ShardRsm::ApplyWrite(msgs::DeleteEdgesRequest &&req) {
  bool action_successful = true;
  auto acc = shard_->Access(req.transaction_id);

  for (auto &edge : req.edges) {
    if (!action_successful) {
      break;
    }

    auto edge_acc = acc.DeleteEdge(VertexId(edge.src.first.id, ConvertPropertyVector(std::move(edge.src.second))),
                                   VertexId(edge.dst.first.id, ConvertPropertyVector(std::move(edge.dst.second))),
                                   Gid::FromUint(edge.id.gid));
    if (edge_acc.HasError() || !edge_acc.HasValue()) {
      spdlog::debug("Error while trying to delete edge. Transaction id: {}", req.transaction_id.logical_id);
      action_successful = false;
      continue;
    }
  }

  return msgs::DeleteEdgesResponse{.success = action_successful};
}

msgs::WriteResponses ShardRsm::ApplyWrite(msgs::UpdateEdgesRequest &&req) {
  // TODO(antaljanosbenjamin): handle when the vertex is the destination vertex
  auto acc = shard_->Access(req.transaction_id);

  bool action_successful = true;

  for (auto &edge : req.new_properties) {
    if (!action_successful) {
      break;
    }

    auto vertex_acc = acc.FindVertex(ConvertPropertyVector(std::move(edge.src.second)), View::OLD);
    if (!vertex_acc) {
      action_successful = false;
      spdlog::debug("Encountered an error while trying to acquire VertexAccessor with transaction id: {}",
                    req.transaction_id.logical_id);
      continue;
    }

    // Since we are using the source vertex of the edge we are only intrested
    // in the vertex's out-going edges
    auto edges_res = vertex_acc->OutEdges(View::OLD);
    if (edges_res.HasError()) {
      action_successful = false;
      spdlog::debug("Encountered an error while trying to acquire EdgeAccessor with transaction id: {}",
                    req.transaction_id.logical_id);
      continue;
    }

    auto &edge_accessors = edges_res.GetValue();

    // Look for the appropriate edge accessor
    bool edge_accessor_did_match = false;
    for (auto &edge_accessor : edge_accessors) {
      if (edge_accessor.Gid().AsUint() == edge.edge_id.gid) {  // Found the appropriate accessor
        edge_accessor_did_match = true;
        for (auto &[key, value] : edge.property_updates) {
          // TODO(gvolfing)
          // Check if the property was set if SetProperty does not do that itself.
          auto res = edge_accessor.SetProperty(key, ToPropertyValue(std::move(value)));
          if (res.HasError()) {
            spdlog::debug("Encountered an error while trying to set the property of an Edge with transaction id: {}",
                          req.transaction_id.logical_id);
          }
        }
      }
    }

    if (!edge_accessor_did_match) {
      action_successful = false;
      spdlog::debug("Could not find the Edge with the specified Gid. Transaction id: {}",
                    req.transaction_id.logical_id);
      continue;
    }
  }

  return msgs::UpdateEdgesResponse{.success = action_successful};
}

msgs::ReadResponses ShardRsm::HandleRead(msgs::ScanVerticesRequest &&req) {
  auto acc = shard_->Access(req.transaction_id);
  bool action_successful = true;

  std::vector<msgs::ScanResultRow> results;
  if (req.batch_limit) {
    results.reserve(*req.batch_limit);
  }
  std::optional<msgs::VertexId> next_start_id;

  const auto view = View(req.storage_view);
  auto dba = DbAccessor{&acc};
  const auto emplace_scan_result = [&](const VertexAccessor &vertex) {
    std::vector<Value> expression_results;
    if (!req.filter_expressions.empty()) {
      // NOTE - DbAccessor might get removed in the future.
      const bool eval = FilterOnVertex(dba, vertex, req.filter_expressions, expr::identifier_node_symbol);
      if (!eval) {
        return;
      }
    }
    if (!req.vertex_expressions.empty()) {
      // NOTE - DbAccessor might get removed in the future.
      expression_results = ConvertToValueVectorFromTypedValueVector(
          EvaluateVertexExpressions(dba, vertex, req.vertex_expressions, expr::identifier_node_symbol));
    }

    std::optional<std::map<PropertyId, Value>> found_props;

    if (req.props_to_return) {
      found_props = CollectSpecificPropertiesFromAccessor(vertex, req.props_to_return.value(), view);
    } else {
      const auto *schema = shard_->GetSchema(shard_->PrimaryLabel());
      found_props = CollectAllPropertiesFromAccessor(vertex, view, schema);
    }

    // TODO(gvolfing) -VERIFY-
    // Vertex is separated from the properties in the response.
    // Is it useful to return just a vertex without the properties?
    if (!found_props) {
      action_successful = false;
    }

    results.emplace_back(msgs::ScanResultRow{.vertex = ConstructValueVertex(vertex, view).vertex_v,
                                             .props = FromMap(found_props.value()),
                                             .evaluated_vertex_expressions = std::move(expression_results)});
  };

  const auto start_id = ConvertPropertyVector(std::move(req.start_id.second));
  uint64_t sample_counter{0};
  auto vertex_iterable = acc.Vertices(view);
  if (!req.order_bys.empty()) {
    const auto ordered = OrderByElements<VertexAccessor>(acc, dba, vertex_iterable, req.order_bys);
    // we are traversing Elements
    auto it = GetStartOrderedElementsIterator(ordered, start_id, View(req.storage_view));
    for (; it != ordered.end(); ++it) {
      emplace_scan_result(it->object_acc);
      ++sample_counter;
      if (req.batch_limit && sample_counter == req.batch_limit) {
        // Reached the maximum specified batch size.
        // Get the next element before exiting.
        ++it;
        if (it != ordered.end()) {
          const auto &next_vertex = it->object_acc;
          next_start_id = ConstructValueVertex(next_vertex, view).vertex_v.id;
        }

        break;
      }
    }
  } else {
    // We are going through VerticesIterable::Iterator
    auto it = GetStartVertexIterator(vertex_iterable, start_id, View(req.storage_view));
    for (; it != vertex_iterable.end(); ++it) {
      emplace_scan_result(*it);

      ++sample_counter;
      if (req.batch_limit && sample_counter == req.batch_limit) {
        // Reached the maximum specified batch size.
        // Get the next element before exiting.
        const auto &next_vertex = *(++it);
        next_start_id = ConstructValueVertex(next_vertex, view).vertex_v.id;

        break;
      }
    }
  }

  msgs::ScanVerticesResponse resp{};
  resp.success = action_successful;

  if (action_successful) {
    resp.next_start_id = next_start_id;
    resp.results = std::move(results);
  }

  return resp;
}

msgs::ReadResponses ShardRsm::HandleRead(msgs::ExpandOneRequest &&req) {
  auto acc = shard_->Access(req.transaction_id);
  bool action_successful = true;

  std::vector<msgs::ExpandOneResultRow> results;
  auto batch_limit = req.limit;
  auto dba = DbAccessor{&acc};

  auto maybe_filter_based_on_edge_uniquness = InitializeEdgeUniqunessFunction(req.only_unique_neighbor_rows);
  auto edge_filler = InitializeEdgeFillerFunction(req);

  std::vector<VertexAccessor> vertex_accessors;
  vertex_accessors.reserve(req.src_vertices.size());
  for (auto &src_vertex : req.src_vertices) {
    // Get Vertex acc
    auto src_vertex_acc_opt = acc.FindVertex(ConvertPropertyVector((src_vertex.second)), View::NEW);
    if (!src_vertex_acc_opt) {
      action_successful = false;
      spdlog::debug("Encountered an error while trying to obtain VertexAccessor. Transaction id: {}",
                    req.transaction_id.logical_id);
      break;
    }
    if (!req.filters.empty()) {
      // NOTE - DbAccessor might get removed in the future.
      const bool eval = FilterOnVertex(dba, src_vertex_acc_opt.value(), req.filters, expr::identifier_node_symbol);
      if (!eval) {
        continue;
      }
    }
<<<<<<< HEAD
=======
    auto result = GetExpandOneResult(acc, src_vertex, req, maybe_filter_based_on_edge_uniquness, edge_filler,
                                     shard_->GetSchema(shard_->PrimaryLabel()));
>>>>>>> d85fb94b

    vertex_accessors.emplace_back(src_vertex_acc_opt.value());
  }

  if (!req.order_by.empty()) {
    // #NoCommit can we do differently to avoid this? We need OrderByElements but currently
    // #NoCommit it returns vector<Element>, so this workaround is here to avoid more duplication later
    auto sorted_vertices = OrderByElements<VertexAccessor>(acc, dba, vertex_accessors, req.order_by);
    vertex_accessors.clear();
    std::transform(sorted_vertices.begin(), sorted_vertices.end(), std::back_inserter(vertex_accessors),
                   [](auto &vertex) { return vertex.object_acc; });
  }

  for (const auto &src_vertex_acc : vertex_accessors) {
    auto label_id = src_vertex_acc.PrimaryLabel(View::NEW);
    if (label_id.HasError()) {
      action_successful = false;
      break;
    }

    auto primary_key = src_vertex_acc.PrimaryKey(View::NEW);
    if (primary_key.HasError()) {
      action_successful = false;
      break;
    }

    msgs::VertexId src_vertice(msgs::Label{.id = *label_id},
                               conversions::ConvertValueVector(*primary_key));  // #NoCommit rename

    std::optional<msgs::ExpandOneResultRow> maybe_result;

    if (req.order_by.empty()) {
      maybe_result = GetExpandOneResult(acc, src_vertice, req, maybe_filter_based_on_edge_uniquness, edge_filler);

    } else {
      auto [in_edge_accessors, out_edge_accessors] = GetEdgesFromVertex(src_vertex_acc, req.direction);
      const auto in_ordered_edges = OrderByElements<EdgeAccessor>(acc, dba, in_edge_accessors, req.order_by);
      const auto out_ordered_edges = OrderByElements<EdgeAccessor>(acc, dba, out_edge_accessors, req.order_by);

      std::vector<EdgeAccessor> in_edge_ordered_accessors;
      std::transform(in_ordered_edges.begin(), in_ordered_edges.end(), std::back_inserter(in_edge_ordered_accessors),
                     [](const auto &edge_element) { return edge_element.object_acc; });

      std::vector<EdgeAccessor> out_edge_ordered_accessors;
      std::transform(out_ordered_edges.begin(), out_ordered_edges.end(), std::back_inserter(out_edge_ordered_accessors),
                     [](const auto &edge_element) { return edge_element.object_acc; });
      maybe_result = GetExpandOneResult(src_vertex_acc, src_vertice, req, in_edge_ordered_accessors,
                                        out_edge_ordered_accessors, maybe_filter_based_on_edge_uniquness, edge_filler);
    }

    if (!maybe_result) {
      action_successful = false;
      break;
    }

    results.emplace_back(maybe_result.value());
    if (batch_limit.has_value() && results.size() >= batch_limit.value()) {
      break;
    }
  }

  msgs::ExpandOneResponse resp{};
  resp.success = action_successful;
  if (action_successful) {
    resp.result = std::move(results);
  }

  return resp;
}

msgs::WriteResponses ShardRsm::ApplyWrite(msgs::CommitRequest &&req) {
  shard_->Access(req.transaction_id).Commit(req.commit_timestamp);
  return msgs::CommitResponse{true};
};

// NOLINTNEXTLINE(readability-convert-member-functions-to-static)
msgs::ReadResponses ShardRsm::HandleRead(msgs::GetPropertiesRequest && /*req*/) {
  return msgs::GetPropertiesResponse{};
}

}  // namespace memgraph::storage::v3<|MERGE_RESOLUTION|>--- conflicted
+++ resolved
@@ -906,11 +906,6 @@
         continue;
       }
     }
-<<<<<<< HEAD
-=======
-    auto result = GetExpandOneResult(acc, src_vertex, req, maybe_filter_based_on_edge_uniquness, edge_filler,
-                                     shard_->GetSchema(shard_->PrimaryLabel()));
->>>>>>> d85fb94b
 
     vertex_accessors.emplace_back(src_vertex_acc_opt.value());
   }
