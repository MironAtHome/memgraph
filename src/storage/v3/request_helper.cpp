--- conflicted
+++ resolved
@@ -460,7 +460,6 @@
   return ordered_elements.end();
 }
 
-<<<<<<< HEAD
 std::array<std::vector<EdgeAccessor>, 2> GetEdgesFromVertex(const VertexAccessor &vertex_accessor,
                                                             const msgs::EdgeDirection direction) {
   std::vector<EdgeAccessor> in_edges;
@@ -521,7 +520,8 @@
     return compare_typed_values(pair1.properties_order_by, pair2.properties_order_by);
   });
   return ordered;
-=======
+}
+
 void LogResultError(const ResultErrorType &error, const std::string_view action) {
   std::visit(
       [action]<typename T>(T &&error) {
@@ -554,7 +554,6 @@
         }
       },
       error);
->>>>>>> 40e145e7
 }
 
 }  // namespace memgraph::storage::v3