// Copyright 2022 Memgraph Ltd.
//
// Use of this software is governed by the Business Source License
// included in the file licenses/BSL.txt; by using this file, you agree to be bound by the terms of the Business Source
// License, and you may not use this file except in compliance with the Business Source License.
//
// As of the Change Date specified in that file, in accordance with
// the Business Source License, use of this software will be governed
// by the Apache License, Version 2.0, included in the file
// licenses/APL.txt.

#pragma once

#include <vector>

<<<<<<< HEAD
#include "ast/ast.hpp"
#include "query/v2/requests.hpp"
=======
#include "query/v2/requests.hpp"
#include "storage/v3/bindings/ast/ast.hpp"
#include "storage/v3/bindings/pretty_print_ast_to_original_expression.hpp"
>>>>>>> d44c1836
#include "storage/v3/bindings/typed_value.hpp"
#include "storage/v3/edge_accessor.hpp"
#include "storage/v3/expr.hpp"
#include "storage/v3/shard.hpp"
#include "storage/v3/vertex_accessor.hpp"
#include "utils/template_utils.hpp"

namespace memgraph::storage::v3 {
using EdgeAccessors = std::vector<storage::v3::EdgeAccessor>;
using EdgeUniquenessFunction = std::function<EdgeAccessors(EdgeAccessors &&, msgs::EdgeDirection)>;
using EdgeFiller =
    std::function<ShardResult<void>(const EdgeAccessor &edge, bool is_in_edge, msgs::ExpandOneResultRow &result_row)>;
using msgs::Value;

template <typename T>
concept ObjectAccessor = utils::SameAsAnyOf<T, VertexAccessor, EdgeAccessor>;

inline bool TypedValueCompare(const TypedValue &a, const TypedValue &b) {
  // in ordering null comes after everything else
  // at the same time Null is not less that null
  // first deal with Null < Whatever case
  if (a.IsNull()) return false;
  // now deal with NotNull < Null case
  if (b.IsNull()) return true;

  // comparisons are from this point legal only between values of
  // the  same type, or int+float combinations
  if ((a.type() != b.type() && !(a.IsNumeric() && b.IsNumeric())))
    throw utils::BasicException("Can't compare value of type {} to value of type {}.", a.type(), b.type());

  switch (a.type()) {
    case TypedValue::Type::Bool:
      return !a.ValueBool() && b.ValueBool();
    case TypedValue::Type::Int:
      if (b.type() == TypedValue::Type::Double)
        // NOLINTNEXTLINE(bugprone-narrowing-conversions,cppcoreguidelines-narrowing-conversions)
        return a.ValueInt() < b.ValueDouble();
      else
        return a.ValueInt() < b.ValueInt();
    case TypedValue::Type::Double:
      if (b.type() == TypedValue::Type::Int)
        // NOLINTNEXTLINE(bugprone-narrowing-conversions,cppcoreguidelines-narrowing-conversions)
        return a.ValueDouble() < b.ValueInt();
      else
        return a.ValueDouble() < b.ValueDouble();
    case TypedValue::Type::String:
      // NOLINTNEXTLINE(modernize-use-nullptr)
      return a.ValueString() < b.ValueString();
    case TypedValue::Type::Date:
      // NOLINTNEXTLINE(modernize-use-nullptr)
      return a.ValueDate() < b.ValueDate();
    case TypedValue::Type::LocalTime:
      // NOLINTNEXTLINE(modernize-use-nullptr)
      return a.ValueLocalTime() < b.ValueLocalTime();
    case TypedValue::Type::LocalDateTime:
      // NOLINTNEXTLINE(modernize-use-nullptr)
      return a.ValueLocalDateTime() < b.ValueLocalDateTime();
    case TypedValue::Type::Duration:
      // NOLINTNEXTLINE(modernize-use-nullptr)
      return a.ValueDuration() < b.ValueDuration();
    case TypedValue::Type::List:
    case TypedValue::Type::Map:
    case TypedValue::Type::Vertex:
    case TypedValue::Type::Edge:
    case TypedValue::Type::Path:
      throw utils::BasicException("Comparison is not defined for values of type {}.", a.type());
    case TypedValue::Type::Null:
      LOG_FATAL("Invalid type");
  }
}

inline Ordering ConvertMsgsOrderByToOrdering(msgs::OrderingDirection ordering) {
  switch (ordering) {
    case memgraph::msgs::OrderingDirection::ASCENDING:
      return memgraph::storage::v3::Ordering::ASC;
    case memgraph::msgs::OrderingDirection::DESCENDING:
      return memgraph::storage::v3::Ordering::DESC;
    default:
      LOG_FATAL("Unknown ordering direction");
  }
}

class TypedValueVectorCompare final {
 public:
  explicit TypedValueVectorCompare(const std::vector<Ordering> &ordering) : ordering_(ordering) {}

  bool operator()(const std::vector<TypedValue> &c1, const std::vector<TypedValue> &c2) const {
    // ordering is invalid if there are more elements in the collections
    // then there are in the ordering_ vector
    MG_ASSERT(c1.size() <= ordering_.size() && c2.size() <= ordering_.size(),
              "Collections contain more elements then there are orderings");

    auto c1_it = c1.begin();
    auto c2_it = c2.begin();
    auto ordering_it = ordering_.begin();
    for (; c1_it != c1.end() && c2_it != c2.end(); c1_it++, c2_it++, ordering_it++) {
      if (TypedValueCompare(*c1_it, *c2_it)) return *ordering_it == Ordering::ASC;
      if (TypedValueCompare(*c2_it, *c1_it)) return *ordering_it == Ordering::DESC;
    }

    // at least one collection is exhausted
    // c1 is less then c2 iff c1 reached the end but c2 didn't
    return (c1_it == c1.end()) && (c2_it != c2.end());
  }

 private:
  std::vector<Ordering> ordering_;
};

template <ObjectAccessor TObjectAccessor>
struct Element {
  std::vector<TypedValue> properties_order_by;
  TObjectAccessor object_acc;
};

<<<<<<< HEAD
struct GetPropElement {
  std::vector<TypedValue> properties_order_by;
  std::vector<PropertyId> ids;
  VertexAccessor vertex_acc;
  std::optional<EdgeAccessor> edge_acc;
};

std::vector<Element> OrderByElements(Shard::Accessor &acc, DbAccessor &dba, VerticesIterable &vertices_iterable,
                                     std::vector<msgs::OrderBy> &order_bys);
=======
template <typename T>
concept VerticesIt = utils::SameAsAnyOf<T, VerticesIterable, std::vector<VertexAccessor>>;

template <VerticesIt TIterable>
std::vector<Element<VertexAccessor>> OrderByVertices(DbAccessor &dba, TIterable &iterable,
                                                     std::vector<msgs::OrderBy> &order_by_vertices) {
  std::vector<Ordering> ordering;
  ordering.reserve(order_by_vertices.size());
  std::transform(order_by_vertices.begin(), order_by_vertices.end(), std::back_inserter(ordering),
                 [](const auto &order_by) { return ConvertMsgsOrderByToOrdering(order_by.direction); });

  std::vector<Element<VertexAccessor>> ordered;
  for (auto it = iterable.begin(); it != iterable.end(); ++it) {
    std::vector<TypedValue> properties_order_by;
    properties_order_by.reserve(order_by_vertices.size());

    std::transform(order_by_vertices.begin(), order_by_vertices.end(), std::back_inserter(properties_order_by),
                   [&dba, &it](const auto &order_by) {
                     return ComputeExpression(dba, *it, std::nullopt /*e_acc*/, order_by.expression.expression,
                                              expr::identifier_node_symbol, expr::identifier_edge_symbol);
                   });

    ordered.push_back({std::move(properties_order_by), *it});
  }

  auto compare_typed_values = TypedValueVectorCompare(ordering);
  std::sort(ordered.begin(), ordered.end(), [compare_typed_values](const auto &pair1, const auto &pair2) {
    return compare_typed_values(pair1.properties_order_by, pair2.properties_order_by);
  });
  return ordered;
}

std::vector<Element<EdgeAccessor>> OrderByEdges(DbAccessor &dba, std::vector<EdgeAccessor> &iterable,
                                                std::vector<msgs::OrderBy> &order_by_edges,
                                                const VertexAccessor &vertex_acc);
>>>>>>> d44c1836

std::vector<GetPropElement> OrderByElements(DbAccessor &dba, std::vector<msgs::OrderBy> &order_bys,
                                            std::vector<GetPropElement> &&vertices);

VerticesIterable::Iterator GetStartVertexIterator(VerticesIterable &vertex_iterable,
                                                  const std::vector<PropertyValue> &primary_key, View view);

std::vector<Element<VertexAccessor>>::const_iterator GetStartOrderedElementsIterator(
    const std::vector<Element<VertexAccessor>> &ordered_elements, const std::vector<PropertyValue> &primary_key,
    View view);

std::array<std::vector<EdgeAccessor>, 2> GetEdgesFromVertex(const VertexAccessor &vertex_accessor,
                                                            msgs::EdgeDirection direction);

bool FilterOnVertex(DbAccessor &dba, const storage::v3::VertexAccessor &v_acc, const std::vector<std::string> &filters,
                    std::string_view node_name);

std::vector<TypedValue> EvaluateVertexExpressions(DbAccessor &dba, const VertexAccessor &v_acc,
                                                  const std::vector<std::string> &expressions,
                                                  std::string_view node_name);

ShardResult<std::map<PropertyId, Value>> CollectSpecificPropertiesFromAccessor(const VertexAccessor &acc,
                                                                               const std::vector<PropertyId> &props,
                                                                               View view);

ShardResult<std::map<PropertyId, Value>> CollectAllPropertiesFromAccessor(const VertexAccessor &acc, View view,
                                                                          const Schemas::Schema &schema);

EdgeUniquenessFunction InitializeEdgeUniquenessFunction(bool only_unique_neighbor_rows);

EdgeFiller InitializeEdgeFillerFunction(const msgs::ExpandOneRequest &req);

ShardResult<msgs::ExpandOneResultRow> GetExpandOneResult(
    Shard::Accessor &acc, msgs::VertexId src_vertex, const msgs::ExpandOneRequest &req,
    const EdgeUniquenessFunction &maybe_filter_based_on_edge_uniqueness, const EdgeFiller &edge_filler,
    const Schemas::Schema &schema);

ShardResult<msgs::ExpandOneResultRow> GetExpandOneResult(
    VertexAccessor v_acc, msgs::VertexId src_vertex, const msgs::ExpandOneRequest &req,
    std::vector<EdgeAccessor> in_edge_accessors, std::vector<EdgeAccessor> out_edge_accessors,
    const EdgeUniquenessFunction &maybe_filter_based_on_edge_uniqueness, const EdgeFiller &edge_filler,
    const Schemas::Schema &schema);
}  // namespace memgraph::storage::v3<|MERGE_RESOLUTION|>--- conflicted
+++ resolved
@@ -13,14 +13,9 @@
 
 #include <vector>
 
-<<<<<<< HEAD
-#include "ast/ast.hpp"
-#include "query/v2/requests.hpp"
-=======
 #include "query/v2/requests.hpp"
 #include "storage/v3/bindings/ast/ast.hpp"
 #include "storage/v3/bindings/pretty_print_ast_to_original_expression.hpp"
->>>>>>> d44c1836
 #include "storage/v3/bindings/typed_value.hpp"
 #include "storage/v3/edge_accessor.hpp"
 #include "storage/v3/expr.hpp"
@@ -136,7 +131,6 @@
   TObjectAccessor object_acc;
 };
 
-<<<<<<< HEAD
 struct GetPropElement {
   std::vector<TypedValue> properties_order_by;
   std::vector<PropertyId> ids;
@@ -144,9 +138,6 @@
   std::optional<EdgeAccessor> edge_acc;
 };
 
-std::vector<Element> OrderByElements(Shard::Accessor &acc, DbAccessor &dba, VerticesIterable &vertices_iterable,
-                                     std::vector<msgs::OrderBy> &order_bys);
-=======
 template <typename T>
 concept VerticesIt = utils::SameAsAnyOf<T, VerticesIterable, std::vector<VertexAccessor>>;
 
@@ -182,7 +173,6 @@
 std::vector<Element<EdgeAccessor>> OrderByEdges(DbAccessor &dba, std::vector<EdgeAccessor> &iterable,
                                                 std::vector<msgs::OrderBy> &order_by_edges,
                                                 const VertexAccessor &vertex_acc);
->>>>>>> d44c1836
 
 std::vector<GetPropElement> OrderByElements(DbAccessor &dba, std::vector<msgs::OrderBy> &order_bys,
                                             std::vector<GetPropElement> &&vertices);
@@ -198,7 +188,7 @@
                                                             msgs::EdgeDirection direction);
 
 bool FilterOnVertex(DbAccessor &dba, const storage::v3::VertexAccessor &v_acc, const std::vector<std::string> &filters,
-                    std::string_view node_name);
+                    const std::string_view node_name, const std::optional<EdgeAccessor> &e_acc = std::nullopt);
 
 std::vector<TypedValue> EvaluateVertexExpressions(DbAccessor &dba, const VertexAccessor &v_acc,
                                                   const std::vector<std::string> &expressions,
