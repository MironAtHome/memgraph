--- conflicted
+++ resolved
@@ -114,15 +114,7 @@
 
   virtual Gid Gid() const noexcept = 0;
 
-<<<<<<< HEAD
-  void SetGid(storage::Gid gid_) { vertex_->gid = storage::Gid::FromUint(gid_.AsUint()); }
-
-  bool operator==(const VertexAccessor &other) const noexcept {
-    return vertex_ == other.vertex_ && transaction_ == other.transaction_;
-  }
-=======
   virtual bool operator==(const VertexAccessor &other) const noexcept = 0;
->>>>>>> ed76943d
   bool operator!=(const VertexAccessor &other) const noexcept { return !(*this == other); }
 
  protected:
