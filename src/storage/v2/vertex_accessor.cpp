--- conflicted
+++ resolved
@@ -16,348 +16,9 @@
 
 namespace memgraph::storage {
 
-<<<<<<< HEAD
-namespace detail {
-namespace {
-std::pair<bool, bool> IsVisible(Vertex *vertex, Transaction *transaction, View view) {
-  bool exists = true;
-  bool deleted = false;
-  Delta *delta = nullptr;
-  {
-    std::lock_guard<utils::SpinLock> guard(vertex->lock);
-    deleted = vertex->deleted;
-    delta = vertex->delta;
-  }
-  ApplyDeltasForRead(transaction, delta, view, [&](const Delta &delta) {
-    switch (delta.action) {
-      case Delta::Action::ADD_LABEL:
-      case Delta::Action::REMOVE_LABEL:
-      case Delta::Action::SET_PROPERTY:
-      case Delta::Action::ADD_IN_EDGE:
-      case Delta::Action::ADD_OUT_EDGE:
-      case Delta::Action::REMOVE_IN_EDGE:
-      case Delta::Action::REMOVE_OUT_EDGE:
-        break;
-      case Delta::Action::RECREATE_OBJECT: {
-        deleted = false;
-        break;
-      }
-      case Delta::Action::DELETE_OBJECT: {
-        exists = false;
-        break;
-      }
-    }
-  });
-
-  return {exists, deleted};
-}
-}  // namespace
-}  // namespace detail
-
-std::optional<VertexAccessor> VertexAccessor::Create(Vertex *vertex, Transaction *transaction, Indices *indices,
-                                                     Constraints *constraints, Config::Items config, View view) {
-  if (const auto [exists, deleted] = detail::IsVisible(vertex, transaction, view); !exists || deleted) {
-    return std::nullopt;
-  }
-
-  return VertexAccessor{vertex, transaction, indices, constraints, config};
-}
-
-bool VertexAccessor::IsVisible(View view) const {
-  const auto [exists, deleted] = detail::IsVisible(vertex_, transaction_, view);
-  return exists && (for_deleted_ || !deleted);
-}
-
-Result<bool> VertexAccessor::AddLabel(LabelId label) {
-  utils::MemoryTracker::OutOfMemoryExceptionEnabler oom_exception;
-  std::lock_guard<utils::SpinLock> guard(vertex_->lock);
-
-  if (!PrepareForWrite(transaction_, vertex_)) return Error::SERIALIZATION_ERROR;
-
-  if (vertex_->deleted) return Error::DELETED_OBJECT;
-
-  if (std::find(vertex_->labels.begin(), vertex_->labels.end(), label) != vertex_->labels.end()) return false;
-
-  CreateAndLinkDelta(transaction_, vertex_, Delta::RemoveLabelTag(), label);
-
-  vertex_->labels.push_back(label);
-
-  UpdateOnAddLabel(indices_, label, vertex_, *transaction_);
-
-  return true;
-}
-
-Result<bool> VertexAccessor::RemoveLabel(LabelId label) {
-  std::lock_guard<utils::SpinLock> guard(vertex_->lock);
-
-  if (!PrepareForWrite(transaction_, vertex_)) return Error::SERIALIZATION_ERROR;
-
-  if (vertex_->deleted) return Error::DELETED_OBJECT;
-
-  auto it = std::find(vertex_->labels.begin(), vertex_->labels.end(), label);
-  if (it == vertex_->labels.end()) return false;
-
-  CreateAndLinkDelta(transaction_, vertex_, Delta::AddLabelTag(), label);
-
-  std::swap(*it, *vertex_->labels.rbegin());
-  vertex_->labels.pop_back();
-  return true;
-}
-
-Result<bool> VertexAccessor::HasLabel(LabelId label, View view) const {
-  bool exists = true;
-  bool deleted = false;
-  bool has_label = false;
-  Delta *delta = nullptr;
-  {
-    std::lock_guard<utils::SpinLock> guard(vertex_->lock);
-    deleted = vertex_->deleted;
-    has_label = std::find(vertex_->labels.begin(), vertex_->labels.end(), label) != vertex_->labels.end();
-    delta = vertex_->delta;
-  }
-  ApplyDeltasForRead(transaction_, delta, view, [&exists, &deleted, &has_label, label](const Delta &delta) {
-    switch (delta.action) {
-      case Delta::Action::REMOVE_LABEL: {
-        if (delta.label == label) {
-          MG_ASSERT(has_label, "Invalid database state!");
-          has_label = false;
-        }
-        break;
-      }
-      case Delta::Action::ADD_LABEL: {
-        if (delta.label == label) {
-          MG_ASSERT(!has_label, "Invalid database state!");
-          has_label = true;
-        }
-        break;
-      }
-      case Delta::Action::DELETE_OBJECT: {
-        exists = false;
-        break;
-      }
-      case Delta::Action::RECREATE_OBJECT: {
-        deleted = false;
-        break;
-      }
-      case Delta::Action::SET_PROPERTY:
-      case Delta::Action::ADD_IN_EDGE:
-      case Delta::Action::ADD_OUT_EDGE:
-      case Delta::Action::REMOVE_IN_EDGE:
-      case Delta::Action::REMOVE_OUT_EDGE:
-        break;
-    }
-  });
-  if (!exists) return Error::NONEXISTENT_OBJECT;
-  if (!for_deleted_ && deleted) return Error::DELETED_OBJECT;
-  return has_label;
-}
-
-Result<std::vector<LabelId>> VertexAccessor::Labels(View view) const {
-  bool exists = true;
-  bool deleted = false;
-  std::vector<LabelId> labels;
-  Delta *delta = nullptr;
-  {
-    std::lock_guard<utils::SpinLock> guard(vertex_->lock);
-    deleted = vertex_->deleted;
-    labels = vertex_->labels;
-    delta = vertex_->delta;
-  }
-  ApplyDeltasForRead(transaction_, delta, view, [&exists, &deleted, &labels](const Delta &delta) {
-    switch (delta.action) {
-      case Delta::Action::REMOVE_LABEL: {
-        // Remove the label because we don't see the addition.
-        auto it = std::find(labels.begin(), labels.end(), delta.label);
-        MG_ASSERT(it != labels.end(), "Invalid database state!");
-        std::swap(*it, *labels.rbegin());
-        labels.pop_back();
-        break;
-      }
-      case Delta::Action::ADD_LABEL: {
-        // Add the label because we don't see the removal.
-        auto it = std::find(labels.begin(), labels.end(), delta.label);
-        MG_ASSERT(it == labels.end(), "Invalid database state!");
-        labels.push_back(delta.label);
-        break;
-      }
-      case Delta::Action::DELETE_OBJECT: {
-        exists = false;
-        break;
-      }
-      case Delta::Action::RECREATE_OBJECT: {
-        deleted = false;
-        break;
-      }
-      case Delta::Action::SET_PROPERTY:
-      case Delta::Action::ADD_IN_EDGE:
-      case Delta::Action::ADD_OUT_EDGE:
-      case Delta::Action::REMOVE_IN_EDGE:
-      case Delta::Action::REMOVE_OUT_EDGE:
-        break;
-    }
-  });
-  if (!exists) return Error::NONEXISTENT_OBJECT;
-  if (!for_deleted_ && deleted) return Error::DELETED_OBJECT;
-  return std::move(labels);
-}
-
-Result<PropertyValue> VertexAccessor::SetProperty(PropertyId property, const PropertyValue &value) {
-  utils::MemoryTracker::OutOfMemoryExceptionEnabler oom_exception;
-  std::lock_guard<utils::SpinLock> guard(vertex_->lock);
-
-  if (!PrepareForWrite(transaction_, vertex_)) return Error::SERIALIZATION_ERROR;
-
-  if (vertex_->deleted) return Error::DELETED_OBJECT;
-
-  auto current_value = vertex_->properties.GetProperty(property);
-  // We could skip setting the value if the previous one is the same to the new
-  // one. This would save some memory as a delta would not be created as well as
-  // avoid copying the value. The reason we are not doing that is because the
-  // current code always follows the logical pattern of "create a delta" and
-  // "modify in-place". Additionally, the created delta will make other
-  // transactions get a SERIALIZATION_ERROR.
-  CreateAndLinkDelta(transaction_, vertex_, Delta::SetPropertyTag(), property, current_value);
-  vertex_->properties.SetProperty(property, value);
-
-  UpdateOnSetProperty(indices_, property, value, vertex_, *transaction_);
-
-  return std::move(current_value);
-}
-
-Result<bool> VertexAccessor::InitProperties(const std::map<storage::PropertyId, storage::PropertyValue> &properties) {
-  utils::MemoryTracker::OutOfMemoryExceptionEnabler oom_exception;
-  std::lock_guard<utils::SpinLock> guard(vertex_->lock);
-
-  if (!PrepareForWrite(transaction_, vertex_)) return Error::SERIALIZATION_ERROR;
-
-  if (vertex_->deleted) return Error::DELETED_OBJECT;
-
-  if (!vertex_->properties.InitProperties(properties)) return false;
-  for (const auto &[property, value] : properties) {
-    CreateAndLinkDelta(transaction_, vertex_, Delta::SetPropertyTag(), property, PropertyValue());
-    UpdateOnSetProperty(indices_, property, value, vertex_, *transaction_);
-  }
-
-  return true;
-}
-
-Result<std::map<PropertyId, PropertyValue>> VertexAccessor::ClearProperties() {
-  std::lock_guard<utils::SpinLock> guard(vertex_->lock);
-
-  if (!PrepareForWrite(transaction_, vertex_)) return Error::SERIALIZATION_ERROR;
-
-  if (vertex_->deleted) return Error::DELETED_OBJECT;
-
-  auto properties = vertex_->properties.Properties();
-  for (const auto &property : properties) {
-    CreateAndLinkDelta(transaction_, vertex_, Delta::SetPropertyTag(), property.first, property.second);
-    UpdateOnSetProperty(indices_, property.first, PropertyValue(), vertex_, *transaction_);
-  }
-
-  vertex_->properties.ClearProperties();
-
-  return std::move(properties);
-}
-
-Result<PropertyValue> VertexAccessor::GetProperty(PropertyId property, View view) const {
-  bool exists = true;
-  bool deleted = false;
-  PropertyValue value;
-  Delta *delta = nullptr;
-  {
-    std::lock_guard<utils::SpinLock> guard(vertex_->lock);
-    deleted = vertex_->deleted;
-    value = vertex_->properties.GetProperty(property);
-    delta = vertex_->delta;
-  }
-  ApplyDeltasForRead(transaction_, delta, view, [&exists, &deleted, &value, property](const Delta &delta) {
-    switch (delta.action) {
-      case Delta::Action::SET_PROPERTY: {
-        if (delta.property.key == property) {
-          value = delta.property.value;
-        }
-        break;
-      }
-      case Delta::Action::DELETE_OBJECT: {
-        exists = false;
-        break;
-      }
-      case Delta::Action::RECREATE_OBJECT: {
-        deleted = false;
-        break;
-      }
-      case Delta::Action::ADD_LABEL:
-      case Delta::Action::REMOVE_LABEL:
-      case Delta::Action::ADD_IN_EDGE:
-      case Delta::Action::ADD_OUT_EDGE:
-      case Delta::Action::REMOVE_IN_EDGE:
-      case Delta::Action::REMOVE_OUT_EDGE:
-        break;
-    }
-  });
-  if (!exists) return Error::NONEXISTENT_OBJECT;
-  if (!for_deleted_ && deleted) return Error::DELETED_OBJECT;
-  return std::move(value);
-}
-
-std::string VertexAccessor::PropertyStore() const { return vertex_->properties.StringBuffer(); }
-
-void VertexAccessor::SetPropertyStore(const std::string_view buffer) const { vertex_->properties.SetBuffer(buffer); }
-
-Result<std::map<PropertyId, PropertyValue>> VertexAccessor::Properties(View view) const {
-  bool exists = true;
-  bool deleted = false;
-  std::map<PropertyId, PropertyValue> properties;
-  Delta *delta = nullptr;
-  {
-    std::lock_guard<utils::SpinLock> guard(vertex_->lock);
-    deleted = vertex_->deleted;
-    properties = vertex_->properties.Properties();
-    delta = vertex_->delta;
-  }
-  // return std::move(properties);
-  ApplyDeltasForRead(transaction_, delta, view, [&exists, &deleted, &properties](const Delta &delta) {
-    switch (delta.action) {
-      case Delta::Action::SET_PROPERTY: {
-        auto it = properties.find(delta.property.key);
-        if (it != properties.end()) {
-          if (delta.property.value.IsNull()) {
-            // remove the property
-            properties.erase(it);
-          } else {
-            // set the value
-            it->second = delta.property.value;
-          }
-        } else if (!delta.property.value.IsNull()) {
-          properties.emplace(delta.property.key, delta.property.value);
-        }
-        break;
-      }
-      case Delta::Action::DELETE_OBJECT: {
-        exists = false;
-        break;
-      }
-      case Delta::Action::RECREATE_OBJECT: {
-        deleted = false;
-        break;
-      }
-      case Delta::Action::ADD_LABEL:
-      case Delta::Action::REMOVE_LABEL:
-      case Delta::Action::ADD_IN_EDGE:
-      case Delta::Action::ADD_OUT_EDGE:
-      case Delta::Action::REMOVE_IN_EDGE:
-      case Delta::Action::REMOVE_OUT_EDGE:
-        break;
-    }
-  });
-  if (!exists) return Error::NONEXISTENT_OBJECT;
-  if (!for_deleted_ && deleted) return Error::DELETED_OBJECT;
-  return std::move(properties);
-=======
 std::unique_ptr<VertexAccessor> VertexAccessor::Create(Vertex *vertex, Transaction *transaction, Indices *indices,
                                                        Constraints *constraints, Config::Items config, View view) {
   return InMemoryVertexAccessor::Create(vertex, transaction, indices, constraints, config, view);
->>>>>>> ed76943d
 }
 
 Result<std::vector<std::unique_ptr<EdgeAccessor>>> VertexAccessor::InEdges(
