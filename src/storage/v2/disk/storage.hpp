--- conflicted
+++ resolved
@@ -248,41 +248,6 @@
     [[nodiscard]] utils::BasicResult<StorageManipulationError, void> CheckVertexConstraintsBeforeCommit(
         const Vertex &vertex, std::vector<std::vector<PropertyValue>> &unique_storage) const;
 
-<<<<<<< HEAD
-    bool WriteVertexToDisk(const Vertex &vertex);
-    bool WriteEdgeToDisk(const std::string &serialized_edge_key, const std::string &serialized_edge_value);
-    bool DeleteVertexFromDisk(const std::string &vertex);
-    bool DeleteEdgeFromDisk(const std::string &edge);
-
-    /// Main storage
-    utils::SkipList<Vertex> vertices_;
-
-    using LabelIndex = LabelId;
-    using LabelPropertyIndex = std::pair<LabelId, PropertyId>;
-    using LabelPropertyValIndex = std::tuple<LabelId, PropertyId, PropertyValue>;
-    using RangeBoundary = std::optional<utils::Bound<PropertyValue>>;
-    using LabelPropertyRangeIndex = std::tuple<LabelId, PropertyId, RangeBoundary, RangeBoundary>;
-
-    std::map<LabelId, utils::SkipList<Vertex>> label_index_cache_;
-    uint64_t label_index_cache_ci_{transaction_.command_id};
-    std::map<LabelPropertyIndex, utils::SkipList<Vertex>> label_property_index_cache_;
-    uint64_t label_property_index_cache_ci_{transaction_.command_id};
-    std::map<LabelPropertyValIndex, utils::SkipList<Vertex>> label_property_val_index_cache_;
-    uint64_t label_property_val_index_cache_ci_{transaction_.command_id};
-    std::map<LabelPropertyRangeIndex, utils::SkipList<Vertex>> label_property_range_index_cache_;
-    uint64_t label_property_range_index_cache_ci_{transaction_.command_id};
-
-    /// We need them because query context for indexed reading is cleared after the query is done not after the
-    /// transaction is done
-    std::vector<std::list<Delta>> index_deltas_storage_;
-    utils::SkipList<Edge> edges_;
-    Config::Items config_;
-    std::unordered_set<std::string> edges_to_delete_;
-    std::vector<std::pair<std::string, std::string>> vertices_to_delete_;
-    rocksdb::Transaction *disk_transaction_;
-    bool scanned_all_vertices_ = false;
-  };  // Accessor
-=======
     bool WriteVertexToVertexColumnFamily(const Vertex &vertex);
     bool WriteEdgeToEdgeColumnFamily(const std::string &serialized_edge_key, const std::string &serialized_edge_value);
 
@@ -296,8 +261,40 @@
                             const std::string &dst_vertex_gid);
     bool DeleteEdgeFromConnectivityIndex(const std::string &vertex_gid, const std::string &edge_gid,
                                          rocksdb::ColumnFamilyHandle *handle, std::string mode);
-  };
->>>>>>> 1a3c5af7
+
+    // bool WriteVertexToDisk(const Vertex &vertex);
+    // bool WriteEdgeToDisk(const std::string &serialized_edge_key, const std::string &serialized_edge_value);
+    // bool DeleteVertexFromDisk(const std::string &vertex);
+    // bool DeleteEdgeFromDisk(const std::string &edge);
+
+    /// Main storage
+    // utils::SkipList<Vertex> vertices_;
+
+    // using LabelIndex = LabelId;
+    // using LabelPropertyIndex = std::pair<LabelId, PropertyId>;
+    // using LabelPropertyValIndex = std::tuple<LabelId, PropertyId, PropertyValue>;
+    // using RangeBoundary = std::optional<utils::Bound<PropertyValue>>;
+    // using LabelPropertyRangeIndex = std::tuple<LabelId, PropertyId, RangeBoundary, RangeBoundary>;
+
+    // std::map<LabelId, utils::SkipList<Vertex>> label_index_cache_;
+    // uint64_t label_index_cache_ci_{transaction_.command_id};
+    // std::map<LabelPropertyIndex, utils::SkipList<Vertex>> label_property_index_cache_;
+    // uint64_t label_property_index_cache_ci_{transaction_.command_id};
+    // std::map<LabelPropertyValIndex, utils::SkipList<Vertex>> label_property_val_index_cache_;
+    // uint64_t label_property_val_index_cache_ci_{transaction_.command_id};
+    // std::map<LabelPropertyRangeIndex, utils::SkipList<Vertex>> label_property_range_index_cache_;
+    // uint64_t label_property_range_index_cache_ci_{transaction_.command_id};
+
+    /// We need them because query context for indexed reading is cleared after the query is done not after the
+    /// transaction is done
+    // std::vector<std::list<Delta>> index_deltas_storage_;
+    // utils::SkipList<Edge> edges_;
+    // Config::Items config_;
+    // std::unordered_set<std::string> edges_to_delete_;
+    // std::vector<std::pair<std::string, std::string>> vertices_to_delete_;
+    // rocksdb::Transaction *disk_transaction_;
+    // bool scanned_all_vertices_ = false;
+  };  // Accessor
 
   std::unique_ptr<Storage::Accessor> Access(std::optional<IsolationLevel> override_isolation_level) override;
 
