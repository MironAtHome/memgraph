// Copyright 2023 Memgraph Ltd.
//
// Use of this software is governed by the Business Source License
// included in the file licenses/BSL.txt; by using this file, you agree to be bound by the terms of the Business Source
// License, and you may not use this file except in compliance with the Business Source License.
//
// As of the Change Date specified in that file, in accordance with
// the Business Source License, use of this software will be governed
// by the Apache License, Version 2.0, included in the file
// licenses/APL.txt.

#include "storage/v2/edge_accessor.hpp"
#include <memory>

#include "storage/v2/inmemory/edge_accessor.hpp"

namespace memgraph::storage {

std::unique_ptr<EdgeAccessor> EdgeAccessor::Create(EdgeRef edge, EdgeTypeId edge_type, Vertex *from_vertex,
                                                   Vertex *to_vertex, Transaction *transaction, Indices *indices,
                                                   Constraints *constraints, Config::Items config, bool for_deleted) {
  return std::make_unique<InMemoryEdgeAccessor>(edge, edge_type, from_vertex, to_vertex, transaction, indices,
                                                constraints, config, for_deleted);
}
<<<<<<< HEAD

VertexAccessor EdgeAccessor::FromVertex() const {
  return VertexAccessor{from_vertex_, transaction_, indices_, constraints_, config_};
}

VertexAccessor EdgeAccessor::ToVertex() const {
  return VertexAccessor{to_vertex_, transaction_, indices_, constraints_, config_};
}

Result<storage::PropertyValue> EdgeAccessor::SetProperty(PropertyId property, const PropertyValue &value) {
  utils::MemoryTracker::OutOfMemoryExceptionEnabler oom_exception;
  if (!config_.properties_on_edges) return Error::PROPERTIES_DISABLED;

  std::lock_guard<utils::SpinLock> guard(edge_.ptr->lock);

  if (!PrepareForWrite(transaction_, edge_.ptr)) return Error::SERIALIZATION_ERROR;

  if (edge_.ptr->deleted) return Error::DELETED_OBJECT;

  auto current_value = edge_.ptr->properties.GetProperty(property);
  // We could skip setting the value if the previous one is the same to the new
  // one. This would save some memory as a delta would not be created as well as
  // avoid copying the value. The reason we are not doing that is because the
  // current code always follows the logical pattern of "create a delta" and
  // "modify in-place". Additionally, the created delta will make other
  // transactions get a SERIALIZATION_ERROR.
  CreateAndLinkDelta(transaction_, edge_.ptr, Delta::SetPropertyTag(), property, current_value);
  edge_.ptr->properties.SetProperty(property, value);

  return std::move(current_value);
}

Result<bool> EdgeAccessor::InitProperties(const std::map<storage::PropertyId, storage::PropertyValue> &properties) {
  utils::MemoryTracker::OutOfMemoryExceptionEnabler oom_exception;
  if (!config_.properties_on_edges) return Error::PROPERTIES_DISABLED;

  std::lock_guard<utils::SpinLock> guard(edge_.ptr->lock);

  if (!PrepareForWrite(transaction_, edge_.ptr)) return Error::SERIALIZATION_ERROR;

  if (edge_.ptr->deleted) return Error::DELETED_OBJECT;

  if (!edge_.ptr->properties.InitProperties(properties)) return false;
  for (const auto &[property, _] : properties) {
    CreateAndLinkDelta(transaction_, edge_.ptr, Delta::SetPropertyTag(), property, PropertyValue());
  }

  return true;
}

Result<std::map<PropertyId, PropertyValue>> EdgeAccessor::ClearProperties() {
  if (!config_.properties_on_edges) return Error::PROPERTIES_DISABLED;

  std::lock_guard<utils::SpinLock> guard(edge_.ptr->lock);

  if (!PrepareForWrite(transaction_, edge_.ptr)) return Error::SERIALIZATION_ERROR;

  if (edge_.ptr->deleted) return Error::DELETED_OBJECT;

  auto properties = edge_.ptr->properties.Properties();
  for (const auto &property : properties) {
    CreateAndLinkDelta(transaction_, edge_.ptr, Delta::SetPropertyTag(), property.first, property.second);
  }

  edge_.ptr->properties.ClearProperties();

  return std::move(properties);
}

Result<PropertyValue> EdgeAccessor::GetProperty(PropertyId property, View view) const {
  if (!config_.properties_on_edges) return PropertyValue();
  bool exists = true;
  bool deleted = false;
  PropertyValue value;
  Delta *delta = nullptr;
  {
    std::lock_guard<utils::SpinLock> guard(edge_.ptr->lock);
    deleted = edge_.ptr->deleted;
    value = edge_.ptr->properties.GetProperty(property);
    delta = edge_.ptr->delta;
  }
  ApplyDeltasForRead(transaction_, delta, view, [&exists, &deleted, &value, property](const Delta &delta) {
    switch (delta.action) {
      case Delta::Action::SET_PROPERTY: {
        if (delta.property.key == property) {
          value = delta.property.value;
        }
        break;
      }
      case Delta::Action::DELETE_OBJECT: {
        exists = false;
        break;
      }
      case Delta::Action::RECREATE_OBJECT: {
        deleted = false;
        break;
      }
      case Delta::Action::ADD_LABEL:
      case Delta::Action::REMOVE_LABEL:
      case Delta::Action::ADD_IN_EDGE:
      case Delta::Action::ADD_OUT_EDGE:
      case Delta::Action::REMOVE_IN_EDGE:
      case Delta::Action::REMOVE_OUT_EDGE:
        break;
    }
  });
  if (!exists) return Error::NONEXISTENT_OBJECT;
  if (!for_deleted_ && deleted) return Error::DELETED_OBJECT;
  return std::move(value);
}

Result<std::map<PropertyId, PropertyValue>> EdgeAccessor::Properties(View view) const {
  if (!config_.properties_on_edges) return std::map<PropertyId, PropertyValue>{};
  bool exists = true;
  bool deleted = false;
  std::map<PropertyId, PropertyValue> properties;
  Delta *delta = nullptr;
  {
    std::lock_guard<utils::SpinLock> guard(edge_.ptr->lock);
    deleted = edge_.ptr->deleted;
    properties = edge_.ptr->properties.Properties();
    delta = edge_.ptr->delta;
  }
  return std::move(properties);
  /*ApplyDeltasForRead(transaction_, delta, view, [&exists, &deleted, &properties](const Delta &delta) {
    switch (delta.action) {
      case Delta::Action::SET_PROPERTY: {
        auto it = properties.find(delta.property.key);
        if (it != properties.end()) {
          if (delta.property.value.IsNull()) {
            // remove the property
            properties.erase(it);
          } else {
            // set the value
            it->second = delta.property.value;
          }
        } else if (!delta.property.value.IsNull()) {
          properties.emplace(delta.property.key, delta.property.value);
        }
        break;
      }
      case Delta::Action::DELETE_OBJECT: {
        exists = false;
        break;
      }
      case Delta::Action::RECREATE_OBJECT: {
        deleted = false;
        break;
      }
      case Delta::Action::ADD_LABEL:
      case Delta::Action::REMOVE_LABEL:
      case Delta::Action::ADD_IN_EDGE:
      case Delta::Action::ADD_OUT_EDGE:
      case Delta::Action::REMOVE_IN_EDGE:
      case Delta::Action::REMOVE_OUT_EDGE:
        break;
    }
  });
  if (!exists) return Error::NONEXISTENT_OBJECT;
  if (!for_deleted_ && deleted) return Error::DELETED_OBJECT;
  return std::move(properties);
  */
}

std::string EdgeAccessor::PropertyStore() const { return edge_.ptr->properties.StringBuffer(); }

void EdgeAccessor::SetPropertyStore(std::string_view buffer) const { edge_.ptr->properties.SetBuffer(buffer); }

=======
>>>>>>> ed76943d
}  // namespace memgraph::storage<|MERGE_RESOLUTION|>--- conflicted
+++ resolved
@@ -22,175 +22,4 @@
   return std::make_unique<InMemoryEdgeAccessor>(edge, edge_type, from_vertex, to_vertex, transaction, indices,
                                                 constraints, config, for_deleted);
 }
-<<<<<<< HEAD
-
-VertexAccessor EdgeAccessor::FromVertex() const {
-  return VertexAccessor{from_vertex_, transaction_, indices_, constraints_, config_};
-}
-
-VertexAccessor EdgeAccessor::ToVertex() const {
-  return VertexAccessor{to_vertex_, transaction_, indices_, constraints_, config_};
-}
-
-Result<storage::PropertyValue> EdgeAccessor::SetProperty(PropertyId property, const PropertyValue &value) {
-  utils::MemoryTracker::OutOfMemoryExceptionEnabler oom_exception;
-  if (!config_.properties_on_edges) return Error::PROPERTIES_DISABLED;
-
-  std::lock_guard<utils::SpinLock> guard(edge_.ptr->lock);
-
-  if (!PrepareForWrite(transaction_, edge_.ptr)) return Error::SERIALIZATION_ERROR;
-
-  if (edge_.ptr->deleted) return Error::DELETED_OBJECT;
-
-  auto current_value = edge_.ptr->properties.GetProperty(property);
-  // We could skip setting the value if the previous one is the same to the new
-  // one. This would save some memory as a delta would not be created as well as
-  // avoid copying the value. The reason we are not doing that is because the
-  // current code always follows the logical pattern of "create a delta" and
-  // "modify in-place". Additionally, the created delta will make other
-  // transactions get a SERIALIZATION_ERROR.
-  CreateAndLinkDelta(transaction_, edge_.ptr, Delta::SetPropertyTag(), property, current_value);
-  edge_.ptr->properties.SetProperty(property, value);
-
-  return std::move(current_value);
-}
-
-Result<bool> EdgeAccessor::InitProperties(const std::map<storage::PropertyId, storage::PropertyValue> &properties) {
-  utils::MemoryTracker::OutOfMemoryExceptionEnabler oom_exception;
-  if (!config_.properties_on_edges) return Error::PROPERTIES_DISABLED;
-
-  std::lock_guard<utils::SpinLock> guard(edge_.ptr->lock);
-
-  if (!PrepareForWrite(transaction_, edge_.ptr)) return Error::SERIALIZATION_ERROR;
-
-  if (edge_.ptr->deleted) return Error::DELETED_OBJECT;
-
-  if (!edge_.ptr->properties.InitProperties(properties)) return false;
-  for (const auto &[property, _] : properties) {
-    CreateAndLinkDelta(transaction_, edge_.ptr, Delta::SetPropertyTag(), property, PropertyValue());
-  }
-
-  return true;
-}
-
-Result<std::map<PropertyId, PropertyValue>> EdgeAccessor::ClearProperties() {
-  if (!config_.properties_on_edges) return Error::PROPERTIES_DISABLED;
-
-  std::lock_guard<utils::SpinLock> guard(edge_.ptr->lock);
-
-  if (!PrepareForWrite(transaction_, edge_.ptr)) return Error::SERIALIZATION_ERROR;
-
-  if (edge_.ptr->deleted) return Error::DELETED_OBJECT;
-
-  auto properties = edge_.ptr->properties.Properties();
-  for (const auto &property : properties) {
-    CreateAndLinkDelta(transaction_, edge_.ptr, Delta::SetPropertyTag(), property.first, property.second);
-  }
-
-  edge_.ptr->properties.ClearProperties();
-
-  return std::move(properties);
-}
-
-Result<PropertyValue> EdgeAccessor::GetProperty(PropertyId property, View view) const {
-  if (!config_.properties_on_edges) return PropertyValue();
-  bool exists = true;
-  bool deleted = false;
-  PropertyValue value;
-  Delta *delta = nullptr;
-  {
-    std::lock_guard<utils::SpinLock> guard(edge_.ptr->lock);
-    deleted = edge_.ptr->deleted;
-    value = edge_.ptr->properties.GetProperty(property);
-    delta = edge_.ptr->delta;
-  }
-  ApplyDeltasForRead(transaction_, delta, view, [&exists, &deleted, &value, property](const Delta &delta) {
-    switch (delta.action) {
-      case Delta::Action::SET_PROPERTY: {
-        if (delta.property.key == property) {
-          value = delta.property.value;
-        }
-        break;
-      }
-      case Delta::Action::DELETE_OBJECT: {
-        exists = false;
-        break;
-      }
-      case Delta::Action::RECREATE_OBJECT: {
-        deleted = false;
-        break;
-      }
-      case Delta::Action::ADD_LABEL:
-      case Delta::Action::REMOVE_LABEL:
-      case Delta::Action::ADD_IN_EDGE:
-      case Delta::Action::ADD_OUT_EDGE:
-      case Delta::Action::REMOVE_IN_EDGE:
-      case Delta::Action::REMOVE_OUT_EDGE:
-        break;
-    }
-  });
-  if (!exists) return Error::NONEXISTENT_OBJECT;
-  if (!for_deleted_ && deleted) return Error::DELETED_OBJECT;
-  return std::move(value);
-}
-
-Result<std::map<PropertyId, PropertyValue>> EdgeAccessor::Properties(View view) const {
-  if (!config_.properties_on_edges) return std::map<PropertyId, PropertyValue>{};
-  bool exists = true;
-  bool deleted = false;
-  std::map<PropertyId, PropertyValue> properties;
-  Delta *delta = nullptr;
-  {
-    std::lock_guard<utils::SpinLock> guard(edge_.ptr->lock);
-    deleted = edge_.ptr->deleted;
-    properties = edge_.ptr->properties.Properties();
-    delta = edge_.ptr->delta;
-  }
-  return std::move(properties);
-  /*ApplyDeltasForRead(transaction_, delta, view, [&exists, &deleted, &properties](const Delta &delta) {
-    switch (delta.action) {
-      case Delta::Action::SET_PROPERTY: {
-        auto it = properties.find(delta.property.key);
-        if (it != properties.end()) {
-          if (delta.property.value.IsNull()) {
-            // remove the property
-            properties.erase(it);
-          } else {
-            // set the value
-            it->second = delta.property.value;
-          }
-        } else if (!delta.property.value.IsNull()) {
-          properties.emplace(delta.property.key, delta.property.value);
-        }
-        break;
-      }
-      case Delta::Action::DELETE_OBJECT: {
-        exists = false;
-        break;
-      }
-      case Delta::Action::RECREATE_OBJECT: {
-        deleted = false;
-        break;
-      }
-      case Delta::Action::ADD_LABEL:
-      case Delta::Action::REMOVE_LABEL:
-      case Delta::Action::ADD_IN_EDGE:
-      case Delta::Action::ADD_OUT_EDGE:
-      case Delta::Action::REMOVE_IN_EDGE:
-      case Delta::Action::REMOVE_OUT_EDGE:
-        break;
-    }
-  });
-  if (!exists) return Error::NONEXISTENT_OBJECT;
-  if (!for_deleted_ && deleted) return Error::DELETED_OBJECT;
-  return std::move(properties);
-  */
-}
-
-std::string EdgeAccessor::PropertyStore() const { return edge_.ptr->properties.StringBuffer(); }
-
-void EdgeAccessor::SetPropertyStore(std::string_view buffer) const { edge_.ptr->properties.SetBuffer(buffer); }
-
-=======
->>>>>>> ed76943d
 }  // namespace memgraph::storage