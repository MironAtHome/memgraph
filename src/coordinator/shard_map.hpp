// Copyright 2022 Memgraph Ltd.
//
// Use of this software is governed by the Business Source License
// included in the file licenses/BSL.txt; by using this file, you agree to be bound by the terms of the Business Source
// License, and you may not use this file except in compliance with the Business Source License.
//
// As of the Change Date specified in that file, in accordance with
// the Business Source License, use of this software will be governed
// by the Apache License, Version 2.0, included in the file
// licenses/APL.txt.

#pragma once

#include <limits>
#include <map>
#include <set>
#include <vector>

#include <boost/uuid/uuid.hpp>
#include <boost/uuid/uuid_generators.hpp>

#include "common/types.hpp"
#include "coordinator/hybrid_logical_clock.hpp"
#include "io/address.hpp"
#include "storage/v3/config.hpp"
#include "storage/v3/id_types.hpp"
#include "storage/v3/property_value.hpp"
#include "storage/v3/schemas.hpp"

namespace memgraph::coordinator {

using memgraph::io::Address;
using memgraph::storage::v3::Config;
using memgraph::storage::v3::LabelId;
using memgraph::storage::v3::PropertyId;
using memgraph::storage::v3::PropertyValue;
using memgraph::storage::v3::SchemaProperty;

enum class Status : uint8_t {
  CONSENSUS_PARTICIPANT,
  INITIALIZING,
  // TODO(tyler) this will possibly have more states,
  // depending on the reconfiguration protocol that we
  // implement.
};

struct AddressAndStatus {
  memgraph::io::Address address;
  Status status;
  friend bool operator<(const AddressAndStatus &lhs, const AddressAndStatus &rhs) { return lhs.address < rhs.address; }
};

using PrimaryKey = std::vector<PropertyValue>;
using Shard = std::vector<AddressAndStatus>;
using Shards = std::map<PrimaryKey, Shard>;
using LabelName = std::string;
using PropertyName = std::string;
using PropertyMap = std::map<PropertyName, PropertyId>;

struct ShardToInitialize {
  boost::uuids::uuid uuid;
  LabelId label_id;
  PrimaryKey min_key;
  std::optional<PrimaryKey> max_key;
  Config config;
};

PrimaryKey SchemaToMinKey(const std::vector<SchemaProperty> &schema);

struct LabelSpace {
  std::vector<SchemaProperty> schema;
  std::map<PrimaryKey, Shard> shards;
  size_t replication_factor;
};

struct ShardMap {
  Hlc shard_map_version;
  uint64_t max_property_id;
  std::map<PropertyName, PropertyId> properties;
  uint64_t max_label_id;
  std::map<LabelName, LabelId> labels;
  std::map<LabelId, LabelSpace> label_spaces;
  std::map<LabelId, std::vector<SchemaProperty>> schemas;

  Shards GetShards(const LabelName &label) {
    const auto id = labels.at(label);
    auto &shards = label_spaces.at(id).shards;
    return shards;
  }

  // TODO(gabor) later we will want to update the wallclock time with
  // the given Io<impl>'s time as well
  Hlc IncrementShardMapVersion() noexcept {
    ++shard_map_version.logical_id;
    return shard_map_version;
  }

  Hlc GetHlc() const noexcept { return shard_map_version; }

  // Returns the shard UUIDs that have been assigned but not yet acknowledged for this storage manager
  std::vector<ShardToInitialize> AssignShards(Address storage_manager, std::set<boost::uuids::uuid> initialized) {
    std::vector<ShardToInitialize> ret{};

    bool mutated = false;

    for (auto &[label_id, label_space] : label_spaces) {
      for (auto &[low_key, shard] : label_space.shards) {
        // TODO(tyler) avoid these triple-nested loops by having the heartbeat include better info
        bool machine_contains_shard = false;

        for (auto &aas : shard) {
          if (initialized.contains(aas.address.unique_id)) {
            spdlog::info("marking shard as full consensus participant: {}", aas.address.unique_id);
            aas.status = Status::CONSENSUS_PARTICIPANT;
            machine_contains_shard = true;
          } else {
            const bool same_machine = aas.address.last_known_ip == storage_manager.last_known_ip &&
                                      aas.address.last_known_port == storage_manager.last_known_port;
            if (same_machine) {
              machine_contains_shard = true;
              ret.push_back(ShardToInitialize{
                  .uuid = aas.address.unique_id,
                  .label_id = label_id,
                  .min_key = low_key,
                  .max_key = std::nullopt,
                  .config = Config{},
              });
            }
          }
        }

        if (!machine_contains_shard && shard.size() < label_space.replication_factor) {
          Address address = storage_manager;

          // TODO(tyler) use deterministic UUID so that coordinators don't diverge here
          address.unique_id = boost::uuids::uuid{boost::uuids::random_generator()()},

          ret.push_back(ShardToInitialize{
              .uuid = address.unique_id,
              .label_id = label_id,
              .min_key = low_key,
              .max_key = std::nullopt,
              .config = Config{},
          });

          AddressAndStatus aas = {
              .address = address,
              .status = Status::INITIALIZING,
          };

          shard.emplace_back(aas);
        }
      }
    }

    if (mutated) {
      IncrementShardMapVersion();
    }

    return ret;
  }

  bool SplitShard(Hlc previous_shard_map_version, LabelId label_id, const PrimaryKey &key) {
    if (previous_shard_map_version != shard_map_version) {
      return false;
    }

    auto &label_space = label_spaces.at(label_id);
    auto &shards_in_map = label_space.shards;

    MG_ASSERT(!shards_in_map.empty());
    MG_ASSERT(!shards_in_map.contains(key));
    MG_ASSERT(label_spaces.contains(label_id));

    // Finding the Shard that the new PrimaryKey should map to.
    auto prev = std::prev(shards_in_map.upper_bound(key));
    Shard duplicated_shard = prev->second;

    // Apply the split
    shards_in_map[key] = duplicated_shard;

    return true;
  }

  std::optional<LabelId> InitializeNewLabel(std::string label_name, std::vector<SchemaProperty> schema,
                                            size_t replication_factor, Hlc last_shard_map_version);

  void AddServer(Address server_address) {
    // Find a random place for the server to plug in
  }

<<<<<<< HEAD
  LabelId GetLabelId(const std::string &label) const { return labels.at(label); }
  Shards GetShardsForRange(const LabelName &label_name, const CompoundKey &start_key,
                           const CompoundKey &end_key) const {
=======
  Shards GetShardsForRange(const LabelName &label_name, const PrimaryKey &start_key, const PrimaryKey &end_key) const {
>>>>>>> b8186bea
    MG_ASSERT(start_key <= end_key);
    MG_ASSERT(labels.contains(label_name));

    LabelId label_id = labels.at(label_name);

    const auto &label_space = label_spaces.at(label_id);

    const auto &shards_for_label = label_space.shards;

    MG_ASSERT(shards_for_label.begin()->first <= start_key,
              "the ShardMap must always contain a minimal key that is less than or equal to any requested key");

    auto it = std::prev(shards_for_label.upper_bound(start_key));
    const auto end_it = shards_for_label.upper_bound(end_key);

    Shards shards{};

    std::copy(it, end_it, std::inserter(shards, shards.end()));

    return shards;
  }

  Shard GetShardForKey(const LabelName &label_name, const PrimaryKey &key) const {
    MG_ASSERT(labels.contains(label_name));

    LabelId label_id = labels.at(label_name);

    const auto &label_space = label_spaces.at(label_id);

    MG_ASSERT(label_space.shards.begin()->first <= key,
              "the ShardMap must always contain a minimal key that is less than or equal to any requested key");

    return std::prev(label_space.shards.upper_bound(key))->second;
  }

  Shard GetShardForKey(const LabelId &label_id, const CompoundKey &key) const {
    MG_ASSERT(label_spaces.contains(label_id));

    const auto &label_space = label_spaces.at(label_id);

    MG_ASSERT(label_space.shards.begin()->first <= key,
              "the ShardMap must always contain a minimal key that is less than or equal to any requested key");

    return std::prev(label_space.shards.upper_bound(key))->second;
  }

  PropertyMap AllocatePropertyIds(const std::vector<PropertyName> &new_properties) {
    PropertyMap ret{};

    bool mutated = false;

    for (const auto &property_name : new_properties) {
      if (properties.contains(property_name)) {
        auto property_id = properties.at(property_name);
        ret.emplace(property_name, property_id);
      } else {
        mutated = true;

        const PropertyId property_id = PropertyId::FromUint(++max_property_id);
        ret.emplace(property_name, property_id);
        properties.emplace(property_name, property_id);
      }
    }

    if (mutated) {
      IncrementShardMapVersion();
    }

    return ret;
  }

  std::optional<PropertyId> GetPropertyId(const std::string &property_name) const {
    if (properties.contains(property_name)) {
      return properties.at(property_name);
    }

    return std::nullopt;
  }
};

}  // namespace memgraph::coordinator<|MERGE_RESOLUTION|>--- conflicted
+++ resolved
@@ -189,13 +189,9 @@
     // Find a random place for the server to plug in
   }
 
-<<<<<<< HEAD
   LabelId GetLabelId(const std::string &label) const { return labels.at(label); }
-  Shards GetShardsForRange(const LabelName &label_name, const CompoundKey &start_key,
-                           const CompoundKey &end_key) const {
-=======
+
   Shards GetShardsForRange(const LabelName &label_name, const PrimaryKey &start_key, const PrimaryKey &end_key) const {
->>>>>>> b8186bea
     MG_ASSERT(start_key <= end_key);
     MG_ASSERT(labels.contains(label_name));
 
@@ -231,7 +227,7 @@
     return std::prev(label_space.shards.upper_bound(key))->second;
   }
 
-  Shard GetShardForKey(const LabelId &label_id, const CompoundKey &key) const {
+  Shard GetShardForKey(const LabelId &label_id, const PrimaryKey &key) const {
     MG_ASSERT(label_spaces.contains(label_id));
 
     const auto &label_space = label_spaces.at(label_id);
