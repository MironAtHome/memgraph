// Copyright 2023 Memgraph Ltd.
//
// Use of this software is governed by the Business Source License
// included in the file licenses/BSL.txt; by using this file, you agree to be bound by the terms of the Business Source
// License, and you may not use this file except in compliance with the Business Source License.
//
// As of the Change Date specified in that file, in accordance with
// the Business Source License, use of this software will be governed
// by the Apache License, Version 2.0, included in the file
// licenses/APL.txt.

#pragma once

#include <filesystem>
#include <memory>
#include <optional>
#include <string_view>
#include <unordered_map>

#include "global.hpp"
#include "storage/v2/storage.hpp"
#include "utils.hpp"
#include "utils/result.hpp"

namespace memgraph::dbms {

/**
 * @brief Multi-tenancy handler of storage.
 *
 * @tparam TStorage
 * @tparam TConfig
 */
template <typename TStorage = memgraph::storage::Storage, typename TConfig = memgraph::storage::Config>
class StorageHandler {
 public:
  using NewResult = utils::BasicResult<NewError, std::shared_ptr<TStorage>>;

  StorageHandler() {}

  /**
   * @brief Create a new storage associated to the "name" database.
   *
   * @param name name of the database
   * @param config storage configuration
   * @return NewResult pointer to storage on success, error on failure
   */
  NewResult New(std::string_view name, const TConfig &config) {
    // Control that no one is using the same data directory
    if (storage_.find(std::string(name)) != storage_.end()) {
      return NewError::EXISTS;
    }
    // TODO better check
    if (std::any_of(storage_.begin(), storage_.end(), [&](const auto &elem) {
          return elem.second.config_.durability.storage_directory == config.durability.storage_directory;
        })) {
      // LOG
      return NewError::EXISTS;
    }
    // Create storage
<<<<<<< HEAD
    auto [itr, success] =
        storage_.emplace(std::piecewise_construct, std::forward_as_tuple(name), std::forward_as_tuple(config, config));
    if (success) return itr->second.ptr_;
    // TODO: Handle errors and return {}?
=======
    auto [itr, success] = storage_.emplace(name, std::make_pair(std::make_shared<TStorage>(config), config));
    if (success) return itr->second.first;
>>>>>>> 64276340
    return NewError::EXISTS;
  }

  /**
   * @brief Create a new storage associated to the "name" database.
   *
   * @param name name of the database
   * @param storage_subdir undelying RocksDB directory
   * @return NewResult pointer to storage on success, error on failure
   */
  NewResult New(std::string_view name, std::filesystem::path storage_subdir) {
    if (default_config_) {
      auto config = default_config_;
      config->durability.storage_directory /= storage_subdir;
      return New(name, *default_config_);
    }
    return NewError::NO_CONFIGS;
  }

  /**
   * @brief Create a new storage associated to the "name" database.
   *
   * @param name name of the database
   * @return NewResult pointer to storage on success, error on failure
   */
  NewResult New(std::string_view name) { return New(name, name); }

  /**
   * @brief Get storage associated with "name" database
   *
   * @param name name of the database
   * @return std::optional<std::shared_ptr<TStorage>>
   */
  std::optional<std::shared_ptr<TStorage>> Get(const std::string &name) {
    if (auto search = storage_.find(name); search != storage_.end()) {
      return search->second.ptr_;
    }
    return {};
  }

  /**
   * @brief Get the storage configuration associated with "name" database
   *
   * @param name name of the database
   * @return std::optional<TConfig>
   */
  std::optional<TConfig> GetConfig(std::string_view name) {
    if (auto search = storage_.find(name); search != storage_.end()) {
      return search->second.config_;
    }
    return {};
  }

  /**
   * @brief Delete the storage associated with the "name" database
   *
   * @param name name of the database
   * @return true on success
   */
  bool Delete(const std::string &name) {
    if (auto itr = storage_.find(name); itr != storage_.end()) {
      storage_.erase(itr);
      return true;
    }
    return false;
  }

  /**
   * @brief Set the default configuration
   *
   * @param config
   */
  void SetDefaultConfig(TConfig config) { default_config_ = config; }

  /**
   * @brief Get the default configuration
   *
   * @return std::optional<TConfig>
   */
  std::optional<TConfig> GetDefaultConfig() { return default_config_; }

  /**
   * @brief Return all active databases.
   *
   * @return std::vector<std::string>
   */
  std::vector<std::string> All() const {
    std::vector<std::string> res;
    res.reserve(storage_.size());
    for (const auto &[name, _] : storage_) {
      res.emplace_back(name);
    }
    return res;
  }

 private:
<<<<<<< HEAD
  // Are storage objects ever deleted?
  // shared_ptr and custom destructor if we are destroying it
  // unique and raw ptrs if we are not destroying it
  // Create drop and create with same name?
  std::unordered_map<std::string, SyncPtr<TStorage, TConfig>> storage_;
  std::optional<TConfig> default_config_;
=======
  std::unordered_map<std::string, std::pair<std::shared_ptr<TStorage>, TConfig>>
      storage_;                            //!< map to all active storages
  std::optional<TConfig> default_config_;  //!< default configuration
>>>>>>> 64276340
};

}  // namespace memgraph::dbms<|MERGE_RESOLUTION|>--- conflicted
+++ resolved
@@ -57,15 +57,9 @@
       return NewError::EXISTS;
     }
     // Create storage
-<<<<<<< HEAD
     auto [itr, success] =
         storage_.emplace(std::piecewise_construct, std::forward_as_tuple(name), std::forward_as_tuple(config, config));
     if (success) return itr->second.ptr_;
-    // TODO: Handle errors and return {}?
-=======
-    auto [itr, success] = storage_.emplace(name, std::make_pair(std::make_shared<TStorage>(config), config));
-    if (success) return itr->second.first;
->>>>>>> 64276340
     return NewError::EXISTS;
   }
 
@@ -162,18 +156,8 @@
   }
 
  private:
-<<<<<<< HEAD
-  // Are storage objects ever deleted?
-  // shared_ptr and custom destructor if we are destroying it
-  // unique and raw ptrs if we are not destroying it
-  // Create drop and create with same name?
-  std::unordered_map<std::string, SyncPtr<TStorage, TConfig>> storage_;
-  std::optional<TConfig> default_config_;
-=======
-  std::unordered_map<std::string, std::pair<std::shared_ptr<TStorage>, TConfig>>
-      storage_;                            //!< map to all active storages
-  std::optional<TConfig> default_config_;  //!< default configuration
->>>>>>> 64276340
+  std::unordered_map<std::string, SyncPtr<TStorage, TConfig>> storage_;  //!< map to all active storages
+  std::optional<TConfig> default_config_;                                //!< default configuration
 };
 
 }  // namespace memgraph::dbms