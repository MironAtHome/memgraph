--- conflicted
+++ resolved
@@ -88,24 +88,10 @@
    * @param audit_log pointer to the audit logger (ENTERPRISE only)
    * @param configs storage and interpreter configurations
    */
-<<<<<<< HEAD
-#if MG_ENTERPRISE
   void Init(memgraph::audit::Log *audit_log, Config configs) {
-#else
-  void Init(Config configs) {
-#endif
     std::lock_guard<LockT> wr(lock_);
     MG_ASSERT(!initialized_, "Tried to reinitialize SessionContextHandler.");
     default_configs_ = configs;
-#if MG_ENTERPRISE
-=======
-  void Init(memgraph::utils::Synchronized<memgraph::auth::Auth, memgraph::utils::WritePrioritizedRWLock> *auth,
-            memgraph::audit::Log *audit_log, ConfigT configs) {
-    std::lock_guard<LockT> wr(lock_);
-    MG_ASSERT(!initialized_, "Tried to reinitialize SessionContextHandler.");
-    default_configs_ = configs;
-    auth_ = auth;
->>>>>>> 20ffe42a
     audit_log_ = audit_log;
     MG_ASSERT(!NewDefault_().HasError(), "Failed while creating the default DB.");
     initialized_ = true;
@@ -301,7 +287,6 @@
                   const std::string &ah_flags) {
     auto new_storage = storage_handler_.New(name, storage_config);
     if (new_storage.HasValue()) {
-<<<<<<< HEAD
       auto new_auth = auth_handler_.New(name, storage_config.durability.storage_directory, ah_flags);
       if (new_auth.HasValue()) {
         auto &auth_context = new_auth.GetValue();
@@ -309,23 +294,10 @@
                                               storage_config.durability.storage_directory, auth_context->auth_handler,
                                               auth_context->auth_checker);
         if (new_interp.HasValue()) {
-          return SessionContext {
-            new_storage.GetValue(), new_interp.GetValue(), run_id_, auth_context
-#if MG_ENTERPRISE
-                ,
-                audit_log_
-#endif
-          };
+          return SessionContext{new_storage.GetValue(), new_interp.GetValue(), run_id_, auth_context, audit_log_};
         }
         // TODO: Handler partial success
         return new_interp.GetError();
-=======
-      // storage config can be something else if storage already exists, or return false or reread config
-      auto new_interp = interp_handler_.New(name, new_storage.GetValue().get(), inter_config,
-                                            storage_config.durability.storage_directory);
-      if (new_interp.HasValue()) {
-        return SessionContext{new_storage.GetValue(), new_interp.GetValue(), run_id_, name, auth_, audit_log_};
->>>>>>> 20ffe42a
       }
       return new_auth.GetError();
     }
@@ -382,24 +354,12 @@
   SessionContext Get_(const std::string &name) {
     auto storage = storage_handler_.Get(name);
     if (storage) {
-<<<<<<< HEAD
       auto auth = auth_handler_.Get(name);
       if (auth) {
         auto interp = interp_handler_.Get(name);
         if (interp) {
-          return SessionContext {
-            *storage, *interp, run_id_, *auth
-#if MG_ENTERPRISE
-                ,
-                audit_log_
-#endif
-          };
+          return SessionContext{*storage, *interp, run_id_, *auth, audit_log_};
         }
-=======
-      auto interp = interp_handler_.Get(name);
-      if (interp) {
-        return SessionContext{*storage, *interp, run_id_, name, auth_, audit_log_};
->>>>>>> 20ffe42a
       }
     }
     throw SessionContextException("Tried to retrieve an unknown database.");
@@ -408,20 +368,12 @@
   // Should storage objects ever be deleted?
   mutable LockT lock_;            //!< protective lock
   std::atomic_bool initialized_;  //!< initialized flag (safeguard against multiple init calls)
-  StorageHandler<StorageT, StorageConfigT> storage_handler_;     //!< multi-tenancy storage handler
-  InterpContextHandler<InterpT, InterpConfigT> interp_handler_;  //!< multi-tenancy interpreter handler
-  AuthHandler auth_handler_;                                     //!< multi-tenancy authorization handler
-  std::optional<Config> default_configs_;                        //!< default storage and interpreter configurations
-  const std::string run_id_;                                     //!< run's unique identifier (auto generated)
-<<<<<<< HEAD
-#if MG_ENTERPRISE
-  memgraph::audit::Log *audit_log_;  //!< pointer to the audit logger
-#endif
-=======
-  memgraph::utils::Synchronized<memgraph::auth::Auth, memgraph::utils::WritePrioritizedRWLock>
-      *auth_;                                                     //!< pointer to the authorizer
+  StorageHandler<StorageT, StorageConfigT> storage_handler_;      //!< multi-tenancy storage handler
+  InterpContextHandler<InterpT, InterpConfigT> interp_handler_;   //!< multi-tenancy interpreter handler
+  AuthHandler auth_handler_;                                      //!< multi-tenancy authorization handler
+  std::optional<Config> default_configs_;                         //!< default storage and interpreter configurations
+  const std::string run_id_;                                      //!< run's unique identifier (auto generated)
   memgraph::audit::Log *audit_log_;                               //!< pointer to the audit logger
->>>>>>> 20ffe42a
   std::unordered_map<std::string, SessionInterface &> sessions_;  //!< map of active/registered sessions
 };
 
@@ -432,15 +384,20 @@
  * @param auth pointer to the authenticator
  * @param configs storage and interpreter configurations
  */
-static inline SessionContext Init(
-    memgraph::utils::Synchronized<memgraph::auth::Auth, memgraph::utils::WritePrioritizedRWLock> *auth,
-    storage::Config &storage_config, query::InterpreterConfig &interp_config) {
+static inline SessionContext Init(storage::Config &storage_config, query::InterpreterConfig &interp_config,
+                                  const std::string &ah_flags) {
   auto storage = std::make_shared<storage::Storage>(storage_config);
   MG_ASSERT(storage, "Failed to allocate main storage.");
+
+  auto auth = std::make_shared<AuthHandler::AuthContext>(storage_config.durability.storage_directory, ah_flags);
+  MG_ASSERT(auth, "Failed to generate authentication.");
+
   auto interp_context = std::make_shared<query::InterpreterContext>(storage.get(), interp_config,
-                                                                    storage_config.durability.storage_directory);
+                                                                    storage_config.durability.storage_directory,
+                                                                    &auth->auth_handler, &auth->auth_checker);
   MG_ASSERT(interp_context, "Failed to construct main interpret context.");
-  return SessionContext{storage, interp_context, utils::GenerateUUID(), kDefaultDB, auth};
+
+  return SessionContext{storage, interp_context, utils::GenerateUUID(), auth};
 }
 #endif
 
