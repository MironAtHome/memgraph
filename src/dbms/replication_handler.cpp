// Copyright 2024 Memgraph Ltd.
//
// Use of this software is governed by the Business Source License
// included in the file licenses/BSL.txt; by using this file, you agree to be bound by the terms of the Business Source
// License, and you may not use this file except in compliance with the Business Source License.
//
// As of the Change Date specified in that file, in accordance with
// the Business Source License, use of this software will be governed
// by the Apache License, Version 2.0, included in the file
// licenses/APL.txt.

#include "dbms/replication_handler.hpp"

#include "coordination/coordinator_state.hpp"
#include "dbms/constants.hpp"
#include "dbms/dbms_handler.hpp"
#include "dbms/inmemory/replication_handlers.hpp"
#include "dbms/inmemory/storage_helper.hpp"
#include "dbms/replication_client.hpp"
#include "dbms/utils.hpp"
#include "replication/state.hpp"

using memgraph::replication::ReplicationState;
using memgraph::replication::RoleMainData;
using memgraph::replication::RoleReplicaData;

namespace memgraph::dbms {

namespace {

std::string RegisterReplicaErrorToString(RegisterReplicaError error) {
  switch (error) {
    using enum RegisterReplicaError;
    case NAME_EXISTS:
      return "NAME_EXISTS";
    case END_POINT_EXISTS:
      return "END_POINT_EXISTS";
    case CONNECTION_FAILED:
      return "CONNECTION_FAILED";
    case COULD_NOT_BE_PERSISTED:
      return "COULD_NOT_BE_PERSISTED";
  }
}
}  // namespace

ReplicationHandler::ReplicationHandler(DbmsHandler &dbms_handler) : dbms_handler_(dbms_handler) {}

bool ReplicationHandler::SetReplicationRoleMain() {
  auto const main_handler = [](RoleMainData &) { return false; };

  auto const replica_handler = [this](RoleReplicaData const &) {
    return memgraph::dbms::DoReplicaToMainPromotion(dbms_handler_);
  };

  // TODO: under lock
  return std::visit(utils::Overloaded{main_handler, replica_handler},
                    dbms_handler_.ReplicationState().ReplicationData());
}

bool ReplicationHandler::SetReplicationRoleReplica(const memgraph::replication::ReplicationServerConfig &config) {
  // We don't want to restart the server if we're already a REPLICA
  if (dbms_handler_.ReplicationState().IsReplica()) {
    return false;
  }

  // TODO StorageState needs to be synched. Could have a dangling reference if someone adds a database as we are
  //      deleting the replica.
  // Remove database specific clients
  dbms_handler_.ForEach([&](Database *db) {
    auto *storage = db->storage();
    storage->repl_storage_state_.replication_clients_.WithLock([](auto &clients) { clients.clear(); });
  });
  // Remove instance level clients
  std::get<RoleMainData>(dbms_handler_.ReplicationState().ReplicationData()).registered_replicas_.clear();

  // Creates the server
  dbms_handler_.ReplicationState().SetReplicationRoleReplica(config);

  // Start
  const auto success =
      std::visit(utils::Overloaded{[](RoleMainData const &) {
                                     // ASSERT
                                     return false;
                                   },
                                   [this](RoleReplicaData const &data) {
                                     // Register handlers
                                     InMemoryReplicationHandlers::Register(&dbms_handler_, *data.server);
                                     if (!data.server->Start()) {
                                       spdlog::error("Unable to start the replication server.");
                                       return false;
                                     }
                                     return true;
                                   }},
                 dbms_handler_.ReplicationState().ReplicationData());
  // TODO Handle error (restore to main?)
  return success;
}

auto ReplicationHandler::RegisterReplica(const memgraph::replication::ReplicationClientConfig &config)
    -> memgraph::utils::BasicResult<RegisterReplicaError> {
  MG_ASSERT(dbms_handler_.ReplicationState().IsMain(), "Only main instance can register a replica!");

  auto instance_client = dbms_handler_.ReplicationState().RegisterReplica(config);

  const auto dbms_error = memgraph::dbms::HandleErrorOnReplicaClient(instance_client);
  if (dbms_error.has_value()) {
    return *dbms_error;
  }
  auto &instance_client_ptr = instance_client.GetValue();
  const bool all_clients_good = memgraph::dbms::RegisterAllDatabasesClients(dbms_handler_, *instance_client_ptr);

  // NOTE Currently if any databases fails, we revert back
  if (!all_clients_good) {
    spdlog::error("Failed to register all databases to the REPLICA \"{}\"", config.name);
    UnregisterReplica(config.name);
    return RegisterReplicaError::CONNECTION_FAILED;
  }

  // No client error, start instance level client
  StartReplicaClient(dbms_handler_, *instance_client.GetValue());
  return {};
}

#ifdef MG_ENTERPRISE
auto ReplicationHandler::RegisterReplicaOnCoordinator(const memgraph::coordination::CoordinatorClientConfig &config)
    -> utils::BasicResult<RegisterMainReplicaCoordinatorStatus> {
  auto instance_client = dbms_handler_.CoordinatorState().RegisterReplica(config);
  using repl_status = memgraph::replication::RegisterMainReplicaCoordinatorStatus;
  using dbms_status = memgraph::dbms::RegisterMainReplicaCoordinatorStatus;
  if (instance_client.HasError()) switch (instance_client.GetError()) {
      case memgraph::coordination::RegisterMainReplicaCoordinatorStatus::NOT_COORDINATOR:
        MG_ASSERT(false, "Only coordinator instance can register main and replica!");
        return {};
<<<<<<< HEAD
      case repl_status::NAME_EXISTS:
        return dbms_status::NAME_EXISTS;
      case repl_status::END_POINT_EXISTS:
        return dbms_status::END_POINT_EXISTS;
      case repl_status::COULD_NOT_BE_PERSISTED:
        return dbms_status::COULD_NOT_BE_PERSISTED;
      case repl_status::SUCCESS:
=======
      case memgraph::coordination::RegisterMainReplicaCoordinatorStatus::NAME_EXISTS:
        return memgraph::dbms::RegisterMainReplicaCoordinatorStatus::NAME_EXISTS;
      case memgraph::coordination::RegisterMainReplicaCoordinatorStatus::END_POINT_EXISTS:
        return memgraph::dbms::RegisterMainReplicaCoordinatorStatus::END_POINT_EXISTS;
      case memgraph::coordination::RegisterMainReplicaCoordinatorStatus::COULD_NOT_BE_PERSISTED:
        return memgraph::dbms::RegisterMainReplicaCoordinatorStatus::COULD_NOT_BE_PERSISTED;
      case memgraph::coordination::RegisterMainReplicaCoordinatorStatus::SUCCESS:
>>>>>>> 302aafff
        break;
    }

  instance_client.GetValue()->StartFrequentCheck();
  return {};
}

auto ReplicationHandler::RegisterMainOnCoordinator(const memgraph::coordination::CoordinatorClientConfig &config)
    -> utils::BasicResult<RegisterMainReplicaCoordinatorStatus> {
  auto instance_client = dbms_handler_.CoordinatorState().RegisterMain(config);
  if (instance_client.HasError()) switch (instance_client.GetError()) {
      case memgraph::coordination::RegisterMainReplicaCoordinatorStatus::NOT_COORDINATOR:
        MG_ASSERT(false, "Only coordinator instance can register main and replica!");
      case memgraph::coordination::RegisterMainReplicaCoordinatorStatus::NAME_EXISTS:
        return memgraph::dbms::RegisterMainReplicaCoordinatorStatus::NAME_EXISTS;
      case memgraph::coordination::RegisterMainReplicaCoordinatorStatus::END_POINT_EXISTS:
        return memgraph::dbms::RegisterMainReplicaCoordinatorStatus::END_POINT_EXISTS;
      case memgraph::coordination::RegisterMainReplicaCoordinatorStatus::COULD_NOT_BE_PERSISTED:
        return memgraph::dbms::RegisterMainReplicaCoordinatorStatus::COULD_NOT_BE_PERSISTED;
      case memgraph::coordination::RegisterMainReplicaCoordinatorStatus::SUCCESS:
        break;
    }

  instance_client.GetValue()->StartFrequentCheck();
  return {};
}

auto ReplicationHandler::ShowReplicasOnCoordinator() const -> std::vector<coordination::CoordinatorEntityInfo> {
  return dbms_handler_.CoordinatorState().ShowReplicas();
}

auto ReplicationHandler::PingReplicasOnCoordinator() const -> std::unordered_map<std::string_view, bool> {
  return dbms_handler_.CoordinatorState().PingReplicas();
}

auto ReplicationHandler::ShowMainOnCoordinator() const -> std::optional<coordination::CoordinatorEntityInfo> {
  return dbms_handler_.CoordinatorState().ShowMain();
}

auto ReplicationHandler::PingMainOnCoordinator() const -> std::optional<coordination::CoordinatorEntityHealthInfo> {
  return dbms_handler_.CoordinatorState().PingMain();
}

auto ReplicationHandler::DoFailover() const -> DoFailoverStatus {
  auto status = dbms_handler_.CoordinatorState().DoFailover();
  switch (status) {
    case memgraph::coordination::DoFailoverStatus::ALL_REPLICAS_DOWN:
      return memgraph::dbms::DoFailoverStatus::ALL_REPLICAS_DOWN;
    case memgraph::coordination::DoFailoverStatus::SUCCESS:
      return memgraph::dbms::DoFailoverStatus::SUCCESS;
    case memgraph::coordination::DoFailoverStatus::MAIN_ALIVE:
      return memgraph::dbms::DoFailoverStatus::MAIN_ALIVE;
  }
}

#endif

auto ReplicationHandler::UnregisterReplica(std::string_view name) -> UnregisterReplicaResult {
  auto const replica_handler = [](RoleReplicaData const &) -> UnregisterReplicaResult {
    return UnregisterReplicaResult::NOT_MAIN;
  };
  auto const main_handler = [this, name](RoleMainData &mainData) -> UnregisterReplicaResult {
    if (!dbms_handler_.ReplicationState().TryPersistUnregisterReplica(name)) {
      return UnregisterReplicaResult::COULD_NOT_BE_PERSISTED;
    }
    // Remove database specific clients
    dbms_handler_.ForEach([name](Database *db) {
      db->storage()->repl_storage_state_.replication_clients_.WithLock([&name](auto &clients) {
        std::erase_if(clients, [name](const auto &client) { return client->Name() == name; });
      });
    });
    // Remove instance level clients
    auto const n_unregistered =
        std::erase_if(mainData.registered_replicas_, [name](auto const &client) { return client.name_ == name; });
    return n_unregistered != 0 ? UnregisterReplicaResult::SUCCESS : UnregisterReplicaResult::CAN_NOT_UNREGISTER;
  };

  return std::visit(utils::Overloaded{main_handler, replica_handler},
                    dbms_handler_.ReplicationState().ReplicationData());
}

auto ReplicationHandler::GetRole() const -> memgraph::replication::ReplicationRole {
  return dbms_handler_.ReplicationState().GetRole();
}

bool ReplicationHandler::IsMain() const { return dbms_handler_.ReplicationState().IsMain(); }

bool ReplicationHandler::IsReplica() const { return dbms_handler_.ReplicationState().IsReplica(); }

// Per storage
// NOTE Storage will connect to all replicas. Future work might change this
void RestoreReplication(replication::ReplicationState &repl_state, storage::Storage &storage) {
  spdlog::info("Restoring replication role.");

  /// MAIN
  auto const recover_main = [&storage](RoleMainData &mainData) {
    // Each individual client has already been restored and started. Here we just go through each database and start its
    // client
    for (auto &instance_client : mainData.registered_replicas_) {
      spdlog::info("Replica {} restoration started for {}.", instance_client.name_, storage.id());

      const auto &ret = storage.repl_storage_state_.replication_clients_.WithLock(
          [&](auto &storage_clients) -> utils::BasicResult<RegisterReplicaError> {
            auto client = std::make_unique<storage::ReplicationStorageClient>(instance_client);
            client->Start(&storage);
            // After start the storage <-> replica state should be READY or RECOVERING (if correctly started)
            // MAYBE_BEHIND isn't a statement of the current state, this is the default value
            // Failed to start due to branching of MAIN and REPLICA
            if (client->State() == storage::replication::ReplicaState::MAYBE_BEHIND) {
              spdlog::warn("Connection failed when registering replica {}. Replica will still be registered.",
                           instance_client.name_);
            }
            storage_clients.push_back(std::move(client));
            return {};
          });

      if (ret.HasError()) {
        MG_ASSERT(RegisterReplicaError::CONNECTION_FAILED != ret.GetError());
        LOG_FATAL("Failure when restoring replica {}: {}.", instance_client.name_,
                  RegisterReplicaErrorToString(ret.GetError()));
      }
      spdlog::info("Replica {} restored for {}.", instance_client.name_, storage.id());
    }
    spdlog::info("Replication role restored to MAIN.");
  };

  /// REPLICA
  auto const recover_replica = [](RoleReplicaData const &data) { /*nothing to do*/ };

  std::visit(
      utils::Overloaded{
          recover_main,
          recover_replica,
      },
      repl_state.ReplicationData());
}
}  // namespace memgraph::dbms<|MERGE_RESOLUTION|>--- conflicted
+++ resolved
@@ -125,13 +125,12 @@
 auto ReplicationHandler::RegisterReplicaOnCoordinator(const memgraph::coordination::CoordinatorClientConfig &config)
     -> utils::BasicResult<RegisterMainReplicaCoordinatorStatus> {
   auto instance_client = dbms_handler_.CoordinatorState().RegisterReplica(config);
-  using repl_status = memgraph::replication::RegisterMainReplicaCoordinatorStatus;
+  using repl_status = memgraph::coordination::RegisterMainReplicaCoordinatorStatus;
   using dbms_status = memgraph::dbms::RegisterMainReplicaCoordinatorStatus;
   if (instance_client.HasError()) switch (instance_client.GetError()) {
       case memgraph::coordination::RegisterMainReplicaCoordinatorStatus::NOT_COORDINATOR:
         MG_ASSERT(false, "Only coordinator instance can register main and replica!");
         return {};
-<<<<<<< HEAD
       case repl_status::NAME_EXISTS:
         return dbms_status::NAME_EXISTS;
       case repl_status::END_POINT_EXISTS:
@@ -139,15 +138,6 @@
       case repl_status::COULD_NOT_BE_PERSISTED:
         return dbms_status::COULD_NOT_BE_PERSISTED;
       case repl_status::SUCCESS:
-=======
-      case memgraph::coordination::RegisterMainReplicaCoordinatorStatus::NAME_EXISTS:
-        return memgraph::dbms::RegisterMainReplicaCoordinatorStatus::NAME_EXISTS;
-      case memgraph::coordination::RegisterMainReplicaCoordinatorStatus::END_POINT_EXISTS:
-        return memgraph::dbms::RegisterMainReplicaCoordinatorStatus::END_POINT_EXISTS;
-      case memgraph::coordination::RegisterMainReplicaCoordinatorStatus::COULD_NOT_BE_PERSISTED:
-        return memgraph::dbms::RegisterMainReplicaCoordinatorStatus::COULD_NOT_BE_PERSISTED;
-      case memgraph::coordination::RegisterMainReplicaCoordinatorStatus::SUCCESS:
->>>>>>> 302aafff
         break;
     }
 
