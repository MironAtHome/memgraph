--- conflicted
+++ resolved
@@ -152,20 +152,12 @@
   return is_thread_tracked;
 }
 
-<<<<<<< HEAD
+bool QueriesMemoryControl::IsThreadTracked() { return Get_Thread_Tracker() == 1; }
+
 void QueriesMemoryControl::ResetTrackings() {
-  // First disable trackings on arenas
-  // so we don't start tracking on some query if
-  // there was something active left
-  for (auto &[arena_id, counter] : arena_tracking) {
-    counter.store(0, std::memory_order_acquire);
-  }
   transaction_id_to_tracker.clear();
   thread_id_to_transaction_id.clear();
 }
-=======
-bool QueriesMemoryControl::IsThreadTracked() { return Get_Thread_Tracker() == 1; }
->>>>>>> 9cc060c4
 
 #endif
 
@@ -203,18 +195,17 @@
 #endif
 }
 
-<<<<<<< HEAD
 void CleanTracker() {
 #if USE_JEMALLOC
   GetQueriesMemoryControl().ResetTrackings();
-=======
-#if USE_JEMALLOC
+#endif
+}
+
 bool IsTransactionTracked(uint64_t transaction_id) {
+#if USE_JEMALLOC
   return GetQueriesMemoryControl().CheckTransactionIdTrackerExists(transaction_id);
-}
-#else
-bool IsTransactionTracked(uint64_t /*transaction_id*/) { return false; }
-#endif
+#endif
+}
 
 void CreateOrContinueProcedureTracking(uint64_t transaction_id, int64_t procedure_id, size_t limit) {
 #if USE_JEMALLOC
@@ -230,7 +221,6 @@
 void PauseProcedureTracking(uint64_t transaction_id) {
 #if USE_JEMALLOC
   GetQueriesMemoryControl().PauseProcedureTracking(transaction_id);
->>>>>>> 9cc060c4
 #endif
 }
 
