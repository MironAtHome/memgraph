--- conflicted
+++ resolved
@@ -87,8 +87,6 @@
       return "MODULE_WRITE";
     case Permission::WEBSOCKET:
       return "WEBSOCKET";
-    case Permission::EDGE_TYPES:
-      return "EDGE_TYPES";
   }
 }
 
@@ -185,13 +183,6 @@
 
 bool operator!=(const Permissions &first, const Permissions &second) { return !(first == second); }
 
-<<<<<<< HEAD
-AccessPermissions::AccessPermissions(const std::unordered_set<std::string> &grants,
-                                     const std::unordered_set<std::string> &denies)
-    : grants_(grants), denies_(denies) {}
-
-PermissionLevel AccessPermissions::Has(const std::string &permission) const {
-=======
 const std::string ASTERISK = "*";
 
 FineGrainedAccessPermissions::FineGrainedAccessPermissions(const std::unordered_set<std::string> &grants,
@@ -199,7 +190,6 @@
     : grants_(grants), denies_(denies) {}
 
 PermissionLevel FineGrainedAccessPermissions::Has(const std::string &permission) const {
->>>>>>> a2643cc1
   if ((denies_.size() == 1 && denies_.find(ASTERISK) != denies_.end()) || denies_.find(permission) != denies_.end()) {
     return PermissionLevel::DENY;
   }
@@ -211,11 +201,7 @@
   return PermissionLevel::NEUTRAL;
 }
 
-<<<<<<< HEAD
-void AccessPermissions::Grant(const std::string &permission) {
-=======
 void FineGrainedAccessPermissions::Grant(const std::string &permission) {
->>>>>>> a2643cc1
   if (permission == ASTERISK) {
     grants_.clear();
     grants_.insert(permission);
@@ -238,11 +224,7 @@
   }
 }
 
-<<<<<<< HEAD
-void AccessPermissions::Revoke(const std::string &permission) {
-=======
 void FineGrainedAccessPermissions::Revoke(const std::string &permission) {
->>>>>>> a2643cc1
   if (permission == ASTERISK) {
     grants_.clear();
     denies_.clear();
@@ -262,11 +244,7 @@
   }
 }
 
-<<<<<<< HEAD
-void AccessPermissions::Deny(const std::string &permission) {
-=======
 void FineGrainedAccessPermissions::Deny(const std::string &permission) {
->>>>>>> a2643cc1
   if (permission == ASTERISK) {
     denies_.clear();
     denies_.insert(permission);
@@ -289,26 +267,14 @@
   }
 }
 
-<<<<<<< HEAD
-std::unordered_set<std::string> AccessPermissions::GetGrants() const { return grants_; }
-
-std::unordered_set<std::string> AccessPermissions::GetDenies() const { return denies_; }
-
-nlohmann::json AccessPermissions::Serialize() const {
-=======
 nlohmann::json FineGrainedAccessPermissions::Serialize() const {
->>>>>>> a2643cc1
   nlohmann::json data = nlohmann::json::object();
   data["grants"] = grants_;
   data["denies"] = denies_;
   return data;
 }
 
-<<<<<<< HEAD
-AccessPermissions AccessPermissions::Deserialize(const nlohmann::json &data) {
-=======
 FineGrainedAccessPermissions FineGrainedAccessPermissions::Deserialize(const nlohmann::json &data) {
->>>>>>> a2643cc1
   if (!data.is_object()) {
     throw AuthException("Couldn't load permissions data!");
   }
@@ -316,21 +282,6 @@
   return {data["grants"], data["denies"]};
 }
 
-<<<<<<< HEAD
-std::unordered_set<std::string> AccessPermissions::grants() const { return grants_; }
-std::unordered_set<std::string> AccessPermissions::denies() const { return denies_; }
-
-bool operator==(const AccessPermissions &first, const AccessPermissions &second) {
-  return first.grants() == second.grants() && first.denies() == second.denies();
-}
-
-bool operator!=(const AccessPermissions &first, const AccessPermissions &second) { return !(first == second); }
-
-Role::Role(const std::string &rolename) : rolename_(utils::ToLowerCase(rolename)) {}
-
-Role::Role(const std::string &rolename, const Permissions &permissions, const AccessPermissions &edgeTypePermissions)
-    : rolename_(utils::ToLowerCase(rolename)), permissions_(permissions), edgeTypePermissions_(edgeTypePermissions) {}
-=======
 const std::unordered_set<std::string> &FineGrainedAccessPermissions::grants() const { return grants_; }
 const std::unordered_set<std::string> &FineGrainedAccessPermissions::denies() const { return denies_; }
 
@@ -349,7 +300,6 @@
     : rolename_(utils::ToLowerCase(rolename)),
       permissions_(permissions),
       fine_grained_access_permissions_(fine_grained_access_permissions) {}
->>>>>>> a2643cc1
 
 const std::string &Role::rolename() const { return rolename_; }
 const Permissions &Role::permissions() const { return permissions_; }
@@ -366,11 +316,7 @@
   nlohmann::json data = nlohmann::json::object();
   data["rolename"] = rolename_;
   data["permissions"] = permissions_.Serialize();
-<<<<<<< HEAD
-  data["edgeTypePermissions"] = edgeTypePermissions_.Serialize();
-=======
   data["fine_grained_access_permissions"] = fine_grained_access_permissions_.Serialize();
->>>>>>> a2643cc1
   return data;
 }
 
@@ -383,14 +329,9 @@
     throw AuthException("Couldn't load role data!");
   }
   auto permissions = Permissions::Deserialize(data["permissions"]);
-<<<<<<< HEAD
-  auto edgeTypePermissions = AccessPermissions::Deserialize(data["edgeTypePermissions"]);
-  return {data["rolename"], permissions, edgeTypePermissions};
-=======
   auto fine_grained_access_permissions =
       FineGrainedAccessPermissions::Deserialize(data["fine_grained_access_permissions"]);
   return {data["rolename"], permissions, fine_grained_access_permissions};
->>>>>>> a2643cc1
 }
 
 bool operator==(const Role &first, const Role &second) {
@@ -401,19 +342,11 @@
 User::User(const std::string &username) : username_(utils::ToLowerCase(username)) {}
 
 User::User(const std::string &username, const std::string &password_hash, const Permissions &permissions,
-<<<<<<< HEAD
-           const AccessPermissions &edgeTypePermissions)
-    : username_(utils::ToLowerCase(username)),
-      password_hash_(password_hash),
-      permissions_(permissions),
-      edgeTypePermissions_(edgeTypePermissions) {}
-=======
            const FineGrainedAccessPermissions &fine_grained_access_permissions)
     : username_(utils::ToLowerCase(username)),
       password_hash_(password_hash),
       permissions_(permissions),
       fine_grained_access_permissions_(fine_grained_access_permissions) {}
->>>>>>> a2643cc1
 
 bool User::CheckPassword(const std::string &password) {
   if (password_hash_.empty()) return true;
@@ -462,14 +395,6 @@
   return permissions_;
 }
 
-<<<<<<< HEAD
-AccessPermissions User::GetEdgeTypePermissions() const {
-  if (role_) {
-    std::unordered_set<std::string> resultGrants;
-
-    std::set_union(edgeTypePermissions_.grants().begin(), edgeTypePermissions_.grants().end(),
-                   role_->edgeTypePermissions().grants().begin(), role_->edgeTypePermissions().grants().end(),
-=======
 FineGrainedAccessPermissions User::GetFineGrainedAccessPermissions() const {
   if (role_) {
     std::unordered_set<std::string> resultGrants;
@@ -477,28 +402,18 @@
     std::set_union(fine_grained_access_permissions_.grants().begin(), fine_grained_access_permissions_.grants().end(),
                    role_->fine_grained_access_permissions().grants().begin(),
                    role_->fine_grained_access_permissions().grants().end(),
->>>>>>> a2643cc1
                    std::inserter(resultGrants, resultGrants.begin()));
 
     std::unordered_set<std::string> resultDenies;
 
-<<<<<<< HEAD
-    std::set_union(edgeTypePermissions_.denies().begin(), edgeTypePermissions_.denies().end(),
-                   role_->edgeTypePermissions().denies().begin(), role_->edgeTypePermissions().denies().end(),
-=======
     std::set_union(fine_grained_access_permissions_.denies().begin(), fine_grained_access_permissions_.denies().end(),
                    role_->fine_grained_access_permissions().denies().begin(),
                    role_->fine_grained_access_permissions().denies().end(),
->>>>>>> a2643cc1
                    std::inserter(resultDenies, resultDenies.begin()));
 
     return {resultGrants, resultDenies};
   }
-<<<<<<< HEAD
-  return edgeTypePermissions_;
-=======
   return fine_grained_access_permissions_;
->>>>>>> a2643cc1
 }
 
 const std::string &User::username() const { return username_; }
@@ -525,11 +440,7 @@
   data["username"] = username_;
   data["password_hash"] = password_hash_;
   data["permissions"] = permissions_.Serialize();
-<<<<<<< HEAD
-  data["edgeTypePermissions"] = edgeTypePermissions_.Serialize();
-=======
   data["fine_grained_access_permissions"] = fine_grained_access_permissions_.Serialize();
->>>>>>> a2643cc1
   // The role shouldn't be serialized here, it is stored as a foreign key.
   return data;
 }
@@ -542,14 +453,9 @@
     throw AuthException("Couldn't load user data!");
   }
   auto permissions = Permissions::Deserialize(data["permissions"]);
-<<<<<<< HEAD
-  auto edgeTypePermissions = AccessPermissions::Deserialize(data["edgeTypePermissions"]);
-  return {data["username"], data["password_hash"], permissions, edgeTypePermissions};
-=======
   auto fine_grained_access_permissions =
       FineGrainedAccessPermissions::Deserialize(data["fine_grained_access_permissions"]);
   return {data["username"], data["password_hash"], permissions, fine_grained_access_permissions};
->>>>>>> a2643cc1
 }
 
 bool operator==(const User &first, const User &second) {
