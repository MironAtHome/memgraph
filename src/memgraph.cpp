// Copyright 2022 Memgraph Ltd.
//
// Use of this software is governed by the Business Source License
// included in the file licenses/BSL.txt; by using this file, you agree to be bound by the terms of the Business Source
// License, and you may not use this file except in compliance with the Business Source License.
//
// As of the Change Date specified in that file, in accordance with
// the Business Source License, use of this software will be governed
// by the Apache License, Version 2.0, included in the file
// licenses/APL.txt.

#include <algorithm>
#include <atomic>
#include <chrono>
#include <csignal>
#include <cstdint>
#include <exception>
#include <filesystem>
#include <functional>
#include <limits>
#include <map>
#include <optional>
#include <regex>
#include <string>
#include <string_view>
#include <thread>

#include <fmt/format.h>
#include <gflags/gflags.h>
#include <spdlog/common.h>
#include <spdlog/sinks/daily_file_sink.h>
#include <spdlog/sinks/dist_sink.h>
#include <spdlog/sinks/stdout_color_sinks.h>

#include "communication/bolt/v1/constants.hpp"
#include "communication/websocket/auth.hpp"
#include "communication/websocket/server.hpp"
#include "helpers.hpp"
#include "py/py.hpp"
#include "query/auth_checker.hpp"
#include "query/db_accessor.hpp"
#include "query/discard_value_stream.hpp"
#include "query/exceptions.hpp"
#include "query/frontend/ast/ast.hpp"
#include "query/interpreter.hpp"
#include "query/plan/operator.hpp"
#include "query/procedure/module.hpp"
#include "query/procedure/py_module.hpp"
#include "requests/requests.hpp"
#include "storage/v2/isolation_level.hpp"
#include "storage/v2/storage.hpp"
#include "storage/v2/view.hpp"
#include "telemetry/telemetry.hpp"
#include "utils/event_counter.hpp"
#include "utils/file.hpp"
#include "utils/flag_validation.hpp"
#include "utils/license.hpp"
#include "utils/logging.hpp"
#include "utils/memory_tracker.hpp"
#include "utils/message.hpp"
#include "utils/readable_size.hpp"
#include "utils/rw_lock.hpp"
#include "utils/settings.hpp"
#include "utils/signals.hpp"
#include "utils/string.hpp"
#include "utils/synchronized.hpp"
#include "utils/sysinfo/memory.hpp"
#include "utils/terminate_handler.hpp"
#include "version.hpp"

// Communication libraries must be included after query libraries are included.
// This is to enable compilation of the binary when linking with old OpenSSL
// libraries (as on CentOS 7).
//
// The OpenSSL library available on CentOS 7 is v1.0.0, that version includes
// `libkrb5` in its public API headers (that we include in our communication
// stack). The `libkrb5` library has `#define`s for `TRUE` and `FALSE`. Those
// defines clash with Antlr's usage of `TRUE` and `FALSE` as enumeration keys.
// Because of that the definitions of `TRUE` and `FALSE` that are inherited
// from `libkrb5` must be included after the Antlr includes. Hence,
// communication headers must be included after query headers.
#include "communication/bolt/v1/exceptions.hpp"
#include "communication/bolt/v1/session.hpp"
#include "communication/init.hpp"
#include "communication/v2/server.hpp"
#include "communication/v2/session.hpp"
#include "glue/communication.hpp"

#include "auth/auth.hpp"
#include "glue/auth.hpp"

#ifdef MG_ENTERPRISE
#include "audit/log.hpp"
#endif

namespace {
std::string GetAllowedEnumValuesString(const auto &mappings) {
  std::vector<std::string> allowed_values;
  allowed_values.reserve(mappings.size());
  std::transform(mappings.begin(), mappings.end(), std::back_inserter(allowed_values),
                 [](const auto &mapping) { return std::string(mapping.first); });
  return memgraph::utils::Join(allowed_values, ", ");
}

enum class ValidationError : uint8_t { EmptyValue, InvalidValue };

memgraph::utils::BasicResult<ValidationError> IsValidEnumValueString(const auto &value, const auto &mappings) {
  if (value.empty()) {
    return ValidationError::EmptyValue;
  }

  if (std::find_if(mappings.begin(), mappings.end(), [&](const auto &mapping) { return mapping.first == value; }) ==
      mappings.cend()) {
    return ValidationError::InvalidValue;
  }

  return {};
}

template <typename Enum>
std::optional<Enum> StringToEnum(const auto &value, const auto &mappings) {
  const auto mapping_iter =
      std::find_if(mappings.begin(), mappings.end(), [&](const auto &mapping) { return mapping.first == value; });
  if (mapping_iter == mappings.cend()) {
    return std::nullopt;
  }

  return mapping_iter->second;
}
}  // namespace

// Bolt server flags.
DEFINE_string(bolt_address, "0.0.0.0", "IP address on which the Bolt server should listen.");
// NOLINTNEXTLINE(cppcoreguidelines-avoid-non-const-global-variables)
DEFINE_string(monitoring_address, "0.0.0.0",
              "IP address on which the websocket server for Memgraph monitoring should listen.");
DEFINE_VALIDATED_int32(bolt_port, 7687, "Port on which the Bolt server should listen.",
                       FLAG_IN_RANGE(0, std::numeric_limits<uint16_t>::max()));
// NOLINTNEXTLINE(cppcoreguidelines-avoid-non-const-global-variables)
DEFINE_VALIDATED_int32(monitoring_port, 7444,
                       "Port on which the websocket server for Memgraph monitoring should listen.",
                       FLAG_IN_RANGE(0, std::numeric_limits<uint16_t>::max()));
// NOLINTNEXTLINE(cppcoreguidelines-avoid-non-const-global-variables)
DEFINE_VALIDATED_int32(bolt_num_workers, std::max(std::thread::hardware_concurrency(), 1U),
                       "Number of workers used by the Bolt server. By default, this will be the "
                       "number of processing units available on the machine.",
                       FLAG_IN_RANGE(1, INT32_MAX));
// NOLINTNEXTLINE(cppcoreguidelines-avoid-non-const-global-variables)
DEFINE_VALIDATED_int32(bolt_session_inactivity_timeout, 1800,
                       "Time in seconds after which inactive Bolt sessions will be "
                       "closed.",
                       FLAG_IN_RANGE(1, INT32_MAX));
// NOLINTNEXTLINE(cppcoreguidelines-avoid-non-const-global-variables)
DEFINE_string(bolt_cert_file, "", "Certificate file which should be used for the Bolt server.");
// NOLINTNEXTLINE(cppcoreguidelines-avoid-non-const-global-variables)
DEFINE_string(bolt_key_file, "", "Key file which should be used for the Bolt server.");
// NOLINTNEXTLINE(cppcoreguidelines-avoid-non-const-global-variables)
DEFINE_string(bolt_server_name_for_init, "",
              "Server name which the database should send to the client in the "
              "Bolt INIT message.");

// General purpose flags.
// NOTE: The `data_directory` flag must be the same here and in
// `mg_import_csv`. If you change it, make sure to change it there as well.
// NOLINTNEXTLINE(cppcoreguidelines-avoid-non-const-global-variables)
DEFINE_string(data_directory, "mg_data", "Path to directory in which to save all permanent data.");
// NOLINTNEXTLINE(cppcoreguidelines-avoid-non-const-global-variables)
DEFINE_HIDDEN_string(log_link_basename, "", "Basename used for symlink creation to the last log file.");
// NOLINTNEXTLINE(cppcoreguidelines-avoid-non-const-global-variables)
DEFINE_uint64(memory_warning_threshold, 1024,
              "Memory warning threshold, in MB. If Memgraph detects there is "
              "less available RAM it will log a warning. Set to 0 to "
              "disable.");

// NOLINTNEXTLINE(cppcoreguidelines-avoid-non-const-global-variables)
DEFINE_bool(allow_load_csv, true, "Controls whether LOAD CSV clause is allowed in queries.");

// Storage flags.
// NOLINTNEXTLINE(cppcoreguidelines-avoid-non-const-global-variables)
DEFINE_VALIDATED_uint64(storage_gc_cycle_sec, 30, "Storage garbage collector interval (in seconds).",
                        FLAG_IN_RANGE(1, 24 * 3600));
// NOTE: The `storage_properties_on_edges` flag must be the same here and in
// `mg_import_csv`. If you change it, make sure to change it there as well.
// NOLINTNEXTLINE(cppcoreguidelines-avoid-non-const-global-variables)
DEFINE_bool(storage_properties_on_edges, false, "Controls whether edges have properties.");
// NOLINTNEXTLINE(cppcoreguidelines-avoid-non-const-global-variables)
DEFINE_bool(storage_recover_on_startup, false, "Controls whether the storage recovers persisted data on startup.");
// NOLINTNEXTLINE(cppcoreguidelines-avoid-non-const-global-variables)
DEFINE_VALIDATED_uint64(storage_snapshot_interval_sec, 0,
                        "Storage snapshot creation interval (in seconds). Set "
                        "to 0 to disable periodic snapshot creation.",
                        FLAG_IN_RANGE(0, 7 * 24 * 3600));
// NOLINTNEXTLINE(cppcoreguidelines-avoid-non-const-global-variables)
DEFINE_bool(storage_wal_enabled, false,
            "Controls whether the storage uses write-ahead-logging. To enable "
            "WAL periodic snapshots must be enabled.");
// NOLINTNEXTLINE(cppcoreguidelines-avoid-non-const-global-variables)
DEFINE_VALIDATED_uint64(storage_snapshot_retention_count, 3, "The number of snapshots that should always be kept.",
                        FLAG_IN_RANGE(1, 1000000));
// NOLINTNEXTLINE(cppcoreguidelines-avoid-non-const-global-variables)
DEFINE_VALIDATED_uint64(storage_wal_file_size_kib, memgraph::storage::Config::Durability().wal_file_size_kibibytes,
                        "Minimum file size of each WAL file.",
                        FLAG_IN_RANGE(1, static_cast<unsigned long>(1000) * 1024));
// NOLINTNEXTLINE(cppcoreguidelines-avoid-non-const-global-variables)
DEFINE_VALIDATED_uint64(storage_wal_file_flush_every_n_tx,
                        memgraph::storage::Config::Durability().wal_file_flush_every_n_tx,
                        "Issue a 'fsync' call after this amount of transactions are written to the "
                        "WAL file. Set to 1 for fully synchronous operation.",
                        FLAG_IN_RANGE(1, 1000000));
// NOLINTNEXTLINE(cppcoreguidelines-avoid-non-const-global-variables)
DEFINE_bool(storage_snapshot_on_exit, false, "Controls whether the storage creates another snapshot on exit.");

// NOLINTNEXTLINE(cppcoreguidelines-avoid-non-const-global-variables)
DEFINE_bool(telemetry_enabled, false,
            "Set to true to enable telemetry. We collect information about the "
            "running system (CPU and memory information) and information about "
            "the database runtime (vertex and edge counts and resource usage) "
            "to allow for easier improvement of the product.");

// NOLINTNEXTLINE(cppcoreguidelines-avoid-non-const-global-variables)
DEFINE_bool(storage_restore_replicas_on_startup, true,
            "Controls replicas should be restored automatically.");  // TODO(42jeremy) this must be removed once T0835
                                                                     // is implemented.

// Streams flags
// NOLINTNEXTLINE (cppcoreguidelines-avoid-non-const-global-variables)
DEFINE_uint32(
    stream_transaction_conflict_retries, 30,
    "Number of times to retry when a stream transformation fails to commit because of conflicting transactions");
// NOLINTNEXTLINE (cppcoreguidelines-avoid-non-const-global-variables)
DEFINE_uint32(
    stream_transaction_retry_interval, 500,
    "Retry interval in milliseconds when a stream transformation fails to commit because of conflicting transactions");
// NOLINTNEXTLINE (cppcoreguidelines-avoid-non-const-global-variables)
DEFINE_string(kafka_bootstrap_servers, "",
              "List of default Kafka brokers as a comma separated list of broker host or host:port.");

// NOLINTNEXTLINE (cppcoreguidelines-avoid-non-const-global-variables)
DEFINE_string(pulsar_service_url, "", "Default URL used while connecting to Pulsar brokers.");

// Audit logging flags.
#ifdef MG_ENTERPRISE
// NOLINTNEXTLINE(cppcoreguidelines-avoid-non-const-global-variables)
DEFINE_bool(audit_enabled, false, "Set to true to enable audit logging.");
// NOLINTNEXTLINE(cppcoreguidelines-avoid-non-const-global-variables)
DEFINE_VALIDATED_int32(audit_buffer_size, memgraph::audit::kBufferSizeDefault,
                       "Maximum number of items in the audit log buffer.", FLAG_IN_RANGE(1, INT32_MAX));
// NOLINTNEXTLINE(cppcoreguidelines-avoid-non-const-global-variables)
DEFINE_VALIDATED_int32(audit_buffer_flush_interval_ms, memgraph::audit::kBufferFlushIntervalMillisDefault,
                       "Interval (in milliseconds) used for flushing the audit log buffer.",
                       FLAG_IN_RANGE(10, INT32_MAX));
#endif

// Query flags.

// NOLINTNEXTLINE(cppcoreguidelines-avoid-non-const-global-variables)
DEFINE_double(query_execution_timeout_sec, 600,
              "Maximum allowed query execution time. Queries exceeding this "
              "limit will be aborted. Value of 0 means no limit.");

// NOLINTNEXTLINE(cppcoreguidelines-avoid-non-const-global-variables)
DEFINE_uint64(replication_replica_check_frequency_sec, 1,
              "The time duration between two replica checks/pings. If < 1, replicas will NOT be checked at all. NOTE: "
              "The MAIN instance allocates a new thread for each REPLICA.");

// NOLINTNEXTLINE (cppcoreguidelines-avoid-non-const-global-variables)
DEFINE_uint64(
    memory_limit, 0,
    "Total memory limit in MiB. Set to 0 to use the default values which are 100\% of the phyisical memory if the swap "
    "is enabled and 90\% of the physical memory otherwise.");

namespace {
using namespace std::literals;
inline constexpr std::array isolation_level_mappings{
    std::pair{"SNAPSHOT_ISOLATION"sv, memgraph::storage::IsolationLevel::SNAPSHOT_ISOLATION},
    std::pair{"READ_COMMITTED"sv, memgraph::storage::IsolationLevel::READ_COMMITTED},
    std::pair{"READ_UNCOMMITTED"sv, memgraph::storage::IsolationLevel::READ_UNCOMMITTED}};

const std::string isolation_level_help_string =
    fmt::format("Default isolation level used for the transactions. Allowed values: {}",
                GetAllowedEnumValuesString(isolation_level_mappings));
}  // namespace

// NOLINTNEXTLINE (cppcoreguidelines-avoid-non-const-global-variables)
DEFINE_VALIDATED_string(isolation_level, "SNAPSHOT_ISOLATION", isolation_level_help_string.c_str(), {
  if (const auto result = IsValidEnumValueString(value, isolation_level_mappings); result.HasError()) {
    const auto error = result.GetError();
    switch (error) {
      case ValidationError::EmptyValue: {
        std::cout << "Isolation level cannot be empty." << std::endl;
        break;
      }
      case ValidationError::InvalidValue: {
        std::cout << "Invalid value for isolation level. Allowed values: "
                  << GetAllowedEnumValuesString(isolation_level_mappings) << std::endl;
        break;
      }
    }
    return false;
  }

  return true;
});

namespace {
memgraph::storage::IsolationLevel ParseIsolationLevel() {
  const auto isolation_level =
      StringToEnum<memgraph::storage::IsolationLevel>(FLAGS_isolation_level, isolation_level_mappings);
  MG_ASSERT(isolation_level, "Invalid isolation level");
  return *isolation_level;
}

int64_t GetMemoryLimit() {
  if (FLAGS_memory_limit == 0) {
    auto maybe_total_memory = memgraph::utils::sysinfo::TotalMemory();
    MG_ASSERT(maybe_total_memory, "Failed to fetch the total physical memory");
    const auto maybe_swap_memory = memgraph::utils::sysinfo::SwapTotalMemory();
    MG_ASSERT(maybe_swap_memory, "Failed to fetch the total swap memory");

    if (*maybe_swap_memory == 0) {
      // take only 90% of the total memory
      *maybe_total_memory *= 9;
      *maybe_total_memory /= 10;
    }
    return *maybe_total_memory * 1024;
  }

  // We parse the memory as MiB every time
  return FLAGS_memory_limit * 1024 * 1024;
}
}  // namespace

namespace {
std::vector<std::filesystem::path> query_modules_directories;
}  // namespace
DEFINE_VALIDATED_string(query_modules_directory, "",
                        "Directory where modules with custom query procedures are stored. "
                        "NOTE: Multiple comma-separated directories can be defined.",
                        {
                          query_modules_directories.clear();
                          if (value.empty()) return true;
                          const auto directories = memgraph::utils::Split(value, ",");
                          for (const auto &dir : directories) {
                            if (!memgraph::utils::DirExists(dir)) {
                              std::cout << "Expected --" << flagname << " to point to directories." << std::endl;
                              std::cout << dir << " is not a directory." << std::endl;
                              return false;
                            }
                          }
                          query_modules_directories.reserve(directories.size());
                          std::transform(directories.begin(), directories.end(),
                                         std::back_inserter(query_modules_directories),
                                         [](const auto &dir) { return dir; });
                          return true;
                        });

// Logging flags
DEFINE_bool(also_log_to_stderr, false, "Log messages go to stderr in addition to logfiles");
DEFINE_string(log_file, "", "Path to where the log should be stored.");

namespace {
inline constexpr std::array log_level_mappings{
    std::pair{"TRACE"sv, spdlog::level::trace}, std::pair{"DEBUG"sv, spdlog::level::debug},
    std::pair{"INFO"sv, spdlog::level::info},   std::pair{"WARNING"sv, spdlog::level::warn},
    std::pair{"ERROR"sv, spdlog::level::err},   std::pair{"CRITICAL"sv, spdlog::level::critical}};

const std::string log_level_help_string =
    fmt::format("Minimum log level. Allowed values: {}", GetAllowedEnumValuesString(log_level_mappings));
}  // namespace

DEFINE_VALIDATED_string(log_level, "WARNING", log_level_help_string.c_str(), {
  if (const auto result = IsValidEnumValueString(value, log_level_mappings); result.HasError()) {
    const auto error = result.GetError();
    switch (error) {
      case ValidationError::EmptyValue: {
        std::cout << "Log level cannot be empty." << std::endl;
        break;
      }
      case ValidationError::InvalidValue: {
        std::cout << "Invalid value for log level. Allowed values: " << GetAllowedEnumValuesString(log_level_mappings)
                  << std::endl;
        break;
      }
    }
    return false;
  }

  return true;
});

namespace {
spdlog::level::level_enum ParseLogLevel() {
  const auto log_level = StringToEnum<spdlog::level::level_enum>(FLAGS_log_level, log_level_mappings);
  MG_ASSERT(log_level, "Invalid log level");
  return *log_level;
}

// 5 weeks * 7 days
inline constexpr auto log_retention_count = 35;
void CreateLoggerFromSink(const auto &sinks, const auto log_level) {
  auto logger = std::make_shared<spdlog::logger>("memgraph_log", sinks.begin(), sinks.end());
  logger->set_level(log_level);
  logger->flush_on(spdlog::level::trace);
  spdlog::set_default_logger(std::move(logger));
}

void InitializeLogger() {
  std::vector<spdlog::sink_ptr> sinks;

  if (FLAGS_also_log_to_stderr) {
    sinks.emplace_back(std::make_shared<spdlog::sinks::stderr_color_sink_mt>());
  }

  if (!FLAGS_log_file.empty()) {
    // get local time
    time_t current_time{0};
    struct tm *local_time{nullptr};

    time(&current_time);
    local_time = localtime(&current_time);

    sinks.emplace_back(std::make_shared<spdlog::sinks::daily_file_sink_mt>(
        FLAGS_log_file, local_time->tm_hour, local_time->tm_min, false, log_retention_count));
  }
  CreateLoggerFromSink(sinks, ParseLogLevel());
}

void AddLoggerSink(spdlog::sink_ptr new_sink) {
  auto default_logger = spdlog::default_logger();
  auto sinks = default_logger->sinks();
  sinks.push_back(new_sink);
  CreateLoggerFromSink(sinks, default_logger->level());
}

}  // namespace

// NOLINTNEXTLINE(cppcoreguidelines-avoid-non-const-global-variables)
DEFINE_string(license_key, "", "License key for Memgraph Enterprise.");
// NOLINTNEXTLINE(cppcoreguidelines-avoid-non-const-global-variables)
DEFINE_string(organization_name, "", "Organization name.");

/// Encapsulates Dbms and Interpreter that are passed through the network server
/// and worker to the session.
struct SessionData {
  // Explicit constructor here to ensure that pointers to all objects are
  // supplied.
#if MG_ENTERPRISE

  SessionData(memgraph::storage::Storage *db, memgraph::query::InterpreterContext *interpreter_context,
              memgraph::utils::Synchronized<memgraph::auth::Auth, memgraph::utils::WritePrioritizedRWLock> *auth,
              memgraph::audit::Log *audit_log)
      : db(db), interpreter_context(interpreter_context), auth(auth), audit_log(audit_log) {}
  memgraph::storage::Storage *db;
  memgraph::query::InterpreterContext *interpreter_context;
  memgraph::utils::Synchronized<memgraph::auth::Auth, memgraph::utils::WritePrioritizedRWLock> *auth;
  memgraph::audit::Log *audit_log;

#else

  SessionData(memgraph::storage::Storage *db, memgraph::query::InterpreterContext *interpreter_context,
              memgraph::utils::Synchronized<memgraph::auth::Auth, memgraph::utils::WritePrioritizedRWLock> *auth)
      : db(db), interpreter_context(interpreter_context), auth(auth) {}
  memgraph::storage::Storage *db;
  memgraph::query::InterpreterContext *interpreter_context;
  memgraph::utils::Synchronized<memgraph::auth::Auth, memgraph::utils::WritePrioritizedRWLock> *auth;

#endif
};

inline constexpr std::string_view default_user_role_regex = "[a-zA-Z0-9_.+-@]+";
// NOLINTNEXTLINE(cppcoreguidelines-avoid-non-const-global-variables)
DEFINE_string(auth_user_or_role_name_regex, default_user_role_regex.data(),
              "Set to the regular expression that each user or role name must fulfill.");

class AuthQueryHandler final : public memgraph::query::AuthQueryHandler {
  memgraph::utils::Synchronized<memgraph::auth::Auth, memgraph::utils::WritePrioritizedRWLock> *auth_;
  std::string name_regex_string_;
  std::regex name_regex_;

 public:
  AuthQueryHandler(memgraph::utils::Synchronized<memgraph::auth::Auth, memgraph::utils::WritePrioritizedRWLock> *auth,
                   std::string name_regex_string)
      : auth_(auth), name_regex_string_(std::move(name_regex_string)), name_regex_(name_regex_string_) {}

  bool CreateUser(const std::string &username, const std::optional<std::string> &password) override {
    if (name_regex_string_ != default_user_role_regex) {
      if (const auto license_check_result =
              memgraph::utils::license::global_license_checker.IsValidLicense(memgraph::utils::global_settings);
          license_check_result.HasError()) {
        throw memgraph::auth::AuthException(
            "Custom user/role regex is a Memgraph Enterprise feature. Please set the config "
            "(\"--auth-user-or-role-name-regex\") to its default value (\"{}\") or remove the flag.\n{}",
            default_user_role_regex,
            memgraph::utils::license::LicenseCheckErrorToString(license_check_result.GetError(), "user/role regex"));
      }
    }
    if (!std::regex_match(username, name_regex_)) {
      throw memgraph::query::QueryRuntimeException("Invalid user name.");
    }
    try {
      const auto [first_user, user_added] = std::invoke([&, this] {
        auto locked_auth = auth_->Lock();
        const auto first_user = !locked_auth->HasUsers();
        const auto user_added = locked_auth->AddUser(username, password).has_value();
        return std::make_pair(first_user, user_added);
      });

      if (first_user) {
        spdlog::info("{} is first created user. Granting all privileges.", username);
        GrantPrivilege(username, memgraph::query::kPrivilegesAll, {"*"});
      }

      return user_added;
    } catch (const memgraph::auth::AuthException &e) {
      throw memgraph::query::QueryRuntimeException(e.what());
    }
  }

  bool DropUser(const std::string &username) override {
    if (!std::regex_match(username, name_regex_)) {
      throw memgraph::query::QueryRuntimeException("Invalid user name.");
    }
    try {
      auto locked_auth = auth_->Lock();
      auto user = locked_auth->GetUser(username);
      if (!user) return false;
      return locked_auth->RemoveUser(username);
    } catch (const memgraph::auth::AuthException &e) {
      throw memgraph::query::QueryRuntimeException(e.what());
    }
  }

  void SetPassword(const std::string &username, const std::optional<std::string> &password) override {
    if (!std::regex_match(username, name_regex_)) {
      throw memgraph::query::QueryRuntimeException("Invalid user name.");
    }
    try {
      auto locked_auth = auth_->Lock();
      auto user = locked_auth->GetUser(username);
      if (!user) {
        throw memgraph::query::QueryRuntimeException("User '{}' doesn't exist.", username);
      }
      user->UpdatePassword(password);
      locked_auth->SaveUser(*user);
    } catch (const memgraph::auth::AuthException &e) {
      throw memgraph::query::QueryRuntimeException(e.what());
    }
  }

  bool CreateRole(const std::string &rolename) override {
    if (!std::regex_match(rolename, name_regex_)) {
      throw memgraph::query::QueryRuntimeException("Invalid role name.");
    }
    try {
      auto locked_auth = auth_->Lock();
      return locked_auth->AddRole(rolename).has_value();
    } catch (const memgraph::auth::AuthException &e) {
      throw memgraph::query::QueryRuntimeException(e.what());
    }
  }

  bool DropRole(const std::string &rolename) override {
    if (!std::regex_match(rolename, name_regex_)) {
      throw memgraph::query::QueryRuntimeException("Invalid role name.");
    }
    try {
      auto locked_auth = auth_->Lock();
      auto role = locked_auth->GetRole(rolename);
      if (!role) return false;
      return locked_auth->RemoveRole(rolename);
    } catch (const memgraph::auth::AuthException &e) {
      throw memgraph::query::QueryRuntimeException(e.what());
    }
  }

  std::vector<memgraph::query::TypedValue> GetUsernames() override {
    try {
      auto locked_auth = auth_->ReadLock();
      std::vector<memgraph::query::TypedValue> usernames;
      const auto &users = locked_auth->AllUsers();
      usernames.reserve(users.size());
      for (const auto &user : users) {
        usernames.emplace_back(user.username());
      }
      return usernames;
    } catch (const memgraph::auth::AuthException &e) {
      throw memgraph::query::QueryRuntimeException(e.what());
    }
  }

  std::vector<memgraph::query::TypedValue> GetRolenames() override {
    try {
      auto locked_auth = auth_->ReadLock();
      std::vector<memgraph::query::TypedValue> rolenames;
      const auto &roles = locked_auth->AllRoles();
      rolenames.reserve(roles.size());
      for (const auto &role : roles) {
        rolenames.emplace_back(role.rolename());
      }
      return rolenames;
    } catch (const memgraph::auth::AuthException &e) {
      throw memgraph::query::QueryRuntimeException(e.what());
    }
  }

  std::optional<std::string> GetRolenameForUser(const std::string &username) override {
    if (!std::regex_match(username, name_regex_)) {
      throw memgraph::query::QueryRuntimeException("Invalid user name.");
    }
    try {
      auto locked_auth = auth_->ReadLock();
      auto user = locked_auth->GetUser(username);
      if (!user) {
        throw memgraph::query::QueryRuntimeException("User '{}' doesn't exist .", username);
      }

      if (const auto *role = user->role(); role != nullptr) {
        return role->rolename();
      }
      return std::nullopt;
    } catch (const memgraph::auth::AuthException &e) {
      throw memgraph::query::QueryRuntimeException(e.what());
    }
  }

  std::vector<memgraph::query::TypedValue> GetUsernamesForRole(const std::string &rolename) override {
    if (!std::regex_match(rolename, name_regex_)) {
      throw memgraph::query::QueryRuntimeException("Invalid role name.");
    }
    try {
      auto locked_auth = auth_->ReadLock();
      auto role = locked_auth->GetRole(rolename);
      if (!role) {
        throw memgraph::query::QueryRuntimeException("Role '{}' doesn't exist.", rolename);
      }
      std::vector<memgraph::query::TypedValue> usernames;
      const auto &users = locked_auth->AllUsersForRole(rolename);
      usernames.reserve(users.size());
      for (const auto &user : users) {
        usernames.emplace_back(user.username());
      }
      return usernames;
    } catch (const memgraph::auth::AuthException &e) {
      throw memgraph::query::QueryRuntimeException(e.what());
    }
  }

  void SetRole(const std::string &username, const std::string &rolename) override {
    if (!std::regex_match(username, name_regex_)) {
      throw memgraph::query::QueryRuntimeException("Invalid user name.");
    }
    if (!std::regex_match(rolename, name_regex_)) {
      throw memgraph::query::QueryRuntimeException("Invalid role name.");
    }
    try {
      auto locked_auth = auth_->Lock();
      auto user = locked_auth->GetUser(username);
      if (!user) {
        throw memgraph::query::QueryRuntimeException("User '{}' doesn't exist .", username);
      }
      auto role = locked_auth->GetRole(rolename);
      if (!role) {
        throw memgraph::query::QueryRuntimeException("Role '{}' doesn't exist .", rolename);
      }
      if (const auto *current_role = user->role(); current_role != nullptr) {
        throw memgraph::query::QueryRuntimeException("User '{}' is already a member of role '{}'.", username,
                                                     current_role->rolename());
      }
      user->SetRole(*role);
      locked_auth->SaveUser(*user);
    } catch (const memgraph::auth::AuthException &e) {
      throw memgraph::query::QueryRuntimeException(e.what());
    }
  }

  void ClearRole(const std::string &username) override {
    if (!std::regex_match(username, name_regex_)) {
      throw memgraph::query::QueryRuntimeException("Invalid user name.");
    }
    try {
      auto locked_auth = auth_->Lock();
      auto user = locked_auth->GetUser(username);
      if (!user) {
        throw memgraph::query::QueryRuntimeException("User '{}' doesn't exist .", username);
      }
      user->ClearRole();
      locked_auth->SaveUser(*user);
    } catch (const memgraph::auth::AuthException &e) {
      throw memgraph::query::QueryRuntimeException(e.what());
    }
  }

  std::vector<std::vector<memgraph::query::TypedValue>> GetPrivileges(const std::string &user_or_role) override {
    if (!std::regex_match(user_or_role, name_regex_)) {
      throw memgraph::query::QueryRuntimeException("Invalid user or role name.");
    }
    try {
      auto locked_auth = auth_->ReadLock();
      std::vector<std::vector<memgraph::query::TypedValue>> grants;
      auto user = locked_auth->GetUser(user_or_role);
      auto role = locked_auth->GetRole(user_or_role);
      if (!user && !role) {
        throw memgraph::query::QueryRuntimeException("User or role '{}' doesn't exist.", user_or_role);
      }
      if (user) {
        const auto &permissions = user->GetPermissions();
        for (const auto &privilege : memgraph::query::kPrivilegesAll) {
          auto permission = memgraph::glue::PrivilegeToPermission(privilege);
          auto effective = permissions.Has(permission);
          if (permissions.Has(permission) != memgraph::auth::PermissionLevel::NEUTRAL) {
            std::vector<std::string> description;
            auto user_level = user->permissions().Has(permission);
            if (user_level == memgraph::auth::PermissionLevel::GRANT) {
              description.emplace_back("GRANTED TO USER");
            } else if (user_level == memgraph::auth::PermissionLevel::DENY) {
              description.emplace_back("DENIED TO USER");
            }
            if (const auto *role = user->role(); role != nullptr) {
              auto role_level = role->permissions().Has(permission);
              if (role_level == memgraph::auth::PermissionLevel::GRANT) {
                description.emplace_back("GRANTED TO ROLE");
              } else if (role_level == memgraph::auth::PermissionLevel::DENY) {
                description.emplace_back("DENIED TO ROLE");
              }
            }
            grants.push_back({memgraph::query::TypedValue(memgraph::auth::PermissionToString(permission)),
                              memgraph::query::TypedValue(memgraph::auth::PermissionLevelToString(effective)),
                              memgraph::query::TypedValue(memgraph::utils::Join(description, ", "))});
          }
        }
      } else {
        const auto &permissions = role->permissions();
        for (const auto &privilege : memgraph::query::kPrivilegesAll) {
          auto permission = memgraph::glue::PrivilegeToPermission(privilege);
          auto effective = permissions.Has(permission);
          if (effective != memgraph::auth::PermissionLevel::NEUTRAL) {
            std::string description;
            if (effective == memgraph::auth::PermissionLevel::GRANT) {
              description = "GRANTED TO ROLE";
            } else if (effective == memgraph::auth::PermissionLevel::DENY) {
              description = "DENIED TO ROLE";
            }
            grants.push_back({memgraph::query::TypedValue(memgraph::auth::PermissionToString(permission)),
                              memgraph::query::TypedValue(memgraph::auth::PermissionLevelToString(effective)),
                              memgraph::query::TypedValue(description)});
          }
        }
      }
      return grants;
    } catch (const memgraph::auth::AuthException &e) {
      throw memgraph::query::QueryRuntimeException(e.what());
    }
  }

  memgraph::auth::User *GetUser(const std::string &username) override {
    if (!std::regex_match(username, name_regex_)) {
      throw memgraph::query::QueryRuntimeException("Invalid user name.");
    }
    try {
      auto locked_auth = auth_->Lock();
      auto user = locked_auth->GetUser(username);
      if (!user) {
        throw memgraph::query::QueryRuntimeException("User '{}' doesn't exist .", username);
      }

      return new memgraph::auth::User(*user);

    } catch (const memgraph::auth::AuthException &e) {
      throw memgraph::query::QueryRuntimeException(e.what());
    }
  }

  void GrantPrivilege(const std::string &user_or_role,
                      const std::vector<memgraph::query::AuthQuery::Privilege> &privileges,
                      const std::vector<std::string> &labels) override {
    EditPermissions(user_or_role, privileges, labels, [](auto *permissions, const auto &permission) {
      // TODO (mferencevic): should we first check that the
      // privilege is granted/denied/revoked before
      // unconditionally granting/denying/revoking it?
      permissions->Grant(permission);
    });
  }

  void DenyPrivilege(const std::string &user_or_role,
                     const std::vector<memgraph::query::AuthQuery::Privilege> &privileges,
                     const std::vector<std::string> &labels) override {
    EditPermissions(user_or_role, privileges, labels, [](auto *permissions, const auto &permission) {
      // TODO (mferencevic): should we first check that the
      // privilege is granted/denied/revoked before
      // unconditionally granting/denying/revoking it?
      permissions->Deny(permission);
    });
  }

  void RevokePrivilege(const std::string &user_or_role,
                       const std::vector<memgraph::query::AuthQuery::Privilege> &privileges,
                       const std::vector<std::string> &labels) override {
    EditPermissions(user_or_role, privileges, labels, [](auto *permissions, const auto &permission) {
      // TODO (mferencevic): should we first check that the
      // privilege is granted/denied/revoked before
      // unconditionally granting/denying/revoking it?
      permissions->Revoke(permission);
    });
  }

 private:
  template <class TEditFun>
  void EditPermissions(const std::string &user_or_role,
                       const std::vector<memgraph::query::AuthQuery::Privilege> &privileges,
                       const std::vector<std::string> &labels, const TEditFun &edit_fun) {
    if (!std::regex_match(user_or_role, name_regex_)) {
      throw memgraph::query::QueryRuntimeException("Invalid user or role name.");
    }
    try {
      std::vector<memgraph::auth::Permission> permissions;
      permissions.reserve(privileges.size());
      for (const auto &privilege : privileges) {
        permissions.push_back(memgraph::glue::PrivilegeToPermission(privilege));
      }
      auto locked_auth = auth_->Lock();
      auto user = locked_auth->GetUser(user_or_role);
      auto role = locked_auth->GetRole(user_or_role);
      if (!user && !role) {
        throw memgraph::query::QueryRuntimeException("User or role '{}' doesn't exist.", user_or_role);
      }
      if (user) {
        for (const auto &permission : permissions) {
          edit_fun(&user->permissions(), permission);
        }
<<<<<<< HEAD

        for (const auto &label : labels) {
          edit_fun(&user->labelPermissions(), label);
        }

=======
        for (const auto &label : labels) {
          edit_fun(&user->fine_grained_access_permissions(), label);
        }
>>>>>>> 480df4ed
        locked_auth->SaveUser(*user);
      } else {
        for (const auto &permission : permissions) {
          edit_fun(&role->permissions(), permission);
        }
<<<<<<< HEAD

        for (const auto &label : labels) {
          edit_fun(&role->labelPermissions(), label);
=======
        for (const auto &label : labels) {
          edit_fun(&user->fine_grained_access_permissions(), label);
>>>>>>> 480df4ed
        }

        locked_auth->SaveRole(*role);
      }
    } catch (const memgraph::auth::AuthException &e) {
      throw memgraph::query::QueryRuntimeException(e.what());
    }
  }
};

class AuthChecker final : public memgraph::query::AuthChecker {
 public:
  explicit AuthChecker(
      memgraph::utils::Synchronized<memgraph::auth::Auth, memgraph::utils::WritePrioritizedRWLock> *auth)
      : auth_{auth} {}

  static bool IsUserAuthorized(const memgraph::auth::User &user,
                               const std::vector<memgraph::query::AuthQuery::Privilege> &privileges) {
    const auto user_permissions = user.GetPermissions();
    return std::all_of(privileges.begin(), privileges.end(), [&user_permissions](const auto privilege) {
      return user_permissions.Has(memgraph::glue::PrivilegeToPermission(privilege)) ==
             memgraph::auth::PermissionLevel::GRANT;
    });
  }

  bool IsUserAuthorized(const std::optional<std::string> &username,
                        const std::vector<memgraph::query::AuthQuery::Privilege> &privileges) const final {
    std::optional<memgraph::auth::User> maybe_user;
    {
      auto locked_auth = auth_->ReadLock();
      if (!locked_auth->HasUsers()) {
        return true;
      }
      if (username.has_value()) {
        maybe_user = locked_auth->GetUser(*username);
      }
    }

    return maybe_user.has_value() && IsUserAuthorized(*maybe_user, privileges);
  }

 private:
  memgraph::utils::Synchronized<memgraph::auth::Auth, memgraph::utils::WritePrioritizedRWLock> *auth_;
};

class BoltSession final : public memgraph::communication::bolt::Session<memgraph::communication::v2::InputStream,
                                                                        memgraph::communication::v2::OutputStream> {
 public:
  BoltSession(SessionData *data, const memgraph::communication::v2::ServerEndpoint &endpoint,
              memgraph::communication::v2::InputStream *input_stream,
              memgraph::communication::v2::OutputStream *output_stream)
      : memgraph::communication::bolt::Session<memgraph::communication::v2::InputStream,
                                               memgraph::communication::v2::OutputStream>(input_stream, output_stream),
        db_(data->db),
        interpreter_(data->interpreter_context),
        auth_(data->auth),
#if MG_ENTERPRISE
        audit_log_(data->audit_log),
#endif
        endpoint_(endpoint) {
  }

  using memgraph::communication::bolt::Session<memgraph::communication::v2::InputStream,
                                               memgraph::communication::v2::OutputStream>::TEncoder;

  void BeginTransaction() override { interpreter_.BeginTransaction(); }

  void CommitTransaction() override { interpreter_.CommitTransaction(); }

  void RollbackTransaction() override { interpreter_.RollbackTransaction(); }

  std::pair<std::vector<std::string>, std::optional<int>> Interpret(
      const std::string &query, const std::map<std::string, memgraph::communication::bolt::Value> &params) override {
    std::map<std::string, memgraph::storage::PropertyValue> params_pv;
    for (const auto &kv : params) params_pv.emplace(kv.first, memgraph::glue::ToPropertyValue(kv.second));
    const std::string *username{nullptr};
    if (user_) {
      username = &user_->username();
    }
#ifdef MG_ENTERPRISE
    if (memgraph::utils::license::global_license_checker.IsValidLicenseFast()) {
      audit_log_->Record(endpoint_.address().to_string(), user_ ? *username : "", query,
                         memgraph::storage::PropertyValue(params_pv));
    }
#endif
    try {
      auto result = interpreter_.Prepare(query, params_pv, username);
      if (user_ && !AuthChecker::IsUserAuthorized(*user_, result.privileges)) {
        interpreter_.Abort();
        throw memgraph::communication::bolt::ClientError(
            "You are not authorized to execute this query! Please contact "
            "your database administrator.");
      }
      return {result.headers, result.qid};

    } catch (const memgraph::query::QueryException &e) {
      // Wrap QueryException into ClientError, because we want to allow the
      // client to fix their query.
      throw memgraph::communication::bolt::ClientError(e.what());
    }
  }

  std::map<std::string, memgraph::communication::bolt::Value> Pull(TEncoder *encoder, std::optional<int> n,
                                                                   std::optional<int> qid) override {
    TypedValueResultStream stream(encoder, db_);
    return PullResults(stream, n, qid);
  }

  std::map<std::string, memgraph::communication::bolt::Value> Discard(std::optional<int> n,
                                                                      std::optional<int> qid) override {
    memgraph::query::DiscardValueResultStream stream;
    return PullResults(stream, n, qid);
  }

  void Abort() override { interpreter_.Abort(); }

  bool Authenticate(const std::string &username, const std::string &password) override {
    auto locked_auth = auth_->Lock();
    if (!locked_auth->HasUsers()) {
      return true;
    }
    user_ = locked_auth->Authenticate(username, password);
    return user_.has_value();
  }

  std::optional<std::string> GetServerNameForInit() override {
    if (FLAGS_bolt_server_name_for_init.empty()) return std::nullopt;
    return FLAGS_bolt_server_name_for_init;
  }

 private:
  template <typename TStream>
  std::map<std::string, memgraph::communication::bolt::Value> PullResults(TStream &stream, std::optional<int> n,
                                                                          std::optional<int> qid) {
    try {
      const auto &summary = interpreter_.Pull(&stream, n, qid);
      std::map<std::string, memgraph::communication::bolt::Value> decoded_summary;
      for (const auto &kv : summary) {
        auto maybe_value = memgraph::glue::ToBoltValue(kv.second, *db_, memgraph::storage::View::NEW);
        if (maybe_value.HasError()) {
          switch (maybe_value.GetError()) {
            case memgraph::storage::Error::DELETED_OBJECT:
            case memgraph::storage::Error::SERIALIZATION_ERROR:
            case memgraph::storage::Error::VERTEX_HAS_EDGES:
            case memgraph::storage::Error::PROPERTIES_DISABLED:
            case memgraph::storage::Error::NONEXISTENT_OBJECT:
              throw memgraph::communication::bolt::ClientError("Unexpected storage error when streaming summary.");
          }
        }
        decoded_summary.emplace(kv.first, std::move(*maybe_value));
      }
      return decoded_summary;
    } catch (const memgraph::query::QueryException &e) {
      // Wrap QueryException into ClientError, because we want to allow the
      // client to fix their query.
      throw memgraph::communication::bolt::ClientError(e.what());
    }
  }

  /// Wrapper around TEncoder which converts TypedValue to Value
  /// before forwarding the calls to original TEncoder.
  class TypedValueResultStream {
   public:
    TypedValueResultStream(TEncoder *encoder, const memgraph::storage::Storage *db) : encoder_(encoder), db_(db) {}

    void Result(const std::vector<memgraph::query::TypedValue> &values) {
      std::vector<memgraph::communication::bolt::Value> decoded_values;
      decoded_values.reserve(values.size());
      for (const auto &v : values) {
        auto maybe_value = memgraph::glue::ToBoltValue(v, *db_, memgraph::storage::View::NEW);
        if (maybe_value.HasError()) {
          switch (maybe_value.GetError()) {
            case memgraph::storage::Error::DELETED_OBJECT:
              throw memgraph::communication::bolt::ClientError("Returning a deleted object as a result.");
            case memgraph::storage::Error::NONEXISTENT_OBJECT:
              throw memgraph::communication::bolt::ClientError("Returning a nonexistent object as a result.");
            case memgraph::storage::Error::VERTEX_HAS_EDGES:
            case memgraph::storage::Error::SERIALIZATION_ERROR:
            case memgraph::storage::Error::PROPERTIES_DISABLED:
              throw memgraph::communication::bolt::ClientError("Unexpected storage error when streaming results.");
          }
        }
        decoded_values.emplace_back(std::move(*maybe_value));
      }
      encoder_->MessageRecord(decoded_values);
    }

   private:
    TEncoder *encoder_;
    // NOTE: Needed only for ToBoltValue conversions
    const memgraph::storage::Storage *db_;
  };

  // NOTE: Needed only for ToBoltValue conversions
  const memgraph::storage::Storage *db_;
  memgraph::query::Interpreter interpreter_;
  memgraph::utils::Synchronized<memgraph::auth::Auth, memgraph::utils::WritePrioritizedRWLock> *auth_;
  std::optional<memgraph::auth::User> user_;
#ifdef MG_ENTERPRISE
  memgraph::audit::Log *audit_log_;
#endif
  memgraph::communication::v2::ServerEndpoint endpoint_;
};

using ServerT = memgraph::communication::v2::Server<BoltSession, SessionData>;
using memgraph::communication::ServerContext;

// Needed to correctly handle memgraph destruction from a signal handler.
// Without having some sort of a flag, it is possible that a signal is handled
// when we are exiting main, inside destructors of database::GraphDb and
// similar. The signal handler may then initiate another shutdown on memgraph
// which is in half destructed state, causing invalid memory access and crash.
volatile sig_atomic_t is_shutting_down = 0;

void InitSignalHandlers(const std::function<void()> &shutdown_fun) {
  // Prevent handling shutdown inside a shutdown. For example, SIGINT handler
  // being interrupted by SIGTERM before is_shutting_down is set, thus causing
  // double shutdown.
  sigset_t block_shutdown_signals;
  sigemptyset(&block_shutdown_signals);
  sigaddset(&block_shutdown_signals, SIGTERM);
  sigaddset(&block_shutdown_signals, SIGINT);

  // Wrap the shutdown function in a safe way to prevent recursive shutdown.
  auto shutdown = [shutdown_fun]() {
    if (is_shutting_down) return;
    is_shutting_down = 1;
    shutdown_fun();
  };

  MG_ASSERT(memgraph::utils::SignalHandler::RegisterHandler(memgraph::utils::Signal::Terminate, shutdown,
                                                            block_shutdown_signals),
            "Unable to register SIGTERM handler!");
  MG_ASSERT(memgraph::utils::SignalHandler::RegisterHandler(memgraph::utils::Signal::Interupt, shutdown,
                                                            block_shutdown_signals),
            "Unable to register SIGINT handler!");
}

int main(int argc, char **argv) {
  google::SetUsageMessage("Memgraph database server");
  gflags::SetVersionString(version_string);

  // Load config before parsing arguments, so that flags from the command line
  // overwrite the config.
  LoadConfig("memgraph");
  gflags::ParseCommandLineFlags(&argc, &argv, true);

  InitializeLogger();

  // Unhandled exception handler init.
  std::set_terminate(&memgraph::utils::TerminateHandler);

  // Initialize Python
  auto *program_name = Py_DecodeLocale(argv[0], nullptr);
  MG_ASSERT(program_name);
  // Set program name, so Python can find its way to runtime libraries relative
  // to executable.
  Py_SetProgramName(program_name);
  PyImport_AppendInittab("_mgp", &memgraph::query::procedure::PyInitMgpModule);
  Py_InitializeEx(0 /* = initsigs */);
  PyEval_InitThreads();
  Py_BEGIN_ALLOW_THREADS;

  // Add our Python modules to sys.path
  try {
    auto exe_path = memgraph::utils::GetExecutablePath();
    auto py_support_dir = exe_path.parent_path() / "python_support";
    if (std::filesystem::is_directory(py_support_dir)) {
      auto gil = memgraph::py::EnsureGIL();
      auto maybe_exc = memgraph::py::AppendToSysPath(py_support_dir.c_str());
      if (maybe_exc) {
        spdlog::error(memgraph::utils::MessageWithLink("Unable to load support for embedded Python: {}.", *maybe_exc,
                                                       "https://memgr.ph/python"));
      } else {
        // Change how we load dynamic libraries on Python by using RTLD_NOW and
        // RTLD_DEEPBIND flags. This solves an issue with using the wrong version of
        // libstd.
        auto gil = memgraph::py::EnsureGIL();
        // NOLINTNEXTLINE(hicpp-signed-bitwise)
        auto *flag = PyLong_FromLong(RTLD_NOW | RTLD_DEEPBIND);
        auto *setdl = PySys_GetObject("setdlopenflags");
        MG_ASSERT(setdl);
        auto *arg = PyTuple_New(1);
        MG_ASSERT(arg);
        MG_ASSERT(PyTuple_SetItem(arg, 0, flag) == 0);
        PyObject_CallObject(setdl, arg);
        Py_DECREF(flag);
        Py_DECREF(setdl);
        Py_DECREF(arg);
      }
    } else {
      spdlog::error(
          memgraph::utils::MessageWithLink("Unable to load support for embedded Python: missing directory {}.",
                                           py_support_dir, "https://memgr.ph/python"));
    }
  } catch (const std::filesystem::filesystem_error &e) {
    spdlog::error(memgraph::utils::MessageWithLink("Unable to load support for embedded Python: {}.", e.what(),
                                                   "https://memgr.ph/python"));
  }

  // Initialize the communication library.
  memgraph::communication::SSLInit sslInit;

  // Initialize the requests library.
  memgraph::requests::Init();

  // Start memory warning logger.
  memgraph::utils::Scheduler mem_log_scheduler;
  if (FLAGS_memory_warning_threshold > 0) {
    auto free_ram = memgraph::utils::sysinfo::AvailableMemory();
    if (free_ram) {
      mem_log_scheduler.Run("Memory warning", std::chrono::seconds(3), [] {
        auto free_ram = memgraph::utils::sysinfo::AvailableMemory();
        if (free_ram && *free_ram / 1024 < FLAGS_memory_warning_threshold)
          spdlog::warn(memgraph::utils::MessageWithLink("Running out of available RAM, only {} MB left.",
                                                        *free_ram / 1024, "https://memgr.ph/ram"));
      });
    } else {
      // Kernel version for the `MemAvailable` value is from: man procfs
      spdlog::warn(
          "You have an older kernel version (<3.14) or the /proc "
          "filesystem isn't available so remaining memory warnings "
          "won't be available.");
    }
  }

  std::cout << "You are running Memgraph v" << gflags::VersionString() << std::endl;
  std::cout << "To get started with Memgraph, visit https://memgr.ph/start" << std::endl;

  auto data_directory = std::filesystem::path(FLAGS_data_directory);

  const auto memory_limit = GetMemoryLimit();
  // NOLINTNEXTLINE(bugprone-narrowing-conversions,cppcoreguidelines-narrowing-conversions)
  spdlog::info("Memory limit in config is set to {}", memgraph::utils::GetReadableSize(memory_limit));
  memgraph::utils::total_memory_tracker.SetMaximumHardLimit(memory_limit);
  memgraph::utils::total_memory_tracker.SetHardLimit(memory_limit);

  memgraph::utils::global_settings.Initialize(data_directory / "settings");
  memgraph::utils::OnScopeExit settings_finalizer([&] { memgraph::utils::global_settings.Finalize(); });

  // register all runtime settings
  memgraph::utils::license::RegisterLicenseSettings(memgraph::utils::license::global_license_checker,
                                                    memgraph::utils::global_settings);

  memgraph::utils::license::global_license_checker.CheckEnvLicense();
  if (!FLAGS_organization_name.empty() && !FLAGS_license_key.empty()) {
    memgraph::utils::license::global_license_checker.SetLicenseInfoOverride(FLAGS_license_key, FLAGS_organization_name);
  }

  memgraph::utils::license::global_license_checker.StartBackgroundLicenseChecker(memgraph::utils::global_settings);

  // All enterprise features should be constructed before the main database
  // storage. This will cause them to be destructed *after* the main database
  // storage. That way any errors that happen during enterprise features
  // destruction won't have an impact on the storage engine.
  // Example: When the main storage is destructed it makes a snapshot. When
  // audit logging is destructed it syncs all pending data to disk and that can
  // fail. That is why it must be destructed *after* the main database storage
  // to minimise the impact of their failure on the main storage.

  // Begin enterprise features initialization

  // Auth
  memgraph::utils::Synchronized<memgraph::auth::Auth, memgraph::utils::WritePrioritizedRWLock> auth{data_directory /
                                                                                                    "auth"};

#ifdef MG_ENTERPRISE
  // Audit log
  memgraph::audit::Log audit_log{data_directory / "audit", FLAGS_audit_buffer_size,
                                 FLAGS_audit_buffer_flush_interval_ms};
  // Start the log if enabled.
  if (FLAGS_audit_enabled) {
    audit_log.Start();
  }
  // Setup SIGUSR2 to be used for reopening audit log files, when e.g. logrotate
  // rotates our audit logs.
  MG_ASSERT(memgraph::utils::SignalHandler::RegisterHandler(memgraph::utils::Signal::User2,
                                                            [&audit_log]() { audit_log.ReopenLog(); }),
            "Unable to register SIGUSR2 handler!");

  // End enterprise features initialization
#endif

  // Main storage and execution engines initialization
  memgraph::storage::Config db_config{
      .gc = {.type = memgraph::storage::Config::Gc::Type::PERIODIC,
             .interval = std::chrono::seconds(FLAGS_storage_gc_cycle_sec)},
      .items = {.properties_on_edges = FLAGS_storage_properties_on_edges},
      .durability = {.storage_directory = FLAGS_data_directory,
                     .recover_on_startup = FLAGS_storage_recover_on_startup,
                     .snapshot_retention_count = FLAGS_storage_snapshot_retention_count,
                     .wal_file_size_kibibytes = FLAGS_storage_wal_file_size_kib,
                     .wal_file_flush_every_n_tx = FLAGS_storage_wal_file_flush_every_n_tx,
                     .snapshot_on_exit = FLAGS_storage_snapshot_on_exit,
                     .restore_replicas_on_startup = FLAGS_storage_restore_replicas_on_startup},
      .transaction = {.isolation_level = ParseIsolationLevel()}};
  if (FLAGS_storage_snapshot_interval_sec == 0) {
    if (FLAGS_storage_wal_enabled) {
      LOG_FATAL(
          "In order to use write-ahead-logging you must enable "
          "periodic snapshots by setting the snapshot interval to a "
          "value larger than 0!");
      db_config.durability.snapshot_wal_mode = memgraph::storage::Config::Durability::SnapshotWalMode::DISABLED;
    }
  } else {
    if (FLAGS_storage_wal_enabled) {
      db_config.durability.snapshot_wal_mode =
          memgraph::storage::Config::Durability::SnapshotWalMode::PERIODIC_SNAPSHOT_WITH_WAL;
    } else {
      db_config.durability.snapshot_wal_mode =
          memgraph::storage::Config::Durability::SnapshotWalMode::PERIODIC_SNAPSHOT;
    }
    db_config.durability.snapshot_interval = std::chrono::seconds(FLAGS_storage_snapshot_interval_sec);
  }
  memgraph::storage::Storage db(db_config);

  memgraph::query::InterpreterContext interpreter_context{
      &db,
      {.query = {.allow_load_csv = FLAGS_allow_load_csv},
       .execution_timeout_sec = FLAGS_query_execution_timeout_sec,
       .replication_replica_check_frequency = std::chrono::seconds(FLAGS_replication_replica_check_frequency_sec),
       .default_kafka_bootstrap_servers = FLAGS_kafka_bootstrap_servers,
       .default_pulsar_service_url = FLAGS_pulsar_service_url,
       .stream_transaction_conflict_retries = FLAGS_stream_transaction_conflict_retries,
       .stream_transaction_retry_interval = std::chrono::milliseconds(FLAGS_stream_transaction_retry_interval)},
      FLAGS_data_directory};
#ifdef MG_ENTERPRISE
  SessionData session_data{&db, &interpreter_context, &auth, &audit_log};
#else
  SessionData session_data{&db, &interpreter_context, &auth};
#endif

  memgraph::query::procedure::gModuleRegistry.SetModulesDirectory(query_modules_directories, FLAGS_data_directory);
  memgraph::query::procedure::gModuleRegistry.UnloadAndLoadModulesFromDirectories();

  AuthQueryHandler auth_handler(&auth, FLAGS_auth_user_or_role_name_regex);
  AuthChecker auth_checker{&auth};
  interpreter_context.auth = &auth_handler;
  interpreter_context.auth_checker = &auth_checker;

  {
    // Triggers can execute query procedures, so we need to reload the modules first and then
    // the triggers
    auto storage_accessor = interpreter_context.db->Access();
    auto dba = memgraph::query::DbAccessor{&storage_accessor};
    interpreter_context.trigger_store.RestoreTriggers(
        &interpreter_context.ast_cache, &dba, interpreter_context.config.query, interpreter_context.auth_checker);
  }

  // As the Stream transformations are using modules, they have to be restored after the query modules are loaded.
  interpreter_context.streams.RestoreStreams();

  ServerContext context;
  std::string service_name = "Bolt";
  if (!FLAGS_bolt_key_file.empty() && !FLAGS_bolt_cert_file.empty()) {
    context = ServerContext(FLAGS_bolt_key_file, FLAGS_bolt_cert_file);
    service_name = "BoltS";
    spdlog::info("Using secure Bolt connection (with SSL)");
  } else {
    spdlog::warn(
        memgraph::utils::MessageWithLink("Using non-secure Bolt connection (without SSL).", "https://memgr.ph/ssl"));
  }

  auto server_endpoint = memgraph::communication::v2::ServerEndpoint{
      boost::asio::ip::address::from_string(FLAGS_bolt_address), static_cast<uint16_t>(FLAGS_bolt_port)};
  ServerT server(server_endpoint, &session_data, &context, FLAGS_bolt_session_inactivity_timeout, service_name,
                 FLAGS_bolt_num_workers);

  // Setup telemetry
  std::optional<memgraph::telemetry::Telemetry> telemetry;
  if (FLAGS_telemetry_enabled) {
    telemetry.emplace("https://telemetry.memgraph.com/88b5e7e8-746a-11e8-9f85-538a9e9690cc/",
                      data_directory / "telemetry", std::chrono::minutes(10));
    telemetry->AddCollector("storage", [&db]() -> nlohmann::json {
      auto info = db.GetInfo();
      return {{"vertices", info.vertex_count}, {"edges", info.edge_count}};
    });
    telemetry->AddCollector("event_counters", []() -> nlohmann::json {
      nlohmann::json ret;
      for (size_t i = 0; i < EventCounter::End(); ++i) {
        ret[EventCounter::GetName(i)] = EventCounter::global_counters[i].load(std::memory_order_relaxed);
      }
      return ret;
    });
    telemetry->AddCollector("query_module_counters", []() -> nlohmann::json {
      return memgraph::query::plan::CallProcedure::GetAndResetCounters();
    });
  }

  memgraph::communication::websocket::SafeAuth websocket_auth{&auth};
  memgraph::communication::websocket::Server websocket_server{
      {FLAGS_monitoring_address, static_cast<uint16_t>(FLAGS_monitoring_port)}, &context, websocket_auth};
  AddLoggerSink(websocket_server.GetLoggingSink());

  // Handler for regular termination signals
  auto shutdown = [&websocket_server, &server, &interpreter_context] {
    // Server needs to be shutdown first and then the database. This prevents
    // a race condition when a transaction is accepted during server shutdown.
    server.Shutdown();
    // After the server is notified to stop accepting and processing
    // connections we tell the execution engine to stop processing all pending
    // queries.
    memgraph::query::Shutdown(&interpreter_context);
    websocket_server.Shutdown();
  };

  InitSignalHandlers(shutdown);

  MG_ASSERT(server.Start(), "Couldn't start the Bolt server!");
  websocket_server.Start();

  server.AwaitShutdown();
  websocket_server.AwaitShutdown();

  memgraph::query::procedure::gModuleRegistry.UnloadAllModules();

  Py_END_ALLOW_THREADS;
  // Shutdown Python
  Py_Finalize();
  PyMem_RawFree(program_name);

  memgraph::utils::total_memory_tracker.LogPeakMemoryUsage();
  return 0;
}<|MERGE_RESOLUTION|>--- conflicted
+++ resolved
@@ -827,30 +827,16 @@
         for (const auto &permission : permissions) {
           edit_fun(&user->permissions(), permission);
         }
-<<<<<<< HEAD
-
-        for (const auto &label : labels) {
-          edit_fun(&user->labelPermissions(), label);
-        }
-
-=======
         for (const auto &label : labels) {
           edit_fun(&user->fine_grained_access_permissions(), label);
         }
->>>>>>> 480df4ed
         locked_auth->SaveUser(*user);
       } else {
         for (const auto &permission : permissions) {
           edit_fun(&role->permissions(), permission);
         }
-<<<<<<< HEAD
-
-        for (const auto &label : labels) {
-          edit_fun(&role->labelPermissions(), label);
-=======
         for (const auto &label : labels) {
           edit_fun(&user->fine_grained_access_permissions(), label);
->>>>>>> 480df4ed
         }
 
         locked_auth->SaveRole(*role);
